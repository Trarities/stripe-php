<?php

namespace Stripe;

/**
 * @internal
 * @covers \Stripe\BaseStripeClient
 */
final class BaseStripeClientTest extends \Stripe\TestCase
{
    use TestHelper;
    /** @var \ReflectionProperty */
    private $optsReflector;

    protected function headerStartsWith($header, $name)
    {
        return substr($header, 0, \strlen($name)) === $name;
    }

    /** @before */
    protected function setUpOptsReflector()
    {
        $this->optsReflector = new \ReflectionProperty(\Stripe\StripeObject::class, '_opts');
        $this->optsReflector->setAccessible(true);
    }

    public function testCtorDoesNotThrowWhenNoParams()
    {
        $client = new BaseStripeClient();
        static::assertNotNull($client);
        static::assertNull($client->getApiKey());
    }

    public function testCtorThrowsIfConfigIsUnexpectedType()
    {
        $this->expectException(\Stripe\Exception\InvalidArgumentException::class);
        $this->expectExceptionMessage('$config must be a string or an array');

        $client = new BaseStripeClient(234);
    }

    public function testCtorThrowsIfApiKeyIsEmpty()
    {
        $this->expectException(\Stripe\Exception\InvalidArgumentException::class);
        $this->expectExceptionMessage('api_key cannot be the empty string');

        $client = new BaseStripeClient('');
    }

    public function testCtorThrowsIfApiKeyContainsWhitespace()
    {
        $this->expectException(\Stripe\Exception\InvalidArgumentException::class);
        $this->expectExceptionMessage('api_key cannot contain whitespace');

        $client = new BaseStripeClient("sk_test_123\n");
    }

    public function testCtorThrowsIfApiKeyIsUnexpectedType()
    {
        $this->expectException(\Stripe\Exception\InvalidArgumentException::class);
        $this->expectExceptionMessage('api_key must be null or a string');

        $client = new BaseStripeClient(['api_key' => 234]);
    }

    public function testCtorThrowsIfConfigArrayContainsUnexpectedKey()
    {
        $this->expectException(\Stripe\Exception\InvalidArgumentException::class);
        $this->expectExceptionMessage('Found unknown key(s) in configuration array: \'foo\', \'foo2\'');

        $client = new BaseStripeClient(['foo' => 'bar', 'foo2' => 'bar2']);
    }

    public function testRequestWithClientApiKey()
    {
        $client = new BaseStripeClient(['api_key' => 'sk_test_client', 'api_base' => MOCK_URL]);
        $charge = $client->request('get', '/v1/charges/ch_123', [], []);
        static::assertNotNull($charge);
        static::assertSame('sk_test_client', $this->optsReflector->getValue($charge)->apiKey);
    }

    public function testRequestWithOptsApiKey()
    {
        $client = new BaseStripeClient(['api_base' => MOCK_URL]);
        $charge = $client->request('get', '/v1/charges/ch_123', [], ['api_key' => 'sk_test_opts']);
        static::assertNotNull($charge);
        static::assertSame('sk_test_opts', $this->optsReflector->getValue($charge)->apiKey);
    }

    public function testRequestThrowsIfNoApiKeyInClientAndOpts()
    {
        $this->expectException(\Stripe\Exception\AuthenticationException::class);
        $this->expectExceptionMessage('No API key provided.');

        $client = new BaseStripeClient(['api_base' => MOCK_URL]);
        $charge = $client->request('get', '/v1/charges/ch_123', [], []);
        static::assertNotNull($charge);
        static::assertSame('ch_123', $charge->id);
    }

    public function testRequestThrowsIfOptsIsString()
    {
        $this->expectException(\Stripe\Exception\InvalidArgumentException::class);
        $this->compatExpectExceptionMessageMatches('#Do not pass a string for request options.#');

        $client = new BaseStripeClient(['api_base' => MOCK_URL]);
        $charge = $client->request('get', '/v1/charges/ch_123', [], 'foo');
        static::assertNotNull($charge);
        static::assertSame('ch_123', $charge->id);
    }

    public function testRequestThrowsIfOptsIsArrayWithUnexpectedKeys()
    {
        $this->expectException(\Stripe\Exception\InvalidArgumentException::class);
        $this->expectExceptionMessage('Got unexpected keys in options array: foo');

        $client = new BaseStripeClient(['api_base' => MOCK_URL]);
        $charge = $client->request('get', '/v1/charges/ch_123', [], ['foo' => 'bar']);
        static::assertNotNull($charge);
        static::assertSame('ch_123', $charge->id);
    }

    public function testRequestWithClientStripeVersion()
    {
        $client = new BaseStripeClient([
            'api_key' => 'sk_test_client',
            'stripe_version' => '2020-03-02',
            'api_base' => MOCK_URL,
        ]);
        $charge = $client->request('get', '/v1/charges/ch_123', [], []);
        static::assertNotNull($charge);
        static::assertSame('2020-03-02', $this->optsReflector->getValue($charge)->headers['Stripe-Version']);
    }

    public function testRequestWithOptsStripeVersion()
    {
        $client = new BaseStripeClient([
            'api_key' => 'sk_test_client',
            'stripe_version' => '2020-03-02',
            'api_base' => MOCK_URL,
        ]);
        $charge = $client->request('get', '/v1/charges/ch_123', [], ['stripe_version' => '2019-12-03']);
        static::assertNotNull($charge);
        static::assertSame('2019-12-03', $this->optsReflector->getValue($charge)->headers['Stripe-Version']);
    }

    public function testRequestWithClientStripeAccount()
    {
        $client = new BaseStripeClient([
            'api_key' => 'sk_test_client',
            'stripe_account' => 'acct_123',
            'api_base' => MOCK_URL,
        ]);
        $charge = $client->request('get', '/v1/charges/ch_123', [], []);
        static::assertNotNull($charge);
        static::assertSame('acct_123', $this->optsReflector->getValue($charge)->headers['Stripe-Account']);
    }

    public function testRequestWithOptsStripeAccount()
    {
        $client = new BaseStripeClient([
            'api_key' => 'sk_test_client',
            'stripe_account' => 'acct_123',
            'api_base' => MOCK_URL,
        ]);
        $charge = $client->request('get', '/v1/charges/ch_123', [], ['stripe_account' => 'acct_456']);
        static::assertNotNull($charge);
        static::assertSame('acct_456', $this->optsReflector->getValue($charge)->headers['Stripe-Account']);
    }

    public function testRequestCollectionWithClientApiKey()
    {
        $client = new BaseStripeClient(['api_key' => 'sk_test_client', 'api_base' => MOCK_URL]);
        $charges = $client->requestCollection('get', '/v1/charges', [], []);
        static::assertNotNull($charges);
        static::assertSame('sk_test_client', $this->optsReflector->getValue($charges)->apiKey);
    }

    public function testRequestCollectionThrowsForNonList()
    {
        $this->expectException(\Stripe\Exception\UnexpectedValueException::class);
        $this->expectExceptionMessage('Expected to receive `Stripe\Collection` object from Stripe API. Instead received `Stripe\Charge`.');

        $client = new BaseStripeClient(['api_key' => 'sk_test_client', 'api_base' => MOCK_URL]);
        $client->requestCollection('get', '/v1/charges/ch_123', [], []);
    }

    public function testRequestWithOptsInParamsWarns()
    {
        $this->compatExpectWarning(static::compatWarningClass());
        $this->expectExceptionMessage('Options found in $params: api_key, stripe_account, api_base. Options should be '
            . 'passed in their own array after $params. (HINT: pass an empty array to $params if you do not have any.)');
        $client = new BaseStripeClient([
            'api_key' => 'sk_test_client',
            'stripe_account' => 'acct_123',
            'api_base' => MOCK_URL,
        ]);
        $charge = $client->request(
            'get',
            '/v1/charges/ch_123',
            [
                'api_key' => 'sk_test_client',
                'stripe_account' => 'acct_123',
                'api_base' => MOCK_URL,
            ],
            ['stripe_account' => 'acct_456']
        );
        static::assertNotNull($charge);
        static::assertSame('acct_456', $this->optsReflector->getValue($charge)->headers['Stripe-Account']);
    }

<<<<<<< HEAD
    public function testJsonRawRequestGetWithURLParams()
    {
        $curlClientStub = $this->getMockBuilder(\Stripe\HttpClient\CurlClient::class)
            ->setMethods(['executeRequestWithRetries'])
            ->getMock()
        ;
        $curlClientStub->method('executeRequestWithRetries')
            ->willReturn(['{}', 200, []])
        ;

        $opts = null;
        $curlClientStub->expects(static::once())
            ->method('executeRequestWithRetries')
            ->with(static::callback(function ($opts_) use (&$opts) {
                $opts = $opts_;

                return true;
            }), MOCK_URL . '/v1/xyz?foo=bar')
        ;

        ApiRequestor::setHttpClient($curlClientStub);
        $client = new BaseStripeClient([
            'api_key' => 'sk_test_client',
            'stripe_account' => 'acct_123',
            'api_base' => MOCK_URL,
        ]);
        $client->rawRequest('get', '/v1/xyz?foo=bar', null, []);
        static::assertArrayNotHasKey(\CURLOPT_POST, $opts);
        static::assertArrayNotHasKey(\CURLOPT_POSTFIELDS, $opts);
        $content_type = null;
        foreach ($opts[\CURLOPT_HTTPHEADER] as $header) {
            if (self::headerStartsWith($header, 'Content-Type:')) {
                $content_type = $header;
            }
        }
        // The library sends Content-Type even with no body, so assert this
        // But it would be more correct to not send Content-Type
        static::assertSame('Content-Type: application/x-www-form-urlencoded', $content_type);
    }

    public function testJsonRawRequestPost()
    {
        $curlClientStub = $this->getMockBuilder(\Stripe\HttpClient\CurlClient::class)
            ->setMethods(['executeRequestWithRetries'])
            ->getMock()
        ;
        $curlClientStub->method('executeRequestWithRetries')
            ->willReturn(['{"object": "xyz", "isPHPBestLanguage": true, "abc": {"object": "abc", "a": 2}}', 200, []])
        ;

        $curlClientStub->expects(static::once())
            ->method('executeRequestWithRetries')
            ->with(static::callback(function ($opts) {
                $this->assertSame(1, $opts[\CURLOPT_POST]);
                $this->assertSame('{"foo":"bar","baz":{"qux":false}}', $opts[\CURLOPT_POSTFIELDS]);
                $this->assertContains('Content-Type: application/json', $opts[\CURLOPT_HTTPHEADER]);

                return true;
            }), MOCK_URL . '/v1/xyz')
        ;

        ApiRequestor::setHttpClient($curlClientStub);
        $client = new BaseStripeClient([
            'api_key' => 'sk_test_client',
            'stripe_account' => 'acct_123',
            'api_base' => MOCK_URL,
        ]);
        $params = ['foo' => 'bar', 'baz' => ['qux' => false]];
        $resp = $client->rawRequest('post', '/v1/xyz', $params, [
            'api_mode' => 'preview',
        ]);

        $decoded = \json_decode($resp->body, true);
        $xyz = \Stripe\StripeObject::constructFrom($decoded);

        static::assertSame('xyz', $xyz->object); // @phpstan-ignore-line
        static::assertTrue($xyz->isPHPBestLanguage); // @phpstan-ignore-line
        static::assertSame(2, $xyz->abc->a); // @phpstan-ignore-line
        static::assertInstanceof(\Stripe\StripeObject::class, $xyz->abc); // @phpstan-ignore-line
    }

    public function testFormRawRequestPost()
    {
        $curlClientStub = $this->getMockBuilder(\Stripe\HttpClient\CurlClient::class)
            ->setMethods(['executeRequestWithRetries'])
            ->getMock()
        ;
        $curlClientStub->method('executeRequestWithRetries')
            ->willReturn(['{}', 200, []])
        ;

        $curlClientStub->expects(static::once())
            ->method('executeRequestWithRetries')
            ->with(static::callback(function ($opts) {
                $this->assertSame(1, $opts[\CURLOPT_POST]);
                $this->assertSame('foo=bar&baz[qux]=false', $opts[\CURLOPT_POSTFIELDS]);
                $this->assertContains('Content-Type: application/x-www-form-urlencoded', $opts[\CURLOPT_HTTPHEADER]);

                return true;
            }), MOCK_URL . '/v1/xyz')
        ;

        ApiRequestor::setHttpClient($curlClientStub);
        $client = new BaseStripeClient([
            'api_key' => 'sk_test_client',
            'stripe_account' => 'acct_123',
            'api_base' => MOCK_URL,
        ]);
        $params = ['foo' => 'bar', 'baz' => ['qux' => false]];
        $client->rawRequest('post', '/v1/xyz', $params, [
            'api_mode' => 'standard',
        ]);
    }

    public function testJsonRawRequestGetWithNonNullParams()
    {
        $client = new BaseStripeClient([
            'api_key' => 'sk_test_client',
            'stripe_account' => 'acct_123',
            'api_base' => MOCK_URL,
        ]);
        $params = [];
        $this->expectException(\Stripe\Exception\InvalidArgumentException::class);
        $this->expectExceptionMessage('Error: rawRequest only supports $params on post requests. Please pass null and add your parameters to $path');
        $client->rawRequest('get', '/v1/xyz', $params, [
            'api_mode' => 'preview',
        ]);
    }

    public function testRawRequestWithStripeContextOption()
    {
        $curlClientStub = $this->getMockBuilder(\Stripe\HttpClient\CurlClient::class)
            ->setMethods(['executeRequestWithRetries'])
            ->getMock()
        ;
        $curlClientStub->method('executeRequestWithRetries')
            ->willReturn(['{}', 200, []])
        ;

        $curlClientStub->expects(static::once())
            ->method('executeRequestWithRetries')
            ->with(static::callback(function ($opts) {
                $this->assertContains('Stripe-Context: acct_123', $opts[\CURLOPT_HTTPHEADER]);

                return true;
            }), MOCK_URL . '/v1/xyz')
        ;

        ApiRequestor::setHttpClient($curlClientStub);
        $client = new BaseStripeClient([
            'api_key' => 'sk_test_client',
            'stripe_account' => 'acct_123',
            'api_base' => MOCK_URL,
        ]);
        $params = [];
        $client->rawRequest('post', '/v1/xyz', $params, [
            'api_mode' => 'preview',
            'stripe_context' => 'acct_123',
        ]);
    }

    public function testPreviewGetRequest()
    {
        $curlClientStub = $this->getMockBuilder(\Stripe\HttpClient\CurlClient::class)
            ->setMethods(['executeRequestWithRetries'])
            ->getMock()
        ;
        $curlClientStub->method('executeRequestWithRetries')
            ->willReturn(['{}', 200, []])
        ;

        $opts = null;
        $curlClientStub->expects(static::once())
            ->method('executeRequestWithRetries')
            ->with(static::callback(function ($opts_) use (&$opts) {
                $opts = $opts_;

                return true;
            }), MOCK_URL . '/v1/xyz?foo=bar')
        ;

        ApiRequestor::setHttpClient($curlClientStub);
        $client = new BaseStripeClient([
            'api_key' => 'sk_test_client',
            'stripe_account' => 'acct_123',
            'api_base' => MOCK_URL,
        ]);
        $client->preview->get('/v1/xyz?foo=bar', []);
        static::assertArrayNotHasKey(\CURLOPT_POST, $opts);
        static::assertArrayNotHasKey(\CURLOPT_POSTFIELDS, $opts);
        $content_type = null;
        $stripe_version = null;
        foreach ($opts[\CURLOPT_HTTPHEADER] as $header) {
            if (self::headerStartsWith($header, 'Content-Type:')) {
                $content_type = $header;
            }
            if (self::headerStartsWith($header, 'Stripe-Version:')) {
                $stripe_version = $header;
            }
        }
        // The library sends Content-Type even with no body, so assert this
        // But it would be more correct to not send Content-Type
        static::assertSame('Content-Type: application/json', $content_type);
        static::assertSame('Stripe-Version: ' . \Stripe\Util\ApiVersion::PREVIEW, $stripe_version);
=======
    public function testRequestWithNoVersionDefaultsToPinnedVersion()
    {
        $client = new BaseStripeClient([
            'api_key' => 'sk_test_client',
            'api_base' => MOCK_URL,
        ]);
        $this->expectsRequest('get', '/v1/charges/ch_123', null, [
            'Stripe-Version: ' . \Stripe\Util\ApiVersion::CURRENT,
        ]);
        $charge = $client->request(
            'get',
            '/v1/charges/ch_123',
            [],
            []
        );
>>>>>>> c812f1ae
    }
}<|MERGE_RESOLUTION|>--- conflicted
+++ resolved
@@ -1,6 +1,8 @@
 <?php
 
 namespace Stripe;
+
+use Stripe\Util\ApiVersion;
 
 /**
  * @internal
@@ -209,7 +211,23 @@
         static::assertSame('acct_456', $this->optsReflector->getValue($charge)->headers['Stripe-Account']);
     }
 
-<<<<<<< HEAD
+    public function testRequestWithNoVersionDefaultsToPinnedVersion()
+    {
+        $client = new BaseStripeClient([
+            'api_key' => 'sk_test_client',
+            'api_base' => MOCK_URL,
+        ]);
+        $this->expectsRequest('get', '/v1/charges/ch_123', null, [
+            'Stripe-Version: ' . \Stripe\Util\ApiVersion::CURRENT,
+        ]);
+        $charge = $client->request(
+            'get',
+            '/v1/charges/ch_123',
+            [],
+            []
+        );
+    }
+
     public function testJsonRawRequestGetWithURLParams()
     {
         $curlClientStub = $this->getMockBuilder(\Stripe\HttpClient\CurlClient::class)
@@ -240,14 +258,19 @@
         static::assertArrayNotHasKey(\CURLOPT_POST, $opts);
         static::assertArrayNotHasKey(\CURLOPT_POSTFIELDS, $opts);
         $content_type = null;
+        $stripe_version = null;
         foreach ($opts[\CURLOPT_HTTPHEADER] as $header) {
             if (self::headerStartsWith($header, 'Content-Type:')) {
                 $content_type = $header;
+            }
+            if (self::headerStartsWith($header, 'Stripe-Version:')) {
+                $stripe_version = $header;
             }
         }
         // The library sends Content-Type even with no body, so assert this
         // But it would be more correct to not send Content-Type
         static::assertSame('Content-Type: application/x-www-form-urlencoded', $content_type);
+        static::assertSame('Stripe-Version: ' . ApiVersion::CURRENT, $stripe_version);
     }
 
     public function testJsonRawRequestPost()
@@ -414,22 +437,5 @@
         // But it would be more correct to not send Content-Type
         static::assertSame('Content-Type: application/json', $content_type);
         static::assertSame('Stripe-Version: ' . \Stripe\Util\ApiVersion::PREVIEW, $stripe_version);
-=======
-    public function testRequestWithNoVersionDefaultsToPinnedVersion()
-    {
-        $client = new BaseStripeClient([
-            'api_key' => 'sk_test_client',
-            'api_base' => MOCK_URL,
-        ]);
-        $this->expectsRequest('get', '/v1/charges/ch_123', null, [
-            'Stripe-Version: ' . \Stripe\Util\ApiVersion::CURRENT,
-        ]);
-        $charge = $client->request(
-            'get',
-            '/v1/charges/ch_123',
-            [],
-            []
-        );
->>>>>>> c812f1ae
     }
 }