<?php

// File generated from our OpenAPI spec

namespace Stripe\Treasury;

/**
 * Use OutboundTransfers to transfer funds from a <a href="https://stripe.com/docs/api#financial_accounts">FinancialAccount</a> to a PaymentMethod belonging to the same entity. To send funds to a different party, use <a href="https://stripe.com/docs/api#outbound_payments">OutboundPayments</a> instead. You can send funds over ACH rails or through a domestic wire transfer to a user's own external bank account.
 *
 * Simulate OutboundTransfer state changes with the <code>/v1/test_helpers/treasury/outbound_transfers</code> endpoints. These methods can only be called on test mode objects.
 *
 * @property string $id Unique identifier for the object.
 * @property string $object String representing the object's type. Objects of the same type share the same value.
 * @property int $amount Amount (in cents) transferred.
 * @property bool $cancelable Returns <code>true</code> if the object can be canceled, and <code>false</code> otherwise.
 * @property int $created Time at which the object was created. Measured in seconds since the Unix epoch.
 * @property string $currency Three-letter <a href="https://www.iso.org/iso-4217-currency-codes.html">ISO currency code</a>, in lowercase. Must be a <a href="https://stripe.com/docs/currencies">supported currency</a>.
 * @property null|string $description An arbitrary string attached to the object. Often useful for displaying to users.
 * @property null|string $destination_payment_method The PaymentMethod used as the payment instrument for an OutboundTransfer.
 * @property \Stripe\StripeObject $destination_payment_method_details
 * @property int $expected_arrival_date The date when funds are expected to arrive in the destination account.
 * @property string $financial_account The FinancialAccount that funds were pulled from.
 * @property null|string $hosted_regulatory_receipt_url A <a href="https://stripe.com/docs/treasury/moving-money/regulatory-receipts">hosted transaction receipt</a> URL that is provided when money movement is considered regulated under Stripe's money transmission licenses.
 * @property bool $livemode Has the value <code>true</code> if the object exists in live mode or the value <code>false</code> if the object exists in test mode.
 * @property \Stripe\StripeObject $metadata Set of <a href="https://stripe.com/docs/api/metadata">key-value pairs</a> that you can attach to an object. This can be useful for storing additional information about the object in a structured format.
 * @property null|\Stripe\StripeObject $network_details Details about the network used for the OutboundTransfer.
 * @property null|\Stripe\StripeObject $returned_details Details about a returned OutboundTransfer. Only set when the status is <code>returned</code>.
 * @property string $statement_descriptor Information about the OutboundTransfer to be sent to the recipient account.
 * @property string $status Current status of the OutboundTransfer: <code>processing</code>, <code>failed</code>, <code>canceled</code>, <code>posted</code>, <code>returned</code>. An OutboundTransfer is <code>processing</code> if it has been created and is pending. The status changes to <code>posted</code> once the OutboundTransfer has been &quot;confirmed&quot; and funds have left the account, or to <code>failed</code> or <code>canceled</code>. If an OutboundTransfer fails to arrive at its destination, its status will change to <code>returned</code>.
 * @property \Stripe\StripeObject $status_transitions
 * @property null|\Stripe\StripeObject $tracking_details Details about network-specific tracking information if available.
 * @property string|\Stripe\Treasury\Transaction $transaction The Transaction associated with this object.
 */
class OutboundTransfer extends \Stripe\ApiResource
{
    const OBJECT_NAME = 'treasury.outbound_transfer';

    const STATUS_CANCELED = 'canceled';
    const STATUS_FAILED = 'failed';
    const STATUS_POSTED = 'posted';
    const STATUS_PROCESSING = 'processing';
    const STATUS_RETURNED = 'returned';

    /**
     * Creates an OutboundTransfer.
     *
<<<<<<< HEAD
     * @param null|mixed $params
     * @param null|mixed $options
=======
     * @param null|array $params
     * @param null|array|string $options
     *
     * @throws \Stripe\Exception\ApiErrorException if the request fails
     *
     * @return \Stripe\Treasury\OutboundTransfer the created resource
>>>>>>> 92dab433
     */
    public static function create($params = null, $options = null)
    {
        self::_validateParams($params);
        $url = static::classUrl();
<<<<<<< HEAD
=======

>>>>>>> 92dab433
        list($response, $opts) = static::_staticRequest('post', $url, $params, $options);
        $obj = \Stripe\Util\Util::convertToStripeObject($response->json, $opts);
        $obj->setLastResponse($response);

        return $obj;
    }

    /**
     * Returns a list of OutboundTransfers sent from the specified FinancialAccount.
     *
<<<<<<< HEAD
     * @param null|mixed $params
     * @param null|mixed $opts
     */
    public static function all($params = null, $opts = null)
    {
        return static::_requestPage('/v1/treasury/outbound_transfers', \Stripe\Collection::class, $params, $opts);
=======
     * @param null|array $params
     * @param null|array|string $opts
     *
     * @throws \Stripe\Exception\ApiErrorException if the request fails
     *
     * @return \Stripe\Collection<\Stripe\Treasury\OutboundTransfer> of ApiResources
     */
    public static function all($params = null, $opts = null)
    {
        $url = static::classUrl();

        return static::_requestPage($url, \Stripe\Collection::class, $params, $opts);
>>>>>>> 92dab433
    }

    /**
     * Retrieves the details of an existing OutboundTransfer by passing the unique
     * OutboundTransfer ID from either the OutboundTransfer creation request or
     * OutboundTransfer list.
     *
<<<<<<< HEAD
     * @param mixed $id
     * @param null|mixed $opts
=======
     * @param array|string $id the ID of the API resource to retrieve, or an options array containing an `id` key
     * @param null|array|string $opts
     *
     * @throws \Stripe\Exception\ApiErrorException if the request fails
     *
     * @return \Stripe\Treasury\OutboundTransfer
>>>>>>> 92dab433
     */
    public static function retrieve($id, $opts = null)
    {
        $opts = \Stripe\Util\RequestOptions::parse($opts);
        $instance = new static($id, $opts);
        $instance->refresh();

        return $instance;
    }

    /**
     * @param null|array $params
     * @param null|array|string $opts
     *
     * @throws \Stripe\Exception\ApiErrorException if the request fails
     *
     * @return \Stripe\Treasury\OutboundTransfer the canceled outbound transfer
     */
    public function cancel($params = null, $opts = null)
    {
        $url = $this->instanceUrl() . '/cancel';
        list($response, $opts) = $this->_request('post', $url, $params, $opts);
        $this->refreshFrom($response, $opts);

        return $this;
    }
}<|MERGE_RESOLUTION|>--- conflicted
+++ resolved
@@ -44,26 +44,18 @@
     /**
      * Creates an OutboundTransfer.
      *
-<<<<<<< HEAD
-     * @param null|mixed $params
-     * @param null|mixed $options
-=======
      * @param null|array $params
      * @param null|array|string $options
      *
      * @throws \Stripe\Exception\ApiErrorException if the request fails
      *
      * @return \Stripe\Treasury\OutboundTransfer the created resource
->>>>>>> 92dab433
      */
     public static function create($params = null, $options = null)
     {
         self::_validateParams($params);
         $url = static::classUrl();
-<<<<<<< HEAD
-=======
 
->>>>>>> 92dab433
         list($response, $opts) = static::_staticRequest('post', $url, $params, $options);
         $obj = \Stripe\Util\Util::convertToStripeObject($response->json, $opts);
         $obj->setLastResponse($response);
@@ -74,14 +66,6 @@
     /**
      * Returns a list of OutboundTransfers sent from the specified FinancialAccount.
      *
-<<<<<<< HEAD
-     * @param null|mixed $params
-     * @param null|mixed $opts
-     */
-    public static function all($params = null, $opts = null)
-    {
-        return static::_requestPage('/v1/treasury/outbound_transfers', \Stripe\Collection::class, $params, $opts);
-=======
      * @param null|array $params
      * @param null|array|string $opts
      *
@@ -94,7 +78,6 @@
         $url = static::classUrl();
 
         return static::_requestPage($url, \Stripe\Collection::class, $params, $opts);
->>>>>>> 92dab433
     }
 
     /**
@@ -102,17 +85,12 @@
      * OutboundTransfer ID from either the OutboundTransfer creation request or
      * OutboundTransfer list.
      *
-<<<<<<< HEAD
-     * @param mixed $id
-     * @param null|mixed $opts
-=======
      * @param array|string $id the ID of the API resource to retrieve, or an options array containing an `id` key
      * @param null|array|string $opts
      *
      * @throws \Stripe\Exception\ApiErrorException if the request fails
      *
      * @return \Stripe\Treasury\OutboundTransfer
->>>>>>> 92dab433
      */
     public static function retrieve($id, $opts = null)
     {
