<?php

// File generated from our OpenAPI spec

namespace Stripe\Treasury;

/**
 * Stripe Treasury provides users with a container for money called a FinancialAccount that is separate from their Payments balance.
 * FinancialAccounts serve as the source and destination of Treasury’s money movement APIs.
 *
 * @property string $id Unique identifier for the object.
 * @property string $object String representing the object's type. Objects of the same type share the same value.
 * @property null|string[] $active_features The array of paths to active Features in the Features hash.
 * @property \Stripe\StripeObject $balance Balance information for the FinancialAccount
 * @property string $country Two-letter country code (<a href="https://en.wikipedia.org/wiki/ISO_3166-1_alpha-2">ISO 3166-1 alpha-2</a>).
 * @property int $created Time at which the object was created. Measured in seconds since the Unix epoch.
 * @property null|\Stripe\Treasury\FinancialAccountFeatures $features Encodes whether a FinancialAccount has access to a particular Feature, with a <code>status</code> enum and associated <code>status_details</code>. Stripe or the platform can control Features via the requested field.
 * @property \Stripe\StripeObject[] $financial_addresses The set of credentials that resolve to a FinancialAccount.
 * @property bool $livemode Has the value <code>true</code> if the object exists in live mode or the value <code>false</code> if the object exists in test mode.
 * @property null|\Stripe\StripeObject $metadata Set of <a href="https://stripe.com/docs/api/metadata">key-value pairs</a> that you can attach to an object. This can be useful for storing additional information about the object in a structured format.
 * @property null|string[] $pending_features The array of paths to pending Features in the Features hash.
 * @property null|\Stripe\StripeObject $platform_restrictions The set of functionalities that the platform can restrict on the FinancialAccount.
 * @property null|string[] $restricted_features The array of paths to restricted Features in the Features hash.
 * @property string $status The enum specifying what state the account is in.
 * @property \Stripe\StripeObject $status_details
 * @property string[] $supported_currencies The currencies the FinancialAccount can hold a balance in. Three-letter <a href="https://www.iso.org/iso-4217-currency-codes.html">ISO currency code</a>, in lowercase.
 */
class FinancialAccount extends \Stripe\ApiResource
{
    const OBJECT_NAME = 'treasury.financial_account';

    use \Stripe\ApiOperations\Update;

    const STATUS_CLOSED = 'closed';
    const STATUS_OPEN = 'open';

    /**
     * Creates a new FinancialAccount. For now, each connected account can only have
     * one FinancialAccount.
     *
<<<<<<< HEAD
     * @param null|mixed $params
     * @param null|mixed $options
=======
     * @param null|array $params
     * @param null|array|string $options
     *
     * @throws \Stripe\Exception\ApiErrorException if the request fails
     *
     * @return \Stripe\Treasury\FinancialAccount the created resource
>>>>>>> 92dab433
     */
    public static function create($params = null, $options = null)
    {
        self::_validateParams($params);
        $url = static::classUrl();
<<<<<<< HEAD
=======

>>>>>>> 92dab433
        list($response, $opts) = static::_staticRequest('post', $url, $params, $options);
        $obj = \Stripe\Util\Util::convertToStripeObject($response->json, $opts);
        $obj->setLastResponse($response);

        return $obj;
    }

    /**
     * Returns a list of FinancialAccounts.
     *
<<<<<<< HEAD
     * @param null|mixed $params
     * @param null|mixed $opts
     */
    public static function all($params = null, $opts = null)
    {
        return static::_requestPage('/v1/treasury/financial_accounts', \Stripe\Collection::class, $params, $opts);
=======
     * @param null|array $params
     * @param null|array|string $opts
     *
     * @throws \Stripe\Exception\ApiErrorException if the request fails
     *
     * @return \Stripe\Collection<\Stripe\Treasury\FinancialAccount> of ApiResources
     */
    public static function all($params = null, $opts = null)
    {
        $url = static::classUrl();

        return static::_requestPage($url, \Stripe\Collection::class, $params, $opts);
>>>>>>> 92dab433
    }

    /**
     * Retrieves the details of a FinancialAccount.
     *
<<<<<<< HEAD
     * @param mixed $id
     * @param null|mixed $opts
=======
     * @param array|string $id the ID of the API resource to retrieve, or an options array containing an `id` key
     * @param null|array|string $opts
     *
     * @throws \Stripe\Exception\ApiErrorException if the request fails
     *
     * @return \Stripe\Treasury\FinancialAccount
>>>>>>> 92dab433
     */
    public static function retrieve($id, $opts = null)
    {
        $opts = \Stripe\Util\RequestOptions::parse($opts);
        $instance = new static($id, $opts);
        $instance->refresh();

        return $instance;
    }

    /**
     * Updates the details of a FinancialAccount.
     *
<<<<<<< HEAD
     * @param mixed $id
     * @param null|mixed $params
     * @param null|mixed $opts
=======
     * @param string $id the ID of the resource to update
     * @param null|array $params
     * @param null|array|string $opts
     *
     * @throws \Stripe\Exception\ApiErrorException if the request fails
     *
     * @return \Stripe\Treasury\FinancialAccount the updated resource
>>>>>>> 92dab433
     */
    public static function update($id, $params = null, $opts = null)
    {
        self::_validateParams($params);
        $url = static::resourceUrl($id);
<<<<<<< HEAD
=======

>>>>>>> 92dab433
        list($response, $opts) = static::_staticRequest('post', $url, $params, $opts);
        $obj = \Stripe\Util\Util::convertToStripeObject($response->json, $opts);
        $obj->setLastResponse($response);

        return $obj;
    }

    /**
     * @param null|array $params
     * @param null|array|string $opts
     *
     * @throws \Stripe\Exception\ApiErrorException if the request fails
     *
     * @return \Stripe\Treasury\FinancialAccountFeatures the retrieved financial account features
     */
    public function retrieveFeatures($params = null, $opts = null)
    {
        $url = $this->instanceUrl() . '/features';
        list($response, $opts) = $this->_request('get', $url, $params, $opts);
        $obj = \Stripe\Util\Util::convertToStripeObject($response, $opts);
        $obj->setLastResponse($response);

        return $obj;
    }

    /**
     * @param null|array $params
     * @param null|array|string $opts
     *
     * @throws \Stripe\Exception\ApiErrorException if the request fails
     *
     * @return \Stripe\Treasury\FinancialAccountFeatures the updated financial account features
     */
    public function updateFeatures($params = null, $opts = null)
    {
        $url = $this->instanceUrl() . '/features';
        list($response, $opts) = $this->_request('post', $url, $params, $opts);
        $this->refreshFrom($response, $opts);

        return $this;
    }
}<|MERGE_RESOLUTION|>--- conflicted
+++ resolved
@@ -38,26 +38,18 @@
      * Creates a new FinancialAccount. For now, each connected account can only have
      * one FinancialAccount.
      *
-<<<<<<< HEAD
-     * @param null|mixed $params
-     * @param null|mixed $options
-=======
      * @param null|array $params
      * @param null|array|string $options
      *
      * @throws \Stripe\Exception\ApiErrorException if the request fails
      *
      * @return \Stripe\Treasury\FinancialAccount the created resource
->>>>>>> 92dab433
      */
     public static function create($params = null, $options = null)
     {
         self::_validateParams($params);
         $url = static::classUrl();
-<<<<<<< HEAD
-=======
 
->>>>>>> 92dab433
         list($response, $opts) = static::_staticRequest('post', $url, $params, $options);
         $obj = \Stripe\Util\Util::convertToStripeObject($response->json, $opts);
         $obj->setLastResponse($response);
@@ -68,14 +60,6 @@
     /**
      * Returns a list of FinancialAccounts.
      *
-<<<<<<< HEAD
-     * @param null|mixed $params
-     * @param null|mixed $opts
-     */
-    public static function all($params = null, $opts = null)
-    {
-        return static::_requestPage('/v1/treasury/financial_accounts', \Stripe\Collection::class, $params, $opts);
-=======
      * @param null|array $params
      * @param null|array|string $opts
      *
@@ -88,23 +72,17 @@
         $url = static::classUrl();
 
         return static::_requestPage($url, \Stripe\Collection::class, $params, $opts);
->>>>>>> 92dab433
     }
 
     /**
      * Retrieves the details of a FinancialAccount.
      *
-<<<<<<< HEAD
-     * @param mixed $id
-     * @param null|mixed $opts
-=======
      * @param array|string $id the ID of the API resource to retrieve, or an options array containing an `id` key
      * @param null|array|string $opts
      *
      * @throws \Stripe\Exception\ApiErrorException if the request fails
      *
      * @return \Stripe\Treasury\FinancialAccount
->>>>>>> 92dab433
      */
     public static function retrieve($id, $opts = null)
     {
@@ -118,11 +96,6 @@
     /**
      * Updates the details of a FinancialAccount.
      *
-<<<<<<< HEAD
-     * @param mixed $id
-     * @param null|mixed $params
-     * @param null|mixed $opts
-=======
      * @param string $id the ID of the resource to update
      * @param null|array $params
      * @param null|array|string $opts
@@ -130,16 +103,12 @@
      * @throws \Stripe\Exception\ApiErrorException if the request fails
      *
      * @return \Stripe\Treasury\FinancialAccount the updated resource
->>>>>>> 92dab433
      */
     public static function update($id, $params = null, $opts = null)
     {
         self::_validateParams($params);
         $url = static::resourceUrl($id);
-<<<<<<< HEAD
-=======
 
->>>>>>> 92dab433
         list($response, $opts) = static::_staticRequest('post', $url, $params, $opts);
         $obj = \Stripe\Util\Util::convertToStripeObject($response->json, $opts);
         $obj->setLastResponse($response);
