<?php

// File generated from our OpenAPI spec

namespace Stripe\Entitlements;

/**
 * An active entitlement describes access to a feature for a customer.
 *
 * @property string $id Unique identifier for the object.
 * @property string $object String representing the object's type. Objects of the same type share the same value.
 * @property string|\Stripe\Entitlements\Feature $feature The <a href="https://stripe.com/docs/api/entitlements/feature">Feature</a> that the customer is entitled to.
 * @property bool $livemode Has the value <code>true</code> if the object exists in live mode or the value <code>false</code> if the object exists in test mode.
 * @property string $lookup_key A unique key you provide as your own system identifier. This may be up to 80 characters.
 */
class ActiveEntitlement extends \Stripe\ApiResource
{
    const OBJECT_NAME = 'entitlements.active_entitlement';

    /**
     * Retrieve a list of active entitlements for a customer.
     *
<<<<<<< HEAD
     * @param null|mixed $params
     * @param null|mixed $opts
     */
    public static function all($params = null, $opts = null)
    {
        return static::_requestPage('/v1/entitlements/active_entitlements', \Stripe\Collection::class, $params, $opts);
=======
     * @param null|array $params
     * @param null|array|string $opts
     *
     * @throws \Stripe\Exception\ApiErrorException if the request fails
     *
     * @return \Stripe\Collection<\Stripe\Entitlements\ActiveEntitlement> of ApiResources
     */
    public static function all($params = null, $opts = null)
    {
        $url = static::classUrl();

        return static::_requestPage($url, \Stripe\Collection::class, $params, $opts);
>>>>>>> 92dab433
    }

    /**
     * Retrieve an active entitlement.
     *
<<<<<<< HEAD
     * @param mixed $id
     * @param null|mixed $opts
=======
     * @param array|string $id the ID of the API resource to retrieve, or an options array containing an `id` key
     * @param null|array|string $opts
     *
     * @throws \Stripe\Exception\ApiErrorException if the request fails
     *
     * @return \Stripe\Entitlements\ActiveEntitlement
>>>>>>> 92dab433
     */
    public static function retrieve($id, $opts = null)
    {
        $opts = \Stripe\Util\RequestOptions::parse($opts);
        $instance = new static($id, $opts);
        $instance->refresh();

        return $instance;
    }
}<|MERGE_RESOLUTION|>--- conflicted
+++ resolved
@@ -20,14 +20,6 @@
     /**
      * Retrieve a list of active entitlements for a customer.
      *
-<<<<<<< HEAD
-     * @param null|mixed $params
-     * @param null|mixed $opts
-     */
-    public static function all($params = null, $opts = null)
-    {
-        return static::_requestPage('/v1/entitlements/active_entitlements', \Stripe\Collection::class, $params, $opts);
-=======
      * @param null|array $params
      * @param null|array|string $opts
      *
@@ -40,23 +32,17 @@
         $url = static::classUrl();
 
         return static::_requestPage($url, \Stripe\Collection::class, $params, $opts);
->>>>>>> 92dab433
     }
 
     /**
      * Retrieve an active entitlement.
      *
-<<<<<<< HEAD
-     * @param mixed $id
-     * @param null|mixed $opts
-=======
      * @param array|string $id the ID of the API resource to retrieve, or an options array containing an `id` key
      * @param null|array|string $opts
      *
      * @throws \Stripe\Exception\ApiErrorException if the request fails
      *
      * @return \Stripe\Entitlements\ActiveEntitlement
->>>>>>> 92dab433
      */
     public static function retrieve($id, $opts = null)
     {
