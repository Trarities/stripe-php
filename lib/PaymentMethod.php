--- conflicted
+++ resolved
@@ -126,26 +126,18 @@
      * href="/docs/payments/save-and-reuse">SetupIntent</a> API to collect payment
      * method details ahead of a future payment.
      *
-<<<<<<< HEAD
-     * @param null|mixed $params
-     * @param null|mixed $options
-=======
      * @param null|array $params
      * @param null|array|string $options
      *
      * @throws \Stripe\Exception\ApiErrorException if the request fails
      *
      * @return \Stripe\PaymentMethod the created resource
->>>>>>> 92dab433
      */
     public static function create($params = null, $options = null)
     {
         self::_validateParams($params);
         $url = static::classUrl();
-<<<<<<< HEAD
-=======
-
->>>>>>> 92dab433
+
         list($response, $opts) = static::_staticRequest('post', $url, $params, $options);
         $obj = \Stripe\Util\Util::convertToStripeObject($response->json, $opts);
         $obj->setLastResponse($response);
@@ -159,27 +151,18 @@
      * href="/docs/api/payment_methods/customer_list">List a Customer’s
      * PaymentMethods</a> API instead.
      *
-<<<<<<< HEAD
-     * @param null|mixed $params
-     * @param null|mixed $opts
+     * @param null|array $params
+     * @param null|array|string $opts
+     *
+     * @throws \Stripe\Exception\ApiErrorException if the request fails
+     *
+     * @return \Stripe\Collection<\Stripe\PaymentMethod> of ApiResources
      */
     public static function all($params = null, $opts = null)
     {
-        return static::_requestPage('/v1/payment_methods', \Stripe\Collection::class, $params, $opts);
-=======
-     * @param null|array $params
-     * @param null|array|string $opts
-     *
-     * @throws \Stripe\Exception\ApiErrorException if the request fails
-     *
-     * @return \Stripe\Collection<\Stripe\PaymentMethod> of ApiResources
-     */
-    public static function all($params = null, $opts = null)
-    {
         $url = static::classUrl();
 
         return static::_requestPage($url, \Stripe\Collection::class, $params, $opts);
->>>>>>> 92dab433
     }
 
     /**
@@ -188,17 +171,12 @@
      * href="/docs/api/payment_methods/customer">Retrieve a Customer’s
      * PaymentMethods</a>.
      *
-<<<<<<< HEAD
-     * @param mixed $id
-     * @param null|mixed $opts
-=======
      * @param array|string $id the ID of the API resource to retrieve, or an options array containing an `id` key
      * @param null|array|string $opts
      *
      * @throws \Stripe\Exception\ApiErrorException if the request fails
      *
      * @return \Stripe\PaymentMethod
->>>>>>> 92dab433
      */
     public static function retrieve($id, $opts = null)
     {
@@ -213,11 +191,6 @@
      * Updates a PaymentMethod object. A PaymentMethod must be attached a customer to
      * be updated.
      *
-<<<<<<< HEAD
-     * @param mixed $id
-     * @param null|mixed $params
-     * @param null|mixed $opts
-=======
      * @param string $id the ID of the resource to update
      * @param null|array $params
      * @param null|array|string $opts
@@ -225,16 +198,12 @@
      * @throws \Stripe\Exception\ApiErrorException if the request fails
      *
      * @return \Stripe\PaymentMethod the updated resource
->>>>>>> 92dab433
      */
     public static function update($id, $params = null, $opts = null)
     {
         self::_validateParams($params);
         $url = static::resourceUrl($id);
-<<<<<<< HEAD
-=======
-
->>>>>>> 92dab433
+
         list($response, $opts) = static::_staticRequest('post', $url, $params, $opts);
         $obj = \Stripe\Util\Util::convertToStripeObject($response->json, $opts);
         $obj->setLastResponse($response);
