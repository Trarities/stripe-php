--- conflicted
+++ resolved
@@ -25,26 +25,18 @@
      * you can use on your front-end to grant client-side API access for certain
      * customer resources.
      *
-<<<<<<< HEAD
-     * @param null|mixed $params
-     * @param null|mixed $options
-=======
      * @param null|array $params
      * @param null|array|string $options
      *
      * @throws \Stripe\Exception\ApiErrorException if the request fails
      *
      * @return \Stripe\CustomerSession the created resource
->>>>>>> 92dab433
      */
     public static function create($params = null, $options = null)
     {
         self::_validateParams($params);
         $url = static::classUrl();
-<<<<<<< HEAD
-=======
 
->>>>>>> 92dab433
         list($response, $opts) = static::_staticRequest('post', $url, $params, $options);
         $obj = \Stripe\Util\Util::convertToStripeObject($response->json, $opts);
         $obj->setLastResponse($response);
