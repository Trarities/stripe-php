<?php

// File generated from our OpenAPI spec

namespace Stripe;

/**
 * You can store multiple cards on a customer in order to charge the customer
 * later. You can also store multiple debit cards on a recipient in order to
 * transfer to those cards later.
 *
 * Related guide: <a href="https://stripe.com/docs/sources/cards">Card payments with Sources</a>
 *
 * @property string $id Unique identifier for the object.
 * @property string $object String representing the object's type. Objects of the same type share the same value.
 * @property null|string|\Stripe\Account $account The account this card belongs to. This attribute will not be in the card object if the card belongs to a customer or recipient instead. This property is only available for accounts where <a href="/api/accounts/object#account_object-controller-requirement_collection">controller.requirement_collection</a> is <code>application</code>, which includes Custom accounts.
 * @property null|string $address_city City/District/Suburb/Town/Village.
 * @property null|string $address_country Billing address country, if provided when creating card.
 * @property null|string $address_line1 Address line 1 (Street address/PO Box/Company name).
 * @property null|string $address_line1_check If <code>address_line1</code> was provided, results of the check: <code>pass</code>, <code>fail</code>, <code>unavailable</code>, or <code>unchecked</code>.
 * @property null|string $address_line2 Address line 2 (Apartment/Suite/Unit/Building).
 * @property null|string $address_state State/County/Province/Region.
 * @property null|string $address_zip ZIP or postal code.
 * @property null|string $address_zip_check If <code>address_zip</code> was provided, results of the check: <code>pass</code>, <code>fail</code>, <code>unavailable</code>, or <code>unchecked</code>.
 * @property null|string[] $available_payout_methods A set of available payout methods for this card. Only values from this set should be passed as the <code>method</code> when creating a payout.
 * @property string $brand Card brand. Can be <code>American Express</code>, <code>Diners Club</code>, <code>Discover</code>, <code>Eftpos Australia</code>, <code>JCB</code>, <code>MasterCard</code>, <code>UnionPay</code>, <code>Visa</code>, or <code>Unknown</code>.
 * @property null|string $country Two-letter ISO code representing the country of the card. You could use this attribute to get a sense of the international breakdown of cards you've collected.
 * @property null|string $currency Three-letter <a href="https://stripe.com/docs/payouts">ISO code for currency</a>. Only applicable on accounts (not customers or recipients). The card can be used as a transfer destination for funds in this currency. This property is only available for accounts where <a href="/api/accounts/object#account_object-controller-requirement_collection">controller.requirement_collection</a> is <code>application</code>, which includes Custom accounts.
 * @property null|string|\Stripe\Customer $customer The customer that this card belongs to. This attribute will not be in the card object if the card belongs to an account or recipient instead.
 * @property null|string $cvc_check If a CVC was provided, results of the check: <code>pass</code>, <code>fail</code>, <code>unavailable</code>, or <code>unchecked</code>. A result of unchecked indicates that CVC was provided but hasn't been checked yet. Checks are typically performed when attaching a card to a Customer object, or when creating a charge. For more details, see <a href="https://support.stripe.com/questions/check-if-a-card-is-valid-without-a-charge">Check if a card is valid without a charge</a>.
 * @property null|bool $default_for_currency Whether this card is the default external account for its currency. This property is only available for accounts where <a href="/api/accounts/object#account_object-controller-requirement_collection">controller.requirement_collection</a> is <code>application</code>, which includes Custom accounts.
 * @property null|string $dynamic_last4 (For tokenized numbers only.) The last four digits of the device account number.
 * @property int $exp_month Two-digit number representing the card's expiration month.
 * @property int $exp_year Four-digit number representing the card's expiration year.
 * @property null|string $fingerprint <p>Uniquely identifies this particular card number. You can use this attribute to check whether two customers who’ve signed up with you are using the same card number, for example. For payment methods that tokenize card information (Apple Pay, Google Pay), the tokenized number might be provided instead of the underlying card number.</p><p><em>As of May 1, 2021, card fingerprint in India for Connect changed to allow two fingerprints for the same card---one for India and one for the rest of the world.</em></p>
 * @property string $funding Card funding type. Can be <code>credit</code>, <code>debit</code>, <code>prepaid</code>, or <code>unknown</code>.
 * @property string $last4 The last four digits of the card.
 * @property null|\Stripe\StripeObject $metadata Set of <a href="https://stripe.com/docs/api/metadata">key-value pairs</a> that you can attach to an object. This can be useful for storing additional information about the object in a structured format.
 * @property null|string $name Cardholder name.
 * @property null|\Stripe\StripeObject $networks
 * @property null|string $status For external accounts that are cards, possible values are <code>new</code> and <code>errored</code>. If a payout fails, the status is set to <code>errored</code> and <a href="https://stripe.com/docs/payouts#payout-schedule">scheduled payouts</a> are stopped until account details are updated.
 * @property null|string $tokenization_method If the card number is tokenized, this is the method that was used. Can be <code>android_pay</code> (includes Google Pay), <code>apple_pay</code>, <code>masterpass</code>, <code>visa_checkout</code>, or null.
 */
class Card extends ApiResource
{
    const OBJECT_NAME = 'card';

    /**
     * Delete a specified external account for a given account.
     *
<<<<<<< HEAD
     * @param null|mixed $params
     * @param null|mixed $opts
=======
     * @param null|array $params
     * @param null|array|string $opts
     *
     * @throws \Stripe\Exception\ApiErrorException if the request fails
     *
     * @return \Stripe\Card the deleted resource
>>>>>>> 92dab433
     */
    public function delete($params = null, $opts = null)
    {
        self::_validateParams($params);
<<<<<<< HEAD
=======

>>>>>>> 92dab433
        $url = $this->instanceUrl();
        list($response, $opts) = $this->_request('delete', $url, $params, $opts);
        $this->refreshFrom($response, $opts);

        return $this;
    }

    /**
     * Possible string representations of the CVC check status.
     *
     * @see https://stripe.com/docs/api/cards/object#card_object-cvc_check
     */
    const CVC_CHECK_FAIL = 'fail';
    const CVC_CHECK_PASS = 'pass';
    const CVC_CHECK_UNAVAILABLE = 'unavailable';
    const CVC_CHECK_UNCHECKED = 'unchecked';

    /**
     * Possible string representations of the funding of the card.
     *
     * @see https://stripe.com/docs/api/cards/object#card_object-funding
     */
    const FUNDING_CREDIT = 'credit';
    const FUNDING_DEBIT = 'debit';
    const FUNDING_PREPAID = 'prepaid';
    const FUNDING_UNKNOWN = 'unknown';

    /**
     * Possible string representations of the tokenization method when using Apple Pay or Google Pay.
     *
     * @see https://stripe.com/docs/api/cards/object#card_object-tokenization_method
     */
    const TOKENIZATION_METHOD_APPLE_PAY = 'apple_pay';
    const TOKENIZATION_METHOD_GOOGLE_PAY = 'google_pay';

    /**
     * @return string The instance URL for this resource. It needs to be special
     *    cased because cards are nested resources that may belong to different
     *    top-level resources.
     */
    public function instanceUrl()
    {
        if ($this['customer']) {
            $base = Customer::classUrl();
            $parent = $this['customer'];
            $path = 'sources';
        } elseif ($this['account']) {
            $base = Account::classUrl();
            $parent = $this['account'];
            $path = 'external_accounts';
        } else {
            $msg = 'Cards cannot be accessed without a customer ID, or account ID.';

            throw new Exception\UnexpectedValueException($msg);
        }
        $parentExtn = \urlencode(Util\Util::utf8($parent));
        $extn = \urlencode(Util\Util::utf8($this['id']));

        return "{$base}/{$parentExtn}/{$path}/{$extn}";
    }

    /**
     * @param array|string $_id
     * @param null|array|string $_opts
     *
     * @throws \Stripe\Exception\BadMethodCallException
     */
    public static function retrieve($_id, $_opts = null)
    {
        $msg = 'Cards cannot be retrieved without a customer ID or an ' .
               'account ID. Retrieve a card using ' .
               "`Customer::retrieveSource('customer_id', 'card_id')` or " .
               "`Account::retrieveExternalAccount('account_id', 'card_id')`.";

        throw new Exception\BadMethodCallException($msg);
    }

    /**
     * @param string $_id
     * @param null|array $_params
     * @param null|array|string $_options
     *
     * @throws \Stripe\Exception\BadMethodCallException
     */
    public static function update($_id, $_params = null, $_options = null)
    {
        $msg = 'Cards cannot be updated without a customer ID or an ' .
               'account ID. Update a card using ' .
               "`Customer::updateSource('customer_id', 'card_id', " .
               '$updateParams)` or `Account::updateExternalAccount(' .
               "'account_id', 'card_id', \$updateParams)`.";

        throw new Exception\BadMethodCallException($msg);
    }

    /**
     * @param null|array|string $opts
     *
     * @throws \Stripe\Exception\ApiErrorException if the request fails
     *
     * @return static the saved resource
     *
     * @deprecated The `save` method is deprecated and will be removed in a
     *     future major version of the library. Use the static method `update`
     *     on the resource instead.
     */
    public function save($opts = null)
    {
        $params = $this->serializeParameters();
        if (\count($params) > 0) {
            $url = $this->instanceUrl();
            list($response, $opts) = $this->_request('post', $url, $params, $opts, ['save']);
            $this->refreshFrom($response, $opts);
        }

        return $this;
    }
}<|MERGE_RESOLUTION|>--- conflicted
+++ resolved
@@ -48,25 +48,17 @@
     /**
      * Delete a specified external account for a given account.
      *
-<<<<<<< HEAD
-     * @param null|mixed $params
-     * @param null|mixed $opts
-=======
      * @param null|array $params
      * @param null|array|string $opts
      *
      * @throws \Stripe\Exception\ApiErrorException if the request fails
      *
      * @return \Stripe\Card the deleted resource
->>>>>>> 92dab433
      */
     public function delete($params = null, $opts = null)
     {
         self::_validateParams($params);
-<<<<<<< HEAD
-=======
 
->>>>>>> 92dab433
         $url = $this->instanceUrl();
         list($response, $opts) = $this->_request('delete', $url, $params, $opts);
         $this->refreshFrom($response, $opts);
