<?php

// File generated from our OpenAPI spec

namespace Stripe;

/**
 * Tokenization is the process Stripe uses to collect sensitive card or bank
 * account details, or personally identifiable information (PII), directly from
 * your customers in a secure manner. A token representing this information is
 * returned to your server to use. Use our
 * <a href="https://stripe.com/docs/payments">recommended payments integrations</a> to perform this process
 * on the client-side. This guarantees that no sensitive card data touches your server,
 * and allows your integration to operate in a PCI-compliant way.
 *
 * If you can't use client-side tokenization, you can also create tokens using
 * the API with either your publishable or secret API key. If
 * your integration uses this method, you're responsible for any PCI compliance
 * that it might require, and you must keep your secret API key safe. Unlike with
 * client-side tokenization, your customer's information isn't sent directly to
 * Stripe, so we can't determine how it's handled or stored.
 *
 * You can't store or use tokens more than once. To store card or bank account
 * information for later use, create <a href="https://stripe.com/docs/api#customers">Customer</a>
 * objects or <a href="/api#external_accounts">External accounts</a>.
 * <a href="https://stripe.com/docs/radar">Radar</a>, our integrated solution for automatic fraud protection,
 * performs best with integrations that use client-side tokenization.
 *
 * @property string $id Unique identifier for the object.
 * @property string $object String representing the object's type. Objects of the same type share the same value.
 * @property null|\Stripe\BankAccount $bank_account <p>These bank accounts are payment methods on <code>Customer</code> objects.</p><p>On the other hand <a href="/api#external_accounts">External Accounts</a> are transfer destinations on <code>Account</code> objects for accounts where <a href="/api/accounts/object#account_object-controller-requirement_collection">controller.requirement_collection</a> is <code>application</code>, which includes <a href="/connect/custom-accounts">Custom accounts</a>. They can be bank accounts or debit cards as well, and are documented in the links above.</p><p>Related guide: <a href="/payments/bank-debits-transfers">Bank debits and transfers</a></p>
 * @property null|\Stripe\Card $card <p>You can store multiple cards on a customer in order to charge the customer later. You can also store multiple debit cards on a recipient in order to transfer to those cards later.</p><p>Related guide: <a href="https://stripe.com/docs/sources/cards">Card payments with Sources</a></p>
 * @property null|string $client_ip IP address of the client that generates the token.
 * @property int $created Time at which the object was created. Measured in seconds since the Unix epoch.
 * @property bool $livemode Has the value <code>true</code> if the object exists in live mode or the value <code>false</code> if the object exists in test mode.
 * @property string $type Type of the token: <code>account</code>, <code>bank_account</code>, <code>card</code>, or <code>pii</code>.
 * @property bool $used Determines if you have already used this token (you can only use tokens once).
 */
class Token extends ApiResource
{
    const OBJECT_NAME = 'token';

    const TYPE_ACCOUNT = 'account';
    const TYPE_BANK_ACCOUNT = 'bank_account';
    const TYPE_CARD = 'card';
    const TYPE_PII = 'pii';

    /**
     * Creates a single-use token that represents a bank account’s details. You can use
     * this token with any API method in place of a bank account dictionary. You can
     * only use this token once. To do so, attach it to a <a href="#accounts">connected
     * account</a> where <a
     * href="/api/accounts/object#account_object-controller-requirement_collection">controller.requirement_collection</a>
     * is <code>application</code>, which includes Custom accounts.
     *
<<<<<<< HEAD
     * @param null|mixed $params
     * @param null|mixed $options
=======
     * @param null|array $params
     * @param null|array|string $options
     *
     * @throws \Stripe\Exception\ApiErrorException if the request fails
     *
     * @return \Stripe\Token the created resource
>>>>>>> 92dab433
     */
    public static function create($params = null, $options = null)
    {
        self::_validateParams($params);
        $url = static::classUrl();
<<<<<<< HEAD
=======

>>>>>>> 92dab433
        list($response, $opts) = static::_staticRequest('post', $url, $params, $options);
        $obj = \Stripe\Util\Util::convertToStripeObject($response->json, $opts);
        $obj->setLastResponse($response);

        return $obj;
    }

    /**
     * Retrieves the token with the given ID.
     *
<<<<<<< HEAD
     * @param mixed $id
     * @param null|mixed $opts
=======
     * @param array|string $id the ID of the API resource to retrieve, or an options array containing an `id` key
     * @param null|array|string $opts
     *
     * @throws \Stripe\Exception\ApiErrorException if the request fails
     *
     * @return \Stripe\Token
>>>>>>> 92dab433
     */
    public static function retrieve($id, $opts = null)
    {
        $opts = \Stripe\Util\RequestOptions::parse($opts);
        $instance = new static($id, $opts);
        $instance->refresh();

        return $instance;
    }
}<|MERGE_RESOLUTION|>--- conflicted
+++ resolved
@@ -53,26 +53,18 @@
      * href="/api/accounts/object#account_object-controller-requirement_collection">controller.requirement_collection</a>
      * is <code>application</code>, which includes Custom accounts.
      *
-<<<<<<< HEAD
-     * @param null|mixed $params
-     * @param null|mixed $options
-=======
      * @param null|array $params
      * @param null|array|string $options
      *
      * @throws \Stripe\Exception\ApiErrorException if the request fails
      *
      * @return \Stripe\Token the created resource
->>>>>>> 92dab433
      */
     public static function create($params = null, $options = null)
     {
         self::_validateParams($params);
         $url = static::classUrl();
-<<<<<<< HEAD
-=======
 
->>>>>>> 92dab433
         list($response, $opts) = static::_staticRequest('post', $url, $params, $options);
         $obj = \Stripe\Util\Util::convertToStripeObject($response->json, $opts);
         $obj->setLastResponse($response);
@@ -83,17 +75,12 @@
     /**
      * Retrieves the token with the given ID.
      *
-<<<<<<< HEAD
-     * @param mixed $id
-     * @param null|mixed $opts
-=======
      * @param array|string $id the ID of the API resource to retrieve, or an options array containing an `id` key
      * @param null|array|string $opts
      *
      * @throws \Stripe\Exception\ApiErrorException if the request fails
      *
      * @return \Stripe\Token
->>>>>>> 92dab433
      */
     public static function retrieve($id, $opts = null)
     {
