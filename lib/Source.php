<?php

// File generated from our OpenAPI spec

namespace Stripe;

/**
 * <code>Source</code> objects allow you to accept a variety of payment methods. They
 * represent a customer's payment instrument, and can be used with the Stripe API
 * just like a <code>Card</code> object: once chargeable, they can be charged, or can be
 * attached to customers.
 *
 * Stripe doesn't recommend using the deprecated <a href="https://stripe.com/docs/api/sources">Sources API</a>.
 * We recommend that you adopt the <a href="https://stripe.com/docs/api/payment_methods">PaymentMethods API</a>.
 * This newer API provides access to our latest features and payment method types.
 *
 * Related guides: <a href="https://stripe.com/docs/sources">Sources API</a> and <a href="https://stripe.com/docs/sources/customers">Sources &amp; Customers</a>.
 *
 * @property string $id Unique identifier for the object.
 * @property string $object String representing the object's type. Objects of the same type share the same value.
 * @property null|\Stripe\StripeObject $ach_credit_transfer
 * @property null|\Stripe\StripeObject $ach_debit
 * @property null|\Stripe\StripeObject $acss_debit
 * @property null|\Stripe\StripeObject $alipay
 * @property null|int $amount A positive integer in the smallest currency unit (that is, 100 cents for $1.00, or 1 for ¥1, Japanese Yen being a zero-decimal currency) representing the total amount associated with the source. This is the amount for which the source will be chargeable once ready. Required for <code>single_use</code> sources.
 * @property null|\Stripe\StripeObject $au_becs_debit
 * @property null|\Stripe\StripeObject $bancontact
 * @property null|\Stripe\StripeObject $card
 * @property null|\Stripe\StripeObject $card_present
 * @property string $client_secret The client secret of the source. Used for client-side retrieval using a publishable key.
 * @property null|\Stripe\StripeObject $code_verification
 * @property int $created Time at which the object was created. Measured in seconds since the Unix epoch.
 * @property null|string $currency Three-letter <a href="https://stripe.com/docs/currencies">ISO code for the currency</a> associated with the source. This is the currency for which the source will be chargeable once ready. Required for <code>single_use</code> sources.
 * @property null|string $customer The ID of the customer to which this source is attached. This will not be present when the source has not been attached to a customer.
 * @property null|\Stripe\StripeObject $eps
 * @property string $flow The authentication <code>flow</code> of the source. <code>flow</code> is one of <code>redirect</code>, <code>receiver</code>, <code>code_verification</code>, <code>none</code>.
 * @property null|\Stripe\StripeObject $giropay
 * @property null|\Stripe\StripeObject $ideal
 * @property null|\Stripe\StripeObject $klarna
 * @property bool $livemode Has the value <code>true</code> if the object exists in live mode or the value <code>false</code> if the object exists in test mode.
 * @property null|\Stripe\StripeObject $metadata Set of <a href="https://stripe.com/docs/api/metadata">key-value pairs</a> that you can attach to an object. This can be useful for storing additional information about the object in a structured format.
 * @property null|\Stripe\StripeObject $multibanco
 * @property null|\Stripe\StripeObject $owner Information about the owner of the payment instrument that may be used or required by particular source types.
 * @property null|\Stripe\StripeObject $p24
 * @property null|\Stripe\StripeObject $paypal
 * @property null|\Stripe\StripeObject $receiver
 * @property null|\Stripe\StripeObject $redirect
 * @property null|\Stripe\StripeObject $sepa_credit_transfer
 * @property null|\Stripe\StripeObject $sepa_debit
 * @property null|\Stripe\StripeObject $sofort
 * @property null|\Stripe\StripeObject $source_order
 * @property null|string $statement_descriptor Extra information about a source. This will appear on your customer's statement every time you charge the source.
 * @property string $status The status of the source, one of <code>canceled</code>, <code>chargeable</code>, <code>consumed</code>, <code>failed</code>, or <code>pending</code>. Only <code>chargeable</code> sources can be used to create a charge.
 * @property null|\Stripe\StripeObject $three_d_secure
 * @property string $type The <code>type</code> of the source. The <code>type</code> is a payment method, one of <code>ach_credit_transfer</code>, <code>ach_debit</code>, <code>alipay</code>, <code>bancontact</code>, <code>card</code>, <code>card_present</code>, <code>eps</code>, <code>giropay</code>, <code>ideal</code>, <code>multibanco</code>, <code>klarna</code>, <code>p24</code>, <code>sepa_debit</code>, <code>sofort</code>, <code>three_d_secure</code>, or <code>wechat</code>. An additional hash is included on the source with a name matching this value. It contains additional information specific to the <a href="https://stripe.com/docs/sources">payment method</a> used.
 * @property null|string $usage Either <code>reusable</code> or <code>single_use</code>. Whether this source should be reusable or not. Some source types may or may not be reusable by construction, while others may leave the option at creation. If an incompatible value is passed, an error will be returned.
 * @property null|\Stripe\StripeObject $wechat
 */
class Source extends ApiResource
{
    const OBJECT_NAME = 'source';

    use ApiOperations\Update;

    const FLOW_CODE_VERIFICATION = 'code_verification';
    const FLOW_NONE = 'none';
    const FLOW_RECEIVER = 'receiver';
    const FLOW_REDIRECT = 'redirect';

    const STATUS_CANCELED = 'canceled';
    const STATUS_CHARGEABLE = 'chargeable';
    const STATUS_CONSUMED = 'consumed';
    const STATUS_FAILED = 'failed';
    const STATUS_PENDING = 'pending';

    const TYPE_ACH_CREDIT_TRANSFER = 'ach_credit_transfer';
    const TYPE_ACH_DEBIT = 'ach_debit';
    const TYPE_ACSS_DEBIT = 'acss_debit';
    const TYPE_ALIPAY = 'alipay';
    const TYPE_AU_BECS_DEBIT = 'au_becs_debit';
    const TYPE_BANCONTACT = 'bancontact';
    const TYPE_CARD = 'card';
    const TYPE_CARD_PRESENT = 'card_present';
    const TYPE_EPS = 'eps';
    const TYPE_GIROPAY = 'giropay';
    const TYPE_IDEAL = 'ideal';
    const TYPE_KLARNA = 'klarna';
    const TYPE_MULTIBANCO = 'multibanco';
    const TYPE_P24 = 'p24';
    const TYPE_PAYPAL = 'paypal';
    const TYPE_SEPA_CREDIT_TRANSFER = 'sepa_credit_transfer';
    const TYPE_SEPA_DEBIT = 'sepa_debit';
    const TYPE_SOFORT = 'sofort';
    const TYPE_THREE_D_SECURE = 'three_d_secure';
    const TYPE_WECHAT = 'wechat';

    const USAGE_REUSABLE = 'reusable';
    const USAGE_SINGLE_USE = 'single_use';

    /**
     * Creates a new source object.
     *
<<<<<<< HEAD
     * @param null|mixed $params
     * @param null|mixed $options
=======
     * @param null|array $params
     * @param null|array|string $options
     *
     * @throws \Stripe\Exception\ApiErrorException if the request fails
     *
     * @return \Stripe\Source the created resource
>>>>>>> 92dab433
     */
    public static function create($params = null, $options = null)
    {
        self::_validateParams($params);
        $url = static::classUrl();
<<<<<<< HEAD
=======

>>>>>>> 92dab433
        list($response, $opts) = static::_staticRequest('post', $url, $params, $options);
        $obj = \Stripe\Util\Util::convertToStripeObject($response->json, $opts);
        $obj->setLastResponse($response);

        return $obj;
    }

    /**
     * Retrieves an existing source object. Supply the unique source ID from a source
     * creation request and Stripe will return the corresponding up-to-date source
     * object information.
     *
<<<<<<< HEAD
     * @param mixed $id
     * @param null|mixed $opts
=======
     * @param array|string $id the ID of the API resource to retrieve, or an options array containing an `id` key
     * @param null|array|string $opts
     *
     * @throws \Stripe\Exception\ApiErrorException if the request fails
     *
     * @return \Stripe\Source
>>>>>>> 92dab433
     */
    public static function retrieve($id, $opts = null)
    {
        $opts = \Stripe\Util\RequestOptions::parse($opts);
        $instance = new static($id, $opts);
        $instance->refresh();

        return $instance;
    }

    /**
     * Updates the specified source by setting the values of the parameters passed. Any
     * parameters not provided will be left unchanged.
     *
     * This request accepts the <code>metadata</code> and <code>owner</code> as
     * arguments. It is also possible to update type specific information for selected
     * payment methods. Please refer to our <a href="/docs/sources">payment method
     * guides</a> for more detail.
     *
<<<<<<< HEAD
     * @param mixed $id
     * @param null|mixed $params
     * @param null|mixed $opts
=======
     * @param string $id the ID of the resource to update
     * @param null|array $params
     * @param null|array|string $opts
     *
     * @throws \Stripe\Exception\ApiErrorException if the request fails
     *
     * @return \Stripe\Source the updated resource
>>>>>>> 92dab433
     */
    public static function update($id, $params = null, $opts = null)
    {
        self::_validateParams($params);
        $url = static::resourceUrl($id);
<<<<<<< HEAD
=======

>>>>>>> 92dab433
        list($response, $opts) = static::_staticRequest('post', $url, $params, $opts);
        $obj = \Stripe\Util\Util::convertToStripeObject($response->json, $opts);
        $obj->setLastResponse($response);

        return $obj;
    }

    use ApiOperations\NestedResource;

    /**
     * @param null|array $params
     * @param null|array|string $opts
     *
     * @throws \Stripe\Exception\UnexpectedValueException if the source is not attached to a customer
     * @throws \Stripe\Exception\ApiErrorException if the request fails
     *
     * @return \Stripe\Source the detached source
     */
    public function detach($params = null, $opts = null)
    {
        self::_validateParams($params);

        $id = $this['id'];
        if (!$id) {
            $class = static::class;
            $msg = "Could not determine which URL to request: {$class} instance "
             . "has invalid ID: {$id}";

            throw new Exception\UnexpectedValueException($msg, null);
        }

        if ($this['customer']) {
            $base = Customer::classUrl();
            $parentExtn = \urlencode(Util\Util::utf8($this['customer']));
            $extn = \urlencode(Util\Util::utf8($id));
            $url = "{$base}/{$parentExtn}/sources/{$extn}";

            list($response, $opts) = $this->_request('delete', $url, $params, $opts);
            $this->refreshFrom($response, $opts);

            return $this;
        }
        $message = 'This source object does not appear to be currently attached '
               . 'to a customer object.';

        throw new Exception\UnexpectedValueException($message);
    }

    /**
     * @param string $id
     * @param null|array $params
     * @param null|array|string $opts
     *
     * @throws \Stripe\Exception\ApiErrorException if the request fails
     *
     * @return \Stripe\Collection<\Stripe\SourceTransaction> list of source transactions
     */
    public static function allSourceTransactions($id, $params = null, $opts = null)
    {
        $url = static::resourceUrl($id) . '/source_transactions';
        list($response, $opts) = static::_staticRequest('get', $url, $params, $opts);
        $obj = \Stripe\Util\Util::convertToStripeObject($response->json, $opts);
        $obj->setLastResponse($response);

        return $obj;
    }

    /**
     * @param null|array $params
     * @param null|array|string $opts
     *
     * @throws \Stripe\Exception\ApiErrorException if the request fails
     *
     * @return \Stripe\Source the verified source
     */
    public function verify($params = null, $opts = null)
    {
        $url = $this->instanceUrl() . '/verify';
        list($response, $opts) = $this->_request('post', $url, $params, $opts);
        $this->refreshFrom($response, $opts);

        return $this;
    }
}<|MERGE_RESOLUTION|>--- conflicted
+++ resolved
@@ -100,26 +100,18 @@
     /**
      * Creates a new source object.
      *
-<<<<<<< HEAD
-     * @param null|mixed $params
-     * @param null|mixed $options
-=======
      * @param null|array $params
      * @param null|array|string $options
      *
      * @throws \Stripe\Exception\ApiErrorException if the request fails
      *
      * @return \Stripe\Source the created resource
->>>>>>> 92dab433
      */
     public static function create($params = null, $options = null)
     {
         self::_validateParams($params);
         $url = static::classUrl();
-<<<<<<< HEAD
-=======
-
->>>>>>> 92dab433
+
         list($response, $opts) = static::_staticRequest('post', $url, $params, $options);
         $obj = \Stripe\Util\Util::convertToStripeObject($response->json, $opts);
         $obj->setLastResponse($response);
@@ -132,17 +124,12 @@
      * creation request and Stripe will return the corresponding up-to-date source
      * object information.
      *
-<<<<<<< HEAD
-     * @param mixed $id
-     * @param null|mixed $opts
-=======
      * @param array|string $id the ID of the API resource to retrieve, or an options array containing an `id` key
      * @param null|array|string $opts
      *
      * @throws \Stripe\Exception\ApiErrorException if the request fails
      *
      * @return \Stripe\Source
->>>>>>> 92dab433
      */
     public static function retrieve($id, $opts = null)
     {
@@ -162,11 +149,6 @@
      * payment methods. Please refer to our <a href="/docs/sources">payment method
      * guides</a> for more detail.
      *
-<<<<<<< HEAD
-     * @param mixed $id
-     * @param null|mixed $params
-     * @param null|mixed $opts
-=======
      * @param string $id the ID of the resource to update
      * @param null|array $params
      * @param null|array|string $opts
@@ -174,16 +156,12 @@
      * @throws \Stripe\Exception\ApiErrorException if the request fails
      *
      * @return \Stripe\Source the updated resource
->>>>>>> 92dab433
      */
     public static function update($id, $params = null, $opts = null)
     {
         self::_validateParams($params);
         $url = static::resourceUrl($id);
-<<<<<<< HEAD
-=======
-
->>>>>>> 92dab433
+
         list($response, $opts) = static::_staticRequest('post', $url, $params, $opts);
         $obj = \Stripe\Util\Util::convertToStripeObject($response->json, $opts);
         $obj->setLastResponse($response);
