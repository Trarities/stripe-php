--- conflicted
+++ resolved
@@ -28,26 +28,18 @@
      * Creates a AccountSession object that includes a single-use token that the
      * platform can use on their front-end to grant client-side API access.
      *
-<<<<<<< HEAD
-     * @param null|mixed $params
-     * @param null|mixed $options
-=======
      * @param null|array $params
      * @param null|array|string $options
      *
      * @throws \Stripe\Exception\ApiErrorException if the request fails
      *
      * @return \Stripe\AccountSession the created resource
->>>>>>> 92dab433
      */
     public static function create($params = null, $options = null)
     {
         self::_validateParams($params);
         $url = static::classUrl();
-<<<<<<< HEAD
-=======
 
->>>>>>> 92dab433
         list($response, $opts) = static::_staticRequest('post', $url, $params, $options);
         $obj = \Stripe\Util\Util::convertToStripeObject($response->json, $opts);
         $obj->setLastResponse($response);
