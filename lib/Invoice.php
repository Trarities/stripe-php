<?php

// File generated from our OpenAPI spec

namespace Stripe;

/**
 * Invoices are statements of amounts owed by a customer, and are either
 * generated one-off, or generated periodically from a subscription.
 *
 * They contain <a href="https://stripe.com/docs/api#invoiceitems">invoice items</a>, and proration adjustments
 * that may be caused by subscription upgrades/downgrades (if necessary).
 *
 * If your invoice is configured to be billed through automatic charges,
 * Stripe automatically finalizes your invoice and attempts payment. Note
 * that finalizing the invoice,
 * <a href="https://stripe.com/docs/invoicing/integration/automatic-advancement-collection">when automatic</a>, does
 * not happen immediately as the invoice is created. Stripe waits
 * until one hour after the last webhook was successfully sent (or the last
 * webhook timed out after failing). If you (and the platforms you may have
 * connected to) have no webhooks configured, Stripe waits one hour after
 * creation to finalize the invoice.
 *
 * If your invoice is configured to be billed by sending an email, then based on your
 * <a href="https://dashboard.stripe.com/account/billing/automatic">email settings</a>,
 * Stripe will email the invoice to your customer and await payment. These
 * emails can contain a link to a hosted page to pay the invoice.
 *
 * Stripe applies any customer credit on the account before determining the
 * amount due for the invoice (i.e., the amount that will be actually
 * charged). If the amount due for the invoice is less than Stripe's <a href="/docs/currencies#minimum-and-maximum-charge-amounts">minimum allowed charge
 * per currency</a>, the
 * invoice is automatically marked paid, and we add the amount due to the
 * customer's credit balance which is applied to the next invoice.
 *
 * More details on the customer's credit balance are
 * <a href="https://stripe.com/docs/billing/customer/balance">here</a>.
 *
 * Related guide: <a href="https://stripe.com/docs/billing/invoices/sending">Send invoices to customers</a>
 *
 * @property null|string $id Unique identifier for the object. This property is always present unless the invoice is an upcoming invoice. See <a href="https://stripe.com/docs/api/invoices/upcoming">Retrieve an upcoming invoice</a> for more details.
 * @property string $object String representing the object's type. Objects of the same type share the same value.
 * @property null|string $account_country The country of the business associated with this invoice, most often the business creating the invoice.
 * @property null|string $account_name The public name of the business associated with this invoice, most often the business creating the invoice.
 * @property null|(string|\Stripe\TaxId)[] $account_tax_ids The account tax IDs associated with the invoice. Only editable when the invoice is a draft.
 * @property int $amount_due Final amount due at this time for this invoice. If the invoice's total is smaller than the minimum charge amount, for example, or if there is account credit that can be applied to the invoice, the <code>amount_due</code> may be 0. If there is a positive <code>starting_balance</code> for the invoice (the customer owes money), the <code>amount_due</code> will also take that into account. The charge that gets generated for the invoice will be for the amount specified in <code>amount_due</code>.
 * @property int $amount_paid The amount, in cents (or local equivalent), that was paid.
 * @property int $amount_remaining The difference between amount_due and amount_paid, in cents (or local equivalent).
 * @property int $amount_shipping This is the sum of all the shipping amounts.
 * @property null|\Stripe\StripeObject[] $amounts_due List of expected payments and corresponding due dates. This value will be null for invoices where collection_method=charge_automatically.
 * @property null|string|\Stripe\StripeObject $application ID of the Connect Application that created the invoice.
 * @property null|int $application_fee_amount The fee in cents (or local equivalent) that will be applied to the invoice and transferred to the application owner's Stripe account when the invoice is paid.
 * @property int $attempt_count Number of payment attempts made for this invoice, from the perspective of the payment retry schedule. Any payment attempt counts as the first attempt, and subsequently only automatic retries increment the attempt count. In other words, manual payment attempts after the first attempt do not affect the retry schedule.
 * @property bool $attempted Whether an attempt has been made to pay the invoice. An invoice is not attempted until 1 hour after the <code>invoice.created</code> webhook, for example, so you might not want to display that invoice as unpaid to your users.
 * @property null|bool $auto_advance Controls whether Stripe performs <a href="https://stripe.com/docs/invoicing/integration/automatic-advancement-collection">automatic collection</a> of the invoice. If <code>false</code>, the invoice's state doesn't automatically advance without an explicit action.
 * @property \Stripe\StripeObject $automatic_tax
 * @property null|string $billing_reason <p>Indicates the reason why the invoice was created.</p><p>* <code>manual</code>: Unrelated to a subscription, for example, created via the invoice editor. * <code>subscription</code>: No longer in use. Applies to subscriptions from before May 2018 where no distinction was made between updates, cycles, and thresholds. * <code>subscription_create</code>: A new subscription was created. * <code>subscription_cycle</code>: A subscription advanced into a new period. * <code>subscription_threshold</code>: A subscription reached a billing threshold. * <code>subscription_update</code>: A subscription was updated. * <code>upcoming</code>: Reserved for simulated invoices, per the upcoming invoice endpoint.</p>
 * @property null|string|\Stripe\Charge $charge ID of the latest charge generated for this invoice, if any.
 * @property string $collection_method Either <code>charge_automatically</code>, or <code>send_invoice</code>. When charging automatically, Stripe will attempt to pay this invoice using the default source attached to the customer. When sending an invoice, Stripe will email this invoice to the customer with payment instructions.
 * @property int $created Time at which the object was created. Measured in seconds since the Unix epoch.
 * @property string $currency Three-letter <a href="https://www.iso.org/iso-4217-currency-codes.html">ISO currency code</a>, in lowercase. Must be a <a href="https://stripe.com/docs/currencies">supported currency</a>.
 * @property null|\Stripe\StripeObject[] $custom_fields Custom fields displayed on the invoice.
 * @property null|string|\Stripe\Customer $customer The ID of the customer who will be billed.
 * @property null|\Stripe\StripeObject $customer_address The customer's address. Until the invoice is finalized, this field will equal <code>customer.address</code>. Once the invoice is finalized, this field will no longer be updated.
 * @property null|string $customer_email The customer's email. Until the invoice is finalized, this field will equal <code>customer.email</code>. Once the invoice is finalized, this field will no longer be updated.
 * @property null|string $customer_name The customer's name. Until the invoice is finalized, this field will equal <code>customer.name</code>. Once the invoice is finalized, this field will no longer be updated.
 * @property null|string $customer_phone The customer's phone number. Until the invoice is finalized, this field will equal <code>customer.phone</code>. Once the invoice is finalized, this field will no longer be updated.
 * @property null|\Stripe\StripeObject $customer_shipping The customer's shipping information. Until the invoice is finalized, this field will equal <code>customer.shipping</code>. Once the invoice is finalized, this field will no longer be updated.
 * @property null|string $customer_tax_exempt The customer's tax exempt status. Until the invoice is finalized, this field will equal <code>customer.tax_exempt</code>. Once the invoice is finalized, this field will no longer be updated.
 * @property null|\Stripe\StripeObject[] $customer_tax_ids The customer's tax IDs. Until the invoice is finalized, this field will contain the same tax IDs as <code>customer.tax_ids</code>. Once the invoice is finalized, this field will no longer be updated.
 * @property null|(string|\Stripe\Margin)[] $default_margins The margins applied to the invoice. Can be overridden by line item <code>margins</code>. Use <code>expand[]=default_margins</code> to expand each margin.
 * @property null|string|\Stripe\PaymentMethod $default_payment_method ID of the default payment method for the invoice. It must belong to the customer associated with the invoice. If not set, defaults to the subscription's default payment method, if any, or to the default payment method in the customer's invoice settings.
 * @property null|string|\Stripe\Account|\Stripe\BankAccount|\Stripe\Card|\Stripe\Source $default_source ID of the default payment source for the invoice. It must belong to the customer associated with the invoice and be in a chargeable state. If not set, defaults to the subscription's default source, if any, or to the customer's default source.
 * @property \Stripe\TaxRate[] $default_tax_rates The tax rates applied to this invoice, if any.
 * @property null|string $description An arbitrary string attached to the object. Often useful for displaying to users. Referenced as 'memo' in the Dashboard.
 * @property null|\Stripe\Discount $discount Describes the current discount applied to this invoice, if there is one. Not populated if there are multiple discounts.
 * @property null|(string|\Stripe\Discount)[] $discounts The discounts applied to the invoice. Line item discounts are applied before invoice discounts. Use <code>expand[]=discounts</code> to expand each discount.
 * @property null|int $due_date The date on which payment for this invoice is due. This value will be <code>null</code> for invoices where <code>collection_method=charge_automatically</code>.
 * @property null|int $effective_at The date when this invoice is in effect. Same as <code>finalized_at</code> unless overwritten. When defined, this value replaces the system-generated 'Date of issue' printed on the invoice PDF and receipt.
 * @property null|int $ending_balance Ending customer balance after the invoice is finalized. Invoices are finalized approximately an hour after successful webhook delivery or when payment collection is attempted for the invoice. If the invoice has not been finalized yet, this will be null.
 * @property null|string $footer Footer displayed on the invoice.
 * @property null|\Stripe\StripeObject $from_invoice Details of the invoice that was cloned. See the <a href="https://stripe.com/docs/invoicing/invoice-revisions">revision documentation</a> for more details.
 * @property null|string $hosted_invoice_url The URL for the hosted invoice page, which allows customers to view and pay an invoice. If the invoice has not been finalized yet, this will be null.
 * @property null|string $invoice_pdf The link to download the PDF for the invoice. If the invoice has not been finalized yet, this will be null.
 * @property \Stripe\StripeObject $issuer
 * @property null|\Stripe\StripeObject $last_finalization_error The error encountered during the previous attempt to finalize the invoice. This field is cleared when the invoice is successfully finalized.
 * @property null|string|\Stripe\Invoice $latest_revision The ID of the most recent non-draft revision of this invoice
 * @property \Stripe\Collection<\Stripe\InvoiceLineItem> $lines The individual line items that make up the invoice. <code>lines</code> is sorted as follows: (1) pending invoice items (including prorations) in reverse chronological order, (2) subscription items in reverse chronological order, and (3) invoice items added after invoice creation in chronological order.
 * @property bool $livemode Has the value <code>true</code> if the object exists in live mode or the value <code>false</code> if the object exists in test mode.
 * @property null|\Stripe\StripeObject $metadata Set of <a href="https://stripe.com/docs/api/metadata">key-value pairs</a> that you can attach to an object. This can be useful for storing additional information about the object in a structured format.
 * @property null|int $next_payment_attempt The time at which payment will next be attempted. This value will be <code>null</code> for invoices where <code>collection_method=send_invoice</code>.
 * @property null|string $number A unique, identifying string that appears on emails sent to the customer for this invoice. This starts with the customer's unique invoice_prefix if it is specified.
 * @property null|string|\Stripe\Account $on_behalf_of The account (if any) for which the funds of the invoice payment are intended. If set, the invoice will be presented with the branding and support information of the specified account. See the <a href="https://stripe.com/docs/billing/invoices/connect">Invoices with Connect</a> documentation for details.
 * @property bool $paid Whether payment was successfully collected for this invoice. An invoice can be paid (most commonly) with a charge or with credit from the customer's account balance.
 * @property bool $paid_out_of_band Returns true if the invoice was manually marked paid, returns false if the invoice hasn't been paid yet or was paid on Stripe.
 * @property null|string|\Stripe\PaymentIntent $payment_intent The PaymentIntent associated with this invoice. The PaymentIntent is generated when the invoice is finalized, and can then be used to pay the invoice. Note that voiding an invoice will cancel the PaymentIntent.
 * @property \Stripe\StripeObject $payment_settings
 * @property null|\Stripe\Collection<\Stripe\InvoicePayment> $payments Payments for this invoice
 * @property int $period_end End of the usage period during which invoice items were added to this invoice.
 * @property int $period_start Start of the usage period during which invoice items were added to this invoice.
 * @property int $post_payment_credit_notes_amount Total amount of all post-payment credit notes issued for this invoice.
 * @property int $pre_payment_credit_notes_amount Total amount of all pre-payment credit notes issued for this invoice.
 * @property null|string|\Stripe\Quote $quote The quote this invoice was generated from.
 * @property null|string $receipt_number This is the transaction number that appears on email receipts sent for this invoice.
 * @property null|\Stripe\StripeObject $rendering The rendering-related settings that control how the invoice is displayed on customer-facing surfaces such as PDF and Hosted Invoice Page.
 * @property null|\Stripe\StripeObject $rendering_options This is a legacy field that will be removed soon. For details about <code>rendering_options</code>, refer to <code>rendering</code> instead. Options for invoice PDF rendering.
 * @property null|\Stripe\StripeObject $shipping_cost The details of the cost of shipping, including the ShippingRate applied on the invoice.
 * @property null|\Stripe\StripeObject $shipping_details Shipping details for the invoice. The Invoice PDF will use the <code>shipping_details</code> value if it is set, otherwise the PDF will render the shipping address from the customer.
 * @property int $starting_balance Starting customer balance before the invoice is finalized. If the invoice has not been finalized yet, this will be the current customer balance. For revision invoices, this also includes any customer balance that was applied to the original invoice.
 * @property null|string $statement_descriptor Extra information about an invoice for the customer's credit card statement.
 * @property null|string $status The status of the invoice, one of <code>draft</code>, <code>open</code>, <code>paid</code>, <code>uncollectible</code>, or <code>void</code>. <a href="https://stripe.com/docs/billing/invoices/workflow#workflow-overview">Learn more</a>
 * @property \Stripe\StripeObject $status_transitions
 * @property null|string|\Stripe\Subscription $subscription The subscription that this invoice was prepared for, if any.
 * @property null|\Stripe\StripeObject $subscription_details Details about the subscription that created this invoice.
 * @property null|int $subscription_proration_date Only set for upcoming invoices that preview prorations. The time used to calculate prorations.
 * @property int $subtotal Total of all subscriptions, invoice items, and prorations on the invoice before any invoice level discount or exclusive tax is applied. Item discounts are already incorporated
 * @property null|int $subtotal_excluding_tax The integer amount in cents (or local equivalent) representing the subtotal of the invoice before any invoice level discount or tax is applied. Item discounts are already incorporated
 * @property null|int $tax The amount of tax on this invoice. This is the sum of all the tax amounts on this invoice.
 * @property null|string|\Stripe\TestHelpers\TestClock $test_clock ID of the test clock this invoice belongs to.
 * @property null|\Stripe\StripeObject $threshold_reason
 * @property int $total Total after discounts and taxes.
 * @property null|\Stripe\StripeObject[] $total_discount_amounts The aggregate amounts calculated per discount across all line items.
 * @property null|int $total_excluding_tax The integer amount in cents (or local equivalent) representing the total amount of the invoice including all discounts but excluding all tax.
 * @property null|\Stripe\StripeObject[] $total_margin_amounts The aggregate amounts calculated per margin across all line items.
 * @property \Stripe\StripeObject[] $total_tax_amounts The aggregate amounts calculated per tax rate for all line items.
 * @property null|\Stripe\StripeObject $transfer_data The account (if any) the payment will be attributed to for tax reporting, and where funds from the payment will be transferred to for the invoice.
 * @property null|int $webhooks_delivered_at Invoices are automatically paid or sent 1 hour after webhooks are delivered, or until all webhook delivery attempts have <a href="https://stripe.com/docs/billing/webhooks#understand">been exhausted</a>. This field tracks the time when webhooks for this invoice were successfully delivered. If the invoice had no webhooks to deliver, this will be set while the invoice is being created.
 */
class Invoice extends ApiResource
{
    const OBJECT_NAME = 'invoice';

    use ApiOperations\All;
    use ApiOperations\Create;
    use ApiOperations\Delete;
    use ApiOperations\NestedResource;
    use ApiOperations\Retrieve;
    use ApiOperations\Search;
    use ApiOperations\Update;

    const BILLING_REASON_AUTOMATIC_PENDING_INVOICE_ITEM_INVOICE = 'automatic_pending_invoice_item_invoice';
    const BILLING_REASON_MANUAL = 'manual';
    const BILLING_REASON_QUOTE_ACCEPT = 'quote_accept';
    const BILLING_REASON_SUBSCRIPTION = 'subscription';
    const BILLING_REASON_SUBSCRIPTION_CREATE = 'subscription_create';
    const BILLING_REASON_SUBSCRIPTION_CYCLE = 'subscription_cycle';
    const BILLING_REASON_SUBSCRIPTION_THRESHOLD = 'subscription_threshold';
    const BILLING_REASON_SUBSCRIPTION_UPDATE = 'subscription_update';
    const BILLING_REASON_UPCOMING = 'upcoming';

    const COLLECTION_METHOD_CHARGE_AUTOMATICALLY = 'charge_automatically';
    const COLLECTION_METHOD_SEND_INVOICE = 'send_invoice';

    const CUSTOMER_TAX_EXEMPT_EXEMPT = 'exempt';
    const CUSTOMER_TAX_EXEMPT_NONE = 'none';
    const CUSTOMER_TAX_EXEMPT_REVERSE = 'reverse';

    const STATUS_DRAFT = 'draft';
    const STATUS_OPEN = 'open';
    const STATUS_PAID = 'paid';
    const STATUS_UNCOLLECTIBLE = 'uncollectible';
    const STATUS_VOID = 'void';

    const BILLING_CHARGE_AUTOMATICALLY = 'charge_automatically';
    const BILLING_SEND_INVOICE = 'send_invoice';

    /**
     * @param null|array $params
     * @param null|array|string $opts
     *
     * @throws \Stripe\Exception\ApiErrorException if the request fails
     *
     * @return \Stripe\Invoice the attached invoice
     */
    public function attachPaymentIntent($params = null, $opts = null)
    {
        $url = $this->instanceUrl() . '/attach_payment_intent';
        list($response, $opts) = $this->_request('post', $url, $params, $opts);
        $this->refreshFrom($response, $opts);

        return $this;
    }

    /**
     * @param null|array $params
     * @param null|array|string $opts
     *
     * @throws \Stripe\Exception\ApiErrorException if the request fails
     *
     * @return \Stripe\Invoice the finalized invoice
     */
    public function finalizeInvoice($params = null, $opts = null)
    {
        $url = $this->instanceUrl() . '/finalize';
        list($response, $opts) = $this->_request('post', $url, $params, $opts);
        $this->refreshFrom($response, $opts);

        return $this;
    }

    /**
     * @param null|array $params
     * @param null|array|string $opts
     *
     * @throws \Stripe\Exception\ApiErrorException if the request fails
     *
     * @return \Stripe\Invoice the uncollectible invoice
     */
    public function markUncollectible($params = null, $opts = null)
    {
        $url = $this->instanceUrl() . '/mark_uncollectible';
        list($response, $opts) = $this->_request('post', $url, $params, $opts);
        $this->refreshFrom($response, $opts);

        return $this;
    }

    /**
     * @param null|array $params
     * @param null|array|string $opts
     *
     * @throws \Stripe\Exception\ApiErrorException if the request fails
     *
     * @return \Stripe\Invoice the paid invoice
     */
    public function pay($params = null, $opts = null)
    {
        $url = $this->instanceUrl() . '/pay';
        list($response, $opts) = $this->_request('post', $url, $params, $opts);
        $this->refreshFrom($response, $opts);

        return $this;
    }

    /**
     * @param null|array $params
     * @param null|array|string $opts
     *
     * @throws \Stripe\Exception\ApiErrorException if the request fails
     *
     * @return \Stripe\Invoice the sent invoice
     */
    public function sendInvoice($params = null, $opts = null)
    {
        $url = $this->instanceUrl() . '/send';
        list($response, $opts) = $this->_request('post', $url, $params, $opts);
        $this->refreshFrom($response, $opts);

        return $this;
    }

    /**
     * @param null|array $params
     * @param null|array|string $opts
     *
     * @throws \Stripe\Exception\ApiErrorException if the request fails
     *
     * @return \Stripe\Invoice the upcoming invoice
     */
    public static function upcoming($params = null, $opts = null)
    {
        $url = static::classUrl() . '/upcoming';
        list($response, $opts) = static::_staticRequest('get', $url, $params, $opts);
        $obj = \Stripe\Util\Util::convertToStripeObject($response->json, $opts);
        $obj->setLastResponse($response);

        return $obj;
    }

    /**
     * @param null|array $params
     * @param null|array|string $opts
     *
     * @throws \Stripe\Exception\ApiErrorException if the request fails
     *
     * @return \Stripe\Collection<\Stripe\InvoiceLineItem> list of invoice line items
     */
    public static function upcomingLines($params = null, $opts = null)
    {
        $url = static::classUrl() . '/upcoming/lines';
        list($response, $opts) = static::_staticRequest('get', $url, $params, $opts);
        $obj = \Stripe\Util\Util::convertToStripeObject($response->json, $opts);
        $obj->setLastResponse($response);

        return $obj;
    }

    /**
     * @param null|array $params
     * @param null|array|string $opts
     *
     * @throws \Stripe\Exception\ApiErrorException if the request fails
     *
     * @return \Stripe\Invoice the voided invoice
     */
    public function voidInvoice($params = null, $opts = null)
    {
        $url = $this->instanceUrl() . '/void';
        list($response, $opts) = $this->_request('post', $url, $params, $opts);
        $this->refreshFrom($response, $opts);

        return $this;
    }

    /**
     * @param null|array $params
     * @param null|array|string $opts
     *
     * @throws \Stripe\Exception\ApiErrorException if the request fails
     *
     * @return \Stripe\SearchResult<\Stripe\Invoice> the invoice search results
     */
    public static function search($params = null, $opts = null)
    {
        $url = '/v1/invoices/search';

        return static::_requestPage($url, \Stripe\SearchResult::class, $params, $opts);
<<<<<<< HEAD
    }

    const PATH_PAYMENTS = '/payments';

    /**
     * @param string $id the ID of the invoice on which to retrieve the invoice payments
     * @param null|array $params
     * @param null|array|string $opts
     *
     * @throws \Stripe\Exception\ApiErrorException if the request fails
     *
     * @return \Stripe\Collection<\Stripe\InvoicePayment> the list of invoice payments
     */
    public static function allPayments($id, $params = null, $opts = null)
    {
        return self::_allNestedResources($id, static::PATH_PAYMENTS, $params, $opts);
=======
>>>>>>> ced4eb6e
    }

    /**
     * @param string $id the ID of the invoice to which the invoice payment belongs
     * @param string $paymentId the ID of the invoice payment to retrieve
     * @param null|array $params
     * @param null|array|string $opts
     *
     * @throws \Stripe\Exception\ApiErrorException if the request fails
     *
     * @return \Stripe\InvoicePayment
     */
    public static function retrievePayment($id, $paymentId, $params = null, $opts = null)
    {
        return self::_retrieveNestedResource($id, static::PATH_PAYMENTS, $paymentId, $params, $opts);
    }
    const PATH_LINES = '/lines';

    /**
     * @param string $id the ID of the invoice on which to retrieve the invoice line items
     * @param null|array $params
     * @param null|array|string $opts
     *
     * @throws \Stripe\Exception\ApiErrorException if the request fails
     *
     * @return \Stripe\Collection<\Stripe\InvoiceLineItem> the list of invoice line items
     */
    public static function allLines($id, $params = null, $opts = null)
    {
        return self::_allNestedResources($id, static::PATH_LINES, $params, $opts);
    }
}<|MERGE_RESOLUTION|>--- conflicted
+++ resolved
@@ -187,6 +187,24 @@
      *
      * @throws \Stripe\Exception\ApiErrorException if the request fails
      *
+     * @return \Stripe\Invoice the created invoice
+     */
+    public static function createPreview($params = null, $opts = null)
+    {
+        $url = static::classUrl() . '/create_preview';
+        list($response, $opts) = static::_staticRequest('post', $url, $params, $opts);
+        $obj = \Stripe\Util\Util::convertToStripeObject($response->json, $opts);
+        $obj->setLastResponse($response);
+
+        return $obj;
+    }
+
+    /**
+     * @param null|array $params
+     * @param null|array|string $opts
+     *
+     * @throws \Stripe\Exception\ApiErrorException if the request fails
+     *
      * @return \Stripe\Invoice the finalized invoice
      */
     public function finalizeInvoice($params = null, $opts = null)
@@ -315,7 +333,6 @@
         $url = '/v1/invoices/search';
 
         return static::_requestPage($url, \Stripe\SearchResult::class, $params, $opts);
-<<<<<<< HEAD
     }
 
     const PATH_PAYMENTS = '/payments';
@@ -332,8 +349,6 @@
     public static function allPayments($id, $params = null, $opts = null)
     {
         return self::_allNestedResources($id, static::PATH_PAYMENTS, $params, $opts);
-=======
->>>>>>> ced4eb6e
     }
 
     /**
