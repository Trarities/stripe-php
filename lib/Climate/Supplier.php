<?php

// File generated from our OpenAPI spec

namespace Stripe\Climate;

/**
 * A supplier of carbon removal.
 *
 * @property string $id Unique identifier for the object.
 * @property string $object String representing the object’s type. Objects of the same type share the same value.
 * @property string $info_url Link to a webpage to learn more about the supplier.
 * @property bool $livemode Has the value <code>true</code> if the object exists in live mode or the value <code>false</code> if the object exists in test mode.
 * @property \Stripe\StripeObject[] $locations The locations in which this supplier operates.
 * @property string $name Name of this carbon removal supplier.
 * @property string $removal_pathway The scientific pathway used for carbon removal.
 */
class Supplier extends \Stripe\ApiResource
{
    const OBJECT_NAME = 'climate.supplier';

    const REMOVAL_PATHWAY_BIOMASS_CARBON_REMOVAL_AND_STORAGE = 'biomass_carbon_removal_and_storage';
    const REMOVAL_PATHWAY_DIRECT_AIR_CAPTURE = 'direct_air_capture';
    const REMOVAL_PATHWAY_ENHANCED_WEATHERING = 'enhanced_weathering';

    /**
     * Lists all available Climate supplier objects.
     *
<<<<<<< HEAD
     * @param null|mixed $params
     * @param null|mixed $opts
     */
    public static function all($params = null, $opts = null)
    {
        return static::_requestPage('/v1/climate/suppliers', \Stripe\Collection::class, $params, $opts);
=======
     * @param null|array $params
     * @param null|array|string $opts
     *
     * @throws \Stripe\Exception\ApiErrorException if the request fails
     *
     * @return \Stripe\Collection<\Stripe\Climate\Supplier> of ApiResources
     */
    public static function all($params = null, $opts = null)
    {
        $url = static::classUrl();

        return static::_requestPage($url, \Stripe\Collection::class, $params, $opts);
>>>>>>> 92dab433
    }

    /**
     * Retrieves a Climate supplier object.
     *
<<<<<<< HEAD
     * @param mixed $id
     * @param null|mixed $opts
=======
     * @param array|string $id the ID of the API resource to retrieve, or an options array containing an `id` key
     * @param null|array|string $opts
     *
     * @throws \Stripe\Exception\ApiErrorException if the request fails
     *
     * @return \Stripe\Climate\Supplier
>>>>>>> 92dab433
     */
    public static function retrieve($id, $opts = null)
    {
        $opts = \Stripe\Util\RequestOptions::parse($opts);
        $instance = new static($id, $opts);
        $instance->refresh();

        return $instance;
    }
}<|MERGE_RESOLUTION|>--- conflicted
+++ resolved
@@ -26,14 +26,6 @@
     /**
      * Lists all available Climate supplier objects.
      *
-<<<<<<< HEAD
-     * @param null|mixed $params
-     * @param null|mixed $opts
-     */
-    public static function all($params = null, $opts = null)
-    {
-        return static::_requestPage('/v1/climate/suppliers', \Stripe\Collection::class, $params, $opts);
-=======
      * @param null|array $params
      * @param null|array|string $opts
      *
@@ -46,23 +38,17 @@
         $url = static::classUrl();
 
         return static::_requestPage($url, \Stripe\Collection::class, $params, $opts);
->>>>>>> 92dab433
     }
 
     /**
      * Retrieves a Climate supplier object.
      *
-<<<<<<< HEAD
-     * @param mixed $id
-     * @param null|mixed $opts
-=======
      * @param array|string $id the ID of the API resource to retrieve, or an options array containing an `id` key
      * @param null|array|string $opts
      *
      * @throws \Stripe\Exception\ApiErrorException if the request fails
      *
      * @return \Stripe\Climate\Supplier
->>>>>>> 92dab433
      */
     public static function retrieve($id, $opts = null)
     {
