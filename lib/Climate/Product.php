--- conflicted
+++ resolved
@@ -25,14 +25,6 @@
     /**
      * Lists all available Climate product objects.
      *
-<<<<<<< HEAD
-     * @param null|mixed $params
-     * @param null|mixed $opts
-     */
-    public static function all($params = null, $opts = null)
-    {
-        return static::_requestPage('/v1/climate/products', \Stripe\Collection::class, $params, $opts);
-=======
      * @param null|array $params
      * @param null|array|string $opts
      *
@@ -45,23 +37,17 @@
         $url = static::classUrl();
 
         return static::_requestPage($url, \Stripe\Collection::class, $params, $opts);
->>>>>>> 92dab433
     }
 
     /**
      * Retrieves the details of a Climate product with the given ID.
      *
-<<<<<<< HEAD
-     * @param mixed $id
-     * @param null|mixed $opts
-=======
      * @param array|string $id the ID of the API resource to retrieve, or an options array containing an `id` key
      * @param null|array|string $opts
      *
      * @throws \Stripe\Exception\ApiErrorException if the request fails
      *
      * @return \Stripe\Climate\Product
->>>>>>> 92dab433
      */
     public static function retrieve($id, $opts = null)
     {
