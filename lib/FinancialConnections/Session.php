--- conflicted
+++ resolved
@@ -26,39 +26,28 @@
 {
     const OBJECT_NAME = 'financial_connections.session';
 
-<<<<<<< HEAD
     const STATUS_CANCELLED = 'cancelled';
     const STATUS_FAILED = 'failed';
     const STATUS_PENDING = 'pending';
     const STATUS_SUCCEEDED = 'succeeded';
 
-=======
->>>>>>> 92dab433
     /**
      * To launch the Financial Connections authorization flow, create a
      * <code>Session</code>. The session’s <code>client_secret</code> can be used to
      * launch the flow using Stripe.js.
      *
-<<<<<<< HEAD
-     * @param null|mixed $params
-     * @param null|mixed $options
-=======
      * @param null|array $params
      * @param null|array|string $options
      *
      * @throws \Stripe\Exception\ApiErrorException if the request fails
      *
      * @return \Stripe\FinancialConnections\Session the created resource
->>>>>>> 92dab433
      */
     public static function create($params = null, $options = null)
     {
         self::_validateParams($params);
         $url = static::classUrl();
-<<<<<<< HEAD
-=======
 
->>>>>>> 92dab433
         list($response, $opts) = static::_staticRequest('post', $url, $params, $options);
         $obj = \Stripe\Util\Util::convertToStripeObject($response->json, $opts);
         $obj->setLastResponse($response);
@@ -69,17 +58,12 @@
     /**
      * Retrieves the details of a Financial Connections <code>Session</code>.
      *
-<<<<<<< HEAD
-     * @param mixed $id
-     * @param null|mixed $opts
-=======
      * @param array|string $id the ID of the API resource to retrieve, or an options array containing an `id` key
      * @param null|array|string $opts
      *
      * @throws \Stripe\Exception\ApiErrorException if the request fails
      *
      * @return \Stripe\FinancialConnections\Session
->>>>>>> 92dab433
      */
     public static function retrieve($id, $opts = null)
     {
