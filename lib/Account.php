<?php

// File generated from our OpenAPI spec

namespace Stripe;

/**
 * This is an object representing a Stripe account. You can retrieve it to see
 * properties on the account like its current requirements or if the account is
 * enabled to make live charges or receive payouts.
 *
 * For accounts where <a href="/api/accounts/object#account_object-controller-requirement_collection">controller.requirement_collection</a>
 * is <code>application</code>, which includes Custom accounts, the properties below are always
 * returned.
 *
 * For accounts where <a href="/api/accounts/object#account_object-controller-requirement_collection">controller.requirement_collection</a>
 * is <code>stripe</code>, which includes Standard and Express accounts, some properties are only returned
 * until you create an <a href="/api/account_links">Account Link</a> or <a href="/api/account_sessions">Account Session</a>
 * to start Connect Onboarding. Learn about the <a href="/connect/accounts">differences between accounts</a>.
 *
 * @property string $id Unique identifier for the object.
 * @property string $object String representing the object's type. Objects of the same type share the same value.
 * @property null|\Stripe\StripeObject $business_profile Business information about the account.
 * @property null|string $business_type The business type. After you create an <a href="/api/account_links">Account Link</a> or <a href="/api/account_sessions">Account Session</a>, this property is only returned for accounts where <a href="/api/accounts/object#account_object-controller-requirement_collection">controller.requirement_collection</a> is <code>application</code>, which includes Custom accounts.
 * @property null|\Stripe\StripeObject $capabilities
 * @property null|bool $charges_enabled Whether the account can create live charges.
 * @property null|\Stripe\StripeObject $company
 * @property null|\Stripe\StripeObject $controller
 * @property null|string $country The account's country.
 * @property null|int $created Time at which the account was connected. Measured in seconds since the Unix epoch.
 * @property null|string $default_currency Three-letter ISO currency code representing the default currency for the account. This must be a currency that <a href="https://stripe.com/docs/payouts">Stripe supports in the account's country</a>.
 * @property null|bool $details_submitted Whether account details have been submitted. Accounts with Stripe Dashboard access, which includes Standard accounts, cannot receive payouts before this is true. Accounts where this is false should be directed to <a href="/connect/onboarding">an onboarding flow</a> to finish submitting account details.
 * @property null|string $email An email address associated with the account. It's not used for authentication and Stripe doesn't market to this field without explicit approval from the platform.
 * @property null|\Stripe\Collection<\Stripe\BankAccount|\Stripe\Card> $external_accounts External accounts (bank accounts and debit cards) currently attached to this account. External accounts are only returned for requests where <code>controller[is_controller]</code> is true.
 * @property null|\Stripe\StripeObject $future_requirements
 * @property null|\Stripe\Person $individual <p>This is an object representing a person associated with a Stripe account.</p><p>A platform cannot access a person for an account where <a href="/api/accounts/object#account_object-controller-requirement_collection">account.controller.requirement_collection</a> is <code>stripe</code>, which includes Standard and Express accounts, after creating an Account Link or Account Session to start Connect onboarding.</p><p>See the <a href="/connect/standard-accounts">Standard onboarding</a> or <a href="/connect/express-accounts">Express onboarding</a> documentation for information about prefilling information and account onboarding steps. Learn more about <a href="/connect/handling-api-verification#person-information">handling identity verification with the API</a>.</p>
 * @property null|\Stripe\StripeObject $metadata Set of <a href="https://stripe.com/docs/api/metadata">key-value pairs</a> that you can attach to an object. This can be useful for storing additional information about the object in a structured format.
 * @property null|bool $payouts_enabled Whether Stripe can send payouts to this account.
 * @property null|\Stripe\StripeObject $requirements
 * @property null|\Stripe\StripeObject $risk_controls
 * @property null|\Stripe\StripeObject $settings Options for customizing how the account functions within Stripe.
 * @property null|\Stripe\StripeObject $tos_acceptance
 * @property null|string $type The Stripe account type. Can be <code>standard</code>, <code>express</code>, <code>custom</code>, or <code>none</code>.
 */
class Account extends ApiResource
{
    const OBJECT_NAME = 'account';

    use ApiOperations\NestedResource;
    use ApiOperations\Update;

    const BUSINESS_TYPE_COMPANY = 'company';
    const BUSINESS_TYPE_GOVERNMENT_ENTITY = 'government_entity';
    const BUSINESS_TYPE_INDIVIDUAL = 'individual';
    const BUSINESS_TYPE_NON_PROFIT = 'non_profit';

    const TYPE_CUSTOM = 'custom';
    const TYPE_EXPRESS = 'express';
    const TYPE_NONE = 'none';
    const TYPE_STANDARD = 'standard';

    /**
     * With <a href="/docs/connect">Connect</a>, you can create Stripe accounts for
     * your users. To do this, you’ll first need to <a
     * href="https://dashboard.stripe.com/account/applications/settings">register your
     * platform</a>.
     *
     * If you’ve already collected information for your connected accounts, you <a
     * href="/docs/connect/best-practices#onboarding">can prefill that information</a>
     * when creating the account. Connect Onboarding won’t ask for the prefilled
     * information during account onboarding. You can prefill any information on the
     * account.
     *
<<<<<<< HEAD
     * @param null|mixed $params
     * @param null|mixed $options
=======
     * @param null|array $params
     * @param null|array|string $options
     *
     * @throws \Stripe\Exception\ApiErrorException if the request fails
     *
     * @return \Stripe\Account the created resource
>>>>>>> 92dab433
     */
    public static function create($params = null, $options = null)
    {
        self::_validateParams($params);
        $url = static::classUrl();
<<<<<<< HEAD
=======

>>>>>>> 92dab433
        list($response, $opts) = static::_staticRequest('post', $url, $params, $options);
        $obj = \Stripe\Util\Util::convertToStripeObject($response->json, $opts);
        $obj->setLastResponse($response);

        return $obj;
    }

    /**
     * With <a href="/connect">Connect</a>, you can delete accounts you manage.
     *
     * Test-mode accounts can be deleted at any time.
     *
     * Live-mode accounts where Stripe is responsible for negative account balances
     * cannot be deleted, which includes Standard accounts. Live-mode accounts where
     * your platform is liable for negative account balances, which includes Custom and
     * Express accounts, can be deleted when all <a
     * href="/api/balance/balanace_object">balances</a> are zero.
     *
     * If you want to delete your own account, use the <a
     * href="https://dashboard.stripe.com/settings/account">account information tab in
     * your account settings</a> instead.
     *
<<<<<<< HEAD
     * @param null|mixed $params
     * @param null|mixed $opts
=======
     * @param null|array $params
     * @param null|array|string $opts
     *
     * @throws \Stripe\Exception\ApiErrorException if the request fails
     *
     * @return \Stripe\Account the deleted resource
>>>>>>> 92dab433
     */
    public function delete($params = null, $opts = null)
    {
        self::_validateParams($params);
<<<<<<< HEAD
=======

>>>>>>> 92dab433
        $url = $this->instanceUrl();
        list($response, $opts) = $this->_request('delete', $url, $params, $opts);
        $this->refreshFrom($response, $opts);

        return $this;
    }

    /**
     * Returns a list of accounts connected to your platform via <a
     * href="/docs/connect">Connect</a>. If you’re not a platform, the list is empty.
     *
<<<<<<< HEAD
     * @param null|mixed $params
     * @param null|mixed $opts
     */
    public static function all($params = null, $opts = null)
    {
        return static::_requestPage('/v1/accounts', \Stripe\Collection::class, $params, $opts);
=======
     * @param null|array $params
     * @param null|array|string $opts
     *
     * @throws \Stripe\Exception\ApiErrorException if the request fails
     *
     * @return \Stripe\Collection<\Stripe\Account> of ApiResources
     */
    public static function all($params = null, $opts = null)
    {
        $url = static::classUrl();

        return static::_requestPage($url, \Stripe\Collection::class, $params, $opts);
>>>>>>> 92dab433
    }

    /**
     * Updates a <a href="/connect/accounts">connected account</a> by setting the
     * values of the parameters passed. Any parameters not provided are left unchanged.
     *
     * For accounts where <a
     * href="/api/accounts/object#account_object-controller-requirement_collection">controller.requirement_collection</a>
     * is <code>application</code>, which includes Custom accounts, you can update any
     * information on the account.
     *
     * For accounts where <a
     * href="/api/accounts/object#account_object-controller-requirement_collection">controller.requirement_collection</a>
     * is <code>stripe</code>, which includes Standard and Express accounts, you can
     * update all information until you create an <a href="/api/account_links">Account
     * Link</a> or <a href="/api/account_sessions">Account Session</a> to start Connect
     * onboarding, after which some properties can no longer be updated.
     *
     * To update your own account, use the <a
     * href="https://dashboard.stripe.com/settings/account">Dashboard</a>. Refer to our
     * <a href="/docs/connect/updating-accounts">Connect</a> documentation to learn
     * more about updating accounts.
     *
<<<<<<< HEAD
     * @param mixed $id
     * @param null|mixed $params
     * @param null|mixed $opts
=======
     * @param string $id the ID of the resource to update
     * @param null|array $params
     * @param null|array|string $opts
     *
     * @throws \Stripe\Exception\ApiErrorException if the request fails
     *
     * @return \Stripe\Account the updated resource
>>>>>>> 92dab433
     */
    public static function update($id, $params = null, $opts = null)
    {
        self::_validateParams($params);
        $url = static::resourceUrl($id);
<<<<<<< HEAD
=======

>>>>>>> 92dab433
        list($response, $opts) = static::_staticRequest('post', $url, $params, $opts);
        $obj = \Stripe\Util\Util::convertToStripeObject($response->json, $opts);
        $obj->setLastResponse($response);

        return $obj;
    }

    use ApiOperations\Retrieve {
        retrieve as protected _retrieve;
    }

    public static function getSavedNestedResources()
    {
        static $savedNestedResources = null;
        if (null === $savedNestedResources) {
            $savedNestedResources = new Util\Set([
                'external_account',
                'bank_account',
            ]);
        }

        return $savedNestedResources;
    }

    public function instanceUrl()
    {
        if (null === $this['id']) {
            return '/v1/account';
        }

        return parent::instanceUrl();
    }

    /**
     * @param null|array|string $id the ID of the account to retrieve, or an
     *     options array containing an `id` key
     * @param null|array|string $opts
     *
     * @throws \Stripe\Exception\ApiErrorException if the request fails
     *
     * @return \Stripe\Account
     */
    public static function retrieve($id = null, $opts = null)
    {
        if (!$opts && \is_string($id) && 'sk_' === \substr($id, 0, 3)) {
            $opts = $id;
            $id = null;
        }

        return self::_retrieve($id, $opts);
    }

    public function serializeParameters($force = false)
    {
        $update = parent::serializeParameters($force);
        if (isset($this->_values['legal_entity'])) {
            $entity = $this['legal_entity'];
            if (isset($entity->_values['additional_owners'])) {
                $owners = $entity['additional_owners'];
                $entityUpdate = isset($update['legal_entity']) ? $update['legal_entity'] : [];
                $entityUpdate['additional_owners'] = $this->serializeAdditionalOwners($entity, $owners);
                $update['legal_entity'] = $entityUpdate;
            }
        }
        if (isset($this->_values['individual'])) {
            $individual = $this['individual'];
            if (($individual instanceof Person) && !isset($update['individual'])) {
                $update['individual'] = $individual->serializeParameters($force);
            }
        }

        return $update;
    }

    private function serializeAdditionalOwners($legalEntity, $additionalOwners)
    {
        if (isset($legalEntity->_originalValues['additional_owners'])) {
            $originalValue = $legalEntity->_originalValues['additional_owners'];
        } else {
            $originalValue = [];
        }
        if (($originalValue) && (\count($originalValue) > \count($additionalOwners))) {
            throw new Exception\InvalidArgumentException(
                'You cannot delete an item from an array, you must instead set a new array'
            );
        }

        $updateArr = [];
        foreach ($additionalOwners as $i => $v) {
            $update = ($v instanceof StripeObject) ? $v->serializeParameters() : $v;

            if ([] !== $update) {
                if (!$originalValue
                    || !\array_key_exists($i, $originalValue)
                    || ($update !== $legalEntity->serializeParamsValue($originalValue[$i], null, false, true))) {
                    $updateArr[$i] = $update;
                }
            }
        }

        return $updateArr;
    }

    /**
     * @param null|array $clientId
     * @param null|array|string $opts
     *
     * @throws \Stripe\Exception\ApiErrorException if the request fails
     *
     * @return \Stripe\StripeObject object containing the response from the API
     */
    public function deauthorize($clientId = null, $opts = null)
    {
        $params = [
            'client_id' => $clientId,
            'stripe_user_id' => $this->id,
        ];

        return OAuth::deauthorize($params, $opts);
    }

    /**
     * @param null|array $params
     * @param null|array|string $opts
     *
     * @throws \Stripe\Exception\ApiErrorException if the request fails
     *
     * @return \Stripe\Account the rejected account
     */
    public function reject($params = null, $opts = null)
    {
        $url = $this->instanceUrl() . '/reject';
        list($response, $opts) = $this->_request('post', $url, $params, $opts);
        $this->refreshFrom($response, $opts);

        return $this;
    }

    const PATH_CAPABILITIES = '/capabilities';

    /**
     * @param string $id the ID of the account on which to retrieve the capabilities
     * @param null|array $params
     * @param null|array|string $opts
     *
     * @throws \Stripe\Exception\ApiErrorException if the request fails
     *
     * @return \Stripe\Collection<\Stripe\Capability> the list of capabilities
     */
    public static function allCapabilities($id, $params = null, $opts = null)
    {
        return self::_allNestedResources($id, static::PATH_CAPABILITIES, $params, $opts);
    }

    /**
     * @param string $id the ID of the account to which the capability belongs
     * @param string $capabilityId the ID of the capability to retrieve
     * @param null|array $params
     * @param null|array|string $opts
     *
     * @throws \Stripe\Exception\ApiErrorException if the request fails
     *
     * @return \Stripe\Capability
     */
    public static function retrieveCapability($id, $capabilityId, $params = null, $opts = null)
    {
        return self::_retrieveNestedResource($id, static::PATH_CAPABILITIES, $capabilityId, $params, $opts);
    }

    /**
     * @param string $id the ID of the account to which the capability belongs
     * @param string $capabilityId the ID of the capability to update
     * @param null|array $params
     * @param null|array|string $opts
     *
     * @throws \Stripe\Exception\ApiErrorException if the request fails
     *
     * @return \Stripe\Capability
     */
    public static function updateCapability($id, $capabilityId, $params = null, $opts = null)
    {
        return self::_updateNestedResource($id, static::PATH_CAPABILITIES, $capabilityId, $params, $opts);
    }
    const PATH_EXTERNAL_ACCOUNTS = '/external_accounts';

    /**
     * @param string $id the ID of the account on which to retrieve the external accounts
     * @param null|array $params
     * @param null|array|string $opts
     *
     * @throws \Stripe\Exception\ApiErrorException if the request fails
     *
     * @return \Stripe\Collection<\Stripe\BankAccount|\Stripe\Card> the list of external accounts (BankAccount or Card)
     */
    public static function allExternalAccounts($id, $params = null, $opts = null)
    {
        return self::_allNestedResources($id, static::PATH_EXTERNAL_ACCOUNTS, $params, $opts);
    }

    /**
     * @param string $id the ID of the account on which to create the external account
     * @param null|array $params
     * @param null|array|string $opts
     *
     * @throws \Stripe\Exception\ApiErrorException if the request fails
     *
     * @return \Stripe\BankAccount|\Stripe\Card
     */
    public static function createExternalAccount($id, $params = null, $opts = null)
    {
        return self::_createNestedResource($id, static::PATH_EXTERNAL_ACCOUNTS, $params, $opts);
    }

    /**
     * @param string $id the ID of the account to which the external account belongs
     * @param string $externalAccountId the ID of the external account to delete
     * @param null|array $params
     * @param null|array|string $opts
     *
     * @throws \Stripe\Exception\ApiErrorException if the request fails
     *
     * @return \Stripe\BankAccount|\Stripe\Card
     */
    public static function deleteExternalAccount($id, $externalAccountId, $params = null, $opts = null)
    {
        return self::_deleteNestedResource($id, static::PATH_EXTERNAL_ACCOUNTS, $externalAccountId, $params, $opts);
    }

    /**
     * @param string $id the ID of the account to which the external account belongs
     * @param string $externalAccountId the ID of the external account to retrieve
     * @param null|array $params
     * @param null|array|string $opts
     *
     * @throws \Stripe\Exception\ApiErrorException if the request fails
     *
     * @return \Stripe\BankAccount|\Stripe\Card
     */
    public static function retrieveExternalAccount($id, $externalAccountId, $params = null, $opts = null)
    {
        return self::_retrieveNestedResource($id, static::PATH_EXTERNAL_ACCOUNTS, $externalAccountId, $params, $opts);
    }

    /**
     * @param string $id the ID of the account to which the external account belongs
     * @param string $externalAccountId the ID of the external account to update
     * @param null|array $params
     * @param null|array|string $opts
     *
     * @throws \Stripe\Exception\ApiErrorException if the request fails
     *
     * @return \Stripe\BankAccount|\Stripe\Card
     */
    public static function updateExternalAccount($id, $externalAccountId, $params = null, $opts = null)
    {
        return self::_updateNestedResource($id, static::PATH_EXTERNAL_ACCOUNTS, $externalAccountId, $params, $opts);
    }
    const PATH_LOGIN_LINKS = '/login_links';

    /**
     * @param string $id the ID of the account on which to create the login link
     * @param null|array $params
     * @param null|array|string $opts
     *
     * @throws \Stripe\Exception\ApiErrorException if the request fails
     *
     * @return \Stripe\LoginLink
     */
    public static function createLoginLink($id, $params = null, $opts = null)
    {
        return self::_createNestedResource($id, static::PATH_LOGIN_LINKS, $params, $opts);
    }
    const PATH_PERSONS = '/persons';

    /**
     * @param string $id the ID of the account on which to retrieve the persons
     * @param null|array $params
     * @param null|array|string $opts
     *
     * @throws \Stripe\Exception\ApiErrorException if the request fails
     *
     * @return \Stripe\Collection<\Stripe\Person> the list of persons
     */
    public static function allPersons($id, $params = null, $opts = null)
    {
        return self::_allNestedResources($id, static::PATH_PERSONS, $params, $opts);
    }

    /**
     * @param string $id the ID of the account on which to create the person
     * @param null|array $params
     * @param null|array|string $opts
     *
     * @throws \Stripe\Exception\ApiErrorException if the request fails
     *
     * @return \Stripe\Person
     */
    public static function createPerson($id, $params = null, $opts = null)
    {
        return self::_createNestedResource($id, static::PATH_PERSONS, $params, $opts);
    }

    /**
     * @param string $id the ID of the account to which the person belongs
     * @param string $personId the ID of the person to delete
     * @param null|array $params
     * @param null|array|string $opts
     *
     * @throws \Stripe\Exception\ApiErrorException if the request fails
     *
     * @return \Stripe\Person
     */
    public static function deletePerson($id, $personId, $params = null, $opts = null)
    {
        return self::_deleteNestedResource($id, static::PATH_PERSONS, $personId, $params, $opts);
    }

    /**
     * @param string $id the ID of the account to which the person belongs
     * @param string $personId the ID of the person to retrieve
     * @param null|array $params
     * @param null|array|string $opts
     *
     * @throws \Stripe\Exception\ApiErrorException if the request fails
     *
     * @return \Stripe\Person
     */
    public static function retrievePerson($id, $personId, $params = null, $opts = null)
    {
        return self::_retrieveNestedResource($id, static::PATH_PERSONS, $personId, $params, $opts);
    }

    /**
     * @param string $id the ID of the account to which the person belongs
     * @param string $personId the ID of the person to update
     * @param null|array $params
     * @param null|array|string $opts
     *
     * @throws \Stripe\Exception\ApiErrorException if the request fails
     *
     * @return \Stripe\Person
     */
    public static function updatePerson($id, $personId, $params = null, $opts = null)
    {
        return self::_updateNestedResource($id, static::PATH_PERSONS, $personId, $params, $opts);
    }
}<|MERGE_RESOLUTION|>--- conflicted
+++ resolved
@@ -71,26 +71,18 @@
      * information during account onboarding. You can prefill any information on the
      * account.
      *
-<<<<<<< HEAD
-     * @param null|mixed $params
-     * @param null|mixed $options
-=======
      * @param null|array $params
      * @param null|array|string $options
      *
      * @throws \Stripe\Exception\ApiErrorException if the request fails
      *
      * @return \Stripe\Account the created resource
->>>>>>> 92dab433
      */
     public static function create($params = null, $options = null)
     {
         self::_validateParams($params);
         $url = static::classUrl();
-<<<<<<< HEAD
-=======
-
->>>>>>> 92dab433
+
         list($response, $opts) = static::_staticRequest('post', $url, $params, $options);
         $obj = \Stripe\Util\Util::convertToStripeObject($response->json, $opts);
         $obj->setLastResponse($response);
@@ -113,25 +105,17 @@
      * href="https://dashboard.stripe.com/settings/account">account information tab in
      * your account settings</a> instead.
      *
-<<<<<<< HEAD
-     * @param null|mixed $params
-     * @param null|mixed $opts
-=======
      * @param null|array $params
      * @param null|array|string $opts
      *
      * @throws \Stripe\Exception\ApiErrorException if the request fails
      *
      * @return \Stripe\Account the deleted resource
->>>>>>> 92dab433
      */
     public function delete($params = null, $opts = null)
     {
         self::_validateParams($params);
-<<<<<<< HEAD
-=======
-
->>>>>>> 92dab433
+
         $url = $this->instanceUrl();
         list($response, $opts) = $this->_request('delete', $url, $params, $opts);
         $this->refreshFrom($response, $opts);
@@ -143,27 +127,18 @@
      * Returns a list of accounts connected to your platform via <a
      * href="/docs/connect">Connect</a>. If you’re not a platform, the list is empty.
      *
-<<<<<<< HEAD
-     * @param null|mixed $params
-     * @param null|mixed $opts
+     * @param null|array $params
+     * @param null|array|string $opts
+     *
+     * @throws \Stripe\Exception\ApiErrorException if the request fails
+     *
+     * @return \Stripe\Collection<\Stripe\Account> of ApiResources
      */
     public static function all($params = null, $opts = null)
     {
-        return static::_requestPage('/v1/accounts', \Stripe\Collection::class, $params, $opts);
-=======
-     * @param null|array $params
-     * @param null|array|string $opts
-     *
-     * @throws \Stripe\Exception\ApiErrorException if the request fails
-     *
-     * @return \Stripe\Collection<\Stripe\Account> of ApiResources
-     */
-    public static function all($params = null, $opts = null)
-    {
         $url = static::classUrl();
 
         return static::_requestPage($url, \Stripe\Collection::class, $params, $opts);
->>>>>>> 92dab433
     }
 
     /**
@@ -187,11 +162,6 @@
      * <a href="/docs/connect/updating-accounts">Connect</a> documentation to learn
      * more about updating accounts.
      *
-<<<<<<< HEAD
-     * @param mixed $id
-     * @param null|mixed $params
-     * @param null|mixed $opts
-=======
      * @param string $id the ID of the resource to update
      * @param null|array $params
      * @param null|array|string $opts
@@ -199,16 +169,12 @@
      * @throws \Stripe\Exception\ApiErrorException if the request fails
      *
      * @return \Stripe\Account the updated resource
->>>>>>> 92dab433
      */
     public static function update($id, $params = null, $opts = null)
     {
         self::_validateParams($params);
         $url = static::resourceUrl($id);
-<<<<<<< HEAD
-=======
-
->>>>>>> 92dab433
+
         list($response, $opts) = static::_staticRequest('post', $url, $params, $opts);
         $obj = \Stripe\Util\Util::convertToStripeObject($response->json, $opts);
         $obj->setLastResponse($response);
