--- conflicted
+++ resolved
@@ -58,11 +58,7 @@
     /** @var float Initial delay between retries, in seconds */
     private static $initialNetworkRetryDelay = 0.5;
 
-<<<<<<< HEAD
-    const VERSION = '13.18.0-beta.1';
-=======
     const VERSION = '14.0.0';
->>>>>>> 45841a49
 
     /**
      * @return string the API key used for requests
