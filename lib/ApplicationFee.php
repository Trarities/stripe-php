--- conflicted
+++ resolved
@@ -31,14 +31,6 @@
      * Returns a list of application fees you’ve previously collected. The application
      * fees are returned in sorted order, with the most recent fees appearing first.
      *
-<<<<<<< HEAD
-     * @param null|mixed $params
-     * @param null|mixed $opts
-     */
-    public static function all($params = null, $opts = null)
-    {
-        return static::_requestPage('/v1/application_fees', \Stripe\Collection::class, $params, $opts);
-=======
      * @param null|array $params
      * @param null|array|string $opts
      *
@@ -51,24 +43,18 @@
         $url = static::classUrl();
 
         return static::_requestPage($url, \Stripe\Collection::class, $params, $opts);
->>>>>>> 92dab433
     }
 
     /**
      * Retrieves the details of an application fee that your account has collected. The
      * same information is returned when refunding the application fee.
      *
-<<<<<<< HEAD
-     * @param mixed $id
-     * @param null|mixed $opts
-=======
      * @param array|string $id the ID of the API resource to retrieve, or an options array containing an `id` key
      * @param null|array|string $opts
      *
      * @throws \Stripe\Exception\ApiErrorException if the request fails
      *
      * @return \Stripe\ApplicationFee
->>>>>>> 92dab433
      */
     public static function retrieve($id, $opts = null)
     {
