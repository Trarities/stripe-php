--- conflicted
+++ resolved
@@ -62,14 +62,6 @@
     /**
      * Returns a list of your disputes.
      *
-<<<<<<< HEAD
-     * @param null|mixed $params
-     * @param null|mixed $opts
-     */
-    public static function all($params = null, $opts = null)
-    {
-        return static::_requestPage('/v1/disputes', \Stripe\Collection::class, $params, $opts);
-=======
      * @param null|array $params
      * @param null|array|string $opts
      *
@@ -82,23 +74,17 @@
         $url = static::classUrl();
 
         return static::_requestPage($url, \Stripe\Collection::class, $params, $opts);
->>>>>>> 92dab433
     }
 
     /**
      * Retrieves the dispute with the given ID.
      *
-<<<<<<< HEAD
-     * @param mixed $id
-     * @param null|mixed $opts
-=======
      * @param array|string $id the ID of the API resource to retrieve, or an options array containing an `id` key
      * @param null|array|string $opts
      *
      * @throws \Stripe\Exception\ApiErrorException if the request fails
      *
      * @return \Stripe\Dispute
->>>>>>> 92dab433
      */
     public static function retrieve($id, $opts = null)
     {
@@ -120,11 +106,6 @@
      * chance of winning your dispute. To figure out which evidence fields to provide,
      * see our <a href="/docs/disputes/categories">guide to dispute types</a>.
      *
-<<<<<<< HEAD
-     * @param mixed $id
-     * @param null|mixed $params
-     * @param null|mixed $opts
-=======
      * @param string $id the ID of the resource to update
      * @param null|array $params
      * @param null|array|string $opts
@@ -132,16 +113,12 @@
      * @throws \Stripe\Exception\ApiErrorException if the request fails
      *
      * @return \Stripe\Dispute the updated resource
->>>>>>> 92dab433
      */
     public static function update($id, $params = null, $opts = null)
     {
         self::_validateParams($params);
         $url = static::resourceUrl($id);
-<<<<<<< HEAD
-=======
 
->>>>>>> 92dab433
         list($response, $opts) = static::_staticRequest('post', $url, $params, $opts);
         $obj = \Stripe\Util\Util::convertToStripeObject($response->json, $opts);
         $obj->setLastResponse($response);
