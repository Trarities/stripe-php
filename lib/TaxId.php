<?php

// File generated from our OpenAPI spec

namespace Stripe;

/**
 * You can add one or multiple tax IDs to a <a href="https://stripe.com/docs/api/customers">customer</a> or account.
 * Customer and account tax IDs get displayed on related invoices and credit notes.
 *
 * Related guides: <a href="https://stripe.com/docs/billing/taxes/tax-ids">Customer tax identification numbers</a>, <a href="https://stripe.com/docs/invoicing/connect#account-tax-ids">Account tax IDs</a>
 *
 * @property string $id Unique identifier for the object.
 * @property string $object String representing the object's type. Objects of the same type share the same value.
 * @property null|string $country Two-letter ISO code representing the country of the tax ID.
 * @property int $created Time at which the object was created. Measured in seconds since the Unix epoch.
 * @property null|string|\Stripe\Customer $customer ID of the customer.
 * @property bool $livemode Has the value <code>true</code> if the object exists in live mode or the value <code>false</code> if the object exists in test mode.
 * @property null|\Stripe\StripeObject $owner The account or customer the tax ID belongs to.
 * @property string $type Type of the tax ID, one of <code>ad_nrt</code>, <code>ae_trn</code>, <code>ar_cuit</code>, <code>au_abn</code>, <code>au_arn</code>, <code>bg_uic</code>, <code>bh_vat</code>, <code>bo_tin</code>, <code>br_cnpj</code>, <code>br_cpf</code>, <code>ca_bn</code>, <code>ca_gst_hst</code>, <code>ca_pst_bc</code>, <code>ca_pst_mb</code>, <code>ca_pst_sk</code>, <code>ca_qst</code>, <code>ch_vat</code>, <code>cl_tin</code>, <code>cn_tin</code>, <code>co_nit</code>, <code>cr_tin</code>, <code>do_rcn</code>, <code>ec_ruc</code>, <code>eg_tin</code>, <code>es_cif</code>, <code>eu_oss_vat</code>, <code>eu_vat</code>, <code>gb_vat</code>, <code>ge_vat</code>, <code>hk_br</code>, <code>hu_tin</code>, <code>id_npwp</code>, <code>il_vat</code>, <code>in_gst</code>, <code>is_vat</code>, <code>jp_cn</code>, <code>jp_rn</code>, <code>jp_trn</code>, <code>ke_pin</code>, <code>kr_brn</code>, <code>kz_bin</code>, <code>li_uid</code>, <code>mx_rfc</code>, <code>my_frp</code>, <code>my_itn</code>, <code>my_sst</code>, <code>ng_tin</code>, <code>no_vat</code>, <code>no_voec</code>, <code>nz_gst</code>, <code>om_vat</code>, <code>pe_ruc</code>, <code>ph_tin</code>, <code>ro_tin</code>, <code>rs_pib</code>, <code>ru_inn</code>, <code>ru_kpp</code>, <code>sa_vat</code>, <code>sg_gst</code>, <code>sg_uen</code>, <code>si_tin</code>, <code>sv_nit</code>, <code>th_vat</code>, <code>tr_tin</code>, <code>tw_vat</code>, <code>ua_vat</code>, <code>us_ein</code>, <code>uy_ruc</code>, <code>ve_rif</code>, <code>vn_tin</code>, or <code>za_vat</code>. Note that some legacy tax IDs have type <code>unknown</code>
 * @property string $value Value of the tax ID.
 * @property null|\Stripe\StripeObject $verification Tax ID verification information.
 */
class TaxId extends ApiResource
{
    const OBJECT_NAME = 'tax_id';

    const TYPE_AD_NRT = 'ad_nrt';
    const TYPE_AE_TRN = 'ae_trn';
    const TYPE_AR_CUIT = 'ar_cuit';
    const TYPE_AU_ABN = 'au_abn';
    const TYPE_AU_ARN = 'au_arn';
    const TYPE_BG_UIC = 'bg_uic';
    const TYPE_BH_VAT = 'bh_vat';
    const TYPE_BO_TIN = 'bo_tin';
    const TYPE_BR_CNPJ = 'br_cnpj';
    const TYPE_BR_CPF = 'br_cpf';
    const TYPE_CA_BN = 'ca_bn';
    const TYPE_CA_GST_HST = 'ca_gst_hst';
    const TYPE_CA_PST_BC = 'ca_pst_bc';
    const TYPE_CA_PST_MB = 'ca_pst_mb';
    const TYPE_CA_PST_SK = 'ca_pst_sk';
    const TYPE_CA_QST = 'ca_qst';
    const TYPE_CH_VAT = 'ch_vat';
    const TYPE_CL_TIN = 'cl_tin';
    const TYPE_CN_TIN = 'cn_tin';
    const TYPE_CO_NIT = 'co_nit';
    const TYPE_CR_TIN = 'cr_tin';
    const TYPE_DO_RCN = 'do_rcn';
    const TYPE_EC_RUC = 'ec_ruc';
    const TYPE_EG_TIN = 'eg_tin';
    const TYPE_ES_CIF = 'es_cif';
    const TYPE_EU_OSS_VAT = 'eu_oss_vat';
    const TYPE_EU_VAT = 'eu_vat';
    const TYPE_GB_VAT = 'gb_vat';
    const TYPE_GE_VAT = 'ge_vat';
    const TYPE_HK_BR = 'hk_br';
    const TYPE_HU_TIN = 'hu_tin';
    const TYPE_ID_NPWP = 'id_npwp';
    const TYPE_IL_VAT = 'il_vat';
    const TYPE_IN_GST = 'in_gst';
    const TYPE_IS_VAT = 'is_vat';
    const TYPE_JP_CN = 'jp_cn';
    const TYPE_JP_RN = 'jp_rn';
    const TYPE_JP_TRN = 'jp_trn';
    const TYPE_KE_PIN = 'ke_pin';
    const TYPE_KR_BRN = 'kr_brn';
    const TYPE_KZ_BIN = 'kz_bin';
    const TYPE_LI_UID = 'li_uid';
    const TYPE_MX_RFC = 'mx_rfc';
    const TYPE_MY_FRP = 'my_frp';
    const TYPE_MY_ITN = 'my_itn';
    const TYPE_MY_SST = 'my_sst';
    const TYPE_NG_TIN = 'ng_tin';
    const TYPE_NO_VAT = 'no_vat';
    const TYPE_NO_VOEC = 'no_voec';
    const TYPE_NZ_GST = 'nz_gst';
    const TYPE_OM_VAT = 'om_vat';
    const TYPE_PE_RUC = 'pe_ruc';
    const TYPE_PH_TIN = 'ph_tin';
    const TYPE_RO_TIN = 'ro_tin';
    const TYPE_RS_PIB = 'rs_pib';
    const TYPE_RU_INN = 'ru_inn';
    const TYPE_RU_KPP = 'ru_kpp';
    const TYPE_SA_VAT = 'sa_vat';
    const TYPE_SG_GST = 'sg_gst';
    const TYPE_SG_UEN = 'sg_uen';
    const TYPE_SI_TIN = 'si_tin';
    const TYPE_SV_NIT = 'sv_nit';
    const TYPE_TH_VAT = 'th_vat';
    const TYPE_TR_TIN = 'tr_tin';
    const TYPE_TW_VAT = 'tw_vat';
    const TYPE_UA_VAT = 'ua_vat';
    const TYPE_UNKNOWN = 'unknown';
    const TYPE_US_EIN = 'us_ein';
    const TYPE_UY_RUC = 'uy_ruc';
    const TYPE_VE_RIF = 've_rif';
    const TYPE_VN_TIN = 'vn_tin';
    const TYPE_ZA_VAT = 'za_vat';

    /**
     * Creates a new account or customer <code>tax_id</code> object.
     *
<<<<<<< HEAD
     * @param null|mixed $params
     * @param null|mixed $options
=======
     * @param null|array $params
     * @param null|array|string $options
     *
     * @throws \Stripe\Exception\ApiErrorException if the request fails
     *
     * @return \Stripe\TaxId the created resource
>>>>>>> 92dab433
     */
    public static function create($params = null, $options = null)
    {
        self::_validateParams($params);
        $url = static::classUrl();
<<<<<<< HEAD
=======

>>>>>>> 92dab433
        list($response, $opts) = static::_staticRequest('post', $url, $params, $options);
        $obj = \Stripe\Util\Util::convertToStripeObject($response->json, $opts);
        $obj->setLastResponse($response);

        return $obj;
    }

    /**
     * Deletes an existing account or customer <code>tax_id</code> object.
     *
<<<<<<< HEAD
     * @param null|mixed $params
     * @param null|mixed $opts
=======
     * @param null|array $params
     * @param null|array|string $opts
     *
     * @throws \Stripe\Exception\ApiErrorException if the request fails
     *
     * @return \Stripe\TaxId the deleted resource
>>>>>>> 92dab433
     */
    public function delete($params = null, $opts = null)
    {
        self::_validateParams($params);
<<<<<<< HEAD
=======

>>>>>>> 92dab433
        $url = $this->instanceUrl();
        list($response, $opts) = $this->_request('delete', $url, $params, $opts);
        $this->refreshFrom($response, $opts);

        return $this;
    }

    /**
     * Returns a list of tax IDs.
     *
<<<<<<< HEAD
     * @param null|mixed $params
     * @param null|mixed $opts
     */
    public static function all($params = null, $opts = null)
    {
        return static::_requestPage('/v1/tax_ids', \Stripe\Collection::class, $params, $opts);
=======
     * @param null|array $params
     * @param null|array|string $opts
     *
     * @throws \Stripe\Exception\ApiErrorException if the request fails
     *
     * @return \Stripe\Collection<\Stripe\TaxId> of ApiResources
     */
    public static function all($params = null, $opts = null)
    {
        $url = static::classUrl();

        return static::_requestPage($url, \Stripe\Collection::class, $params, $opts);
>>>>>>> 92dab433
    }

    /**
     * Retrieves an account or customer <code>tax_id</code> object.
     *
<<<<<<< HEAD
     * @param mixed $id
     * @param null|mixed $opts
=======
     * @param array|string $id the ID of the API resource to retrieve, or an options array containing an `id` key
     * @param null|array|string $opts
     *
     * @throws \Stripe\Exception\ApiErrorException if the request fails
     *
     * @return \Stripe\TaxId
>>>>>>> 92dab433
     */
    public static function retrieve($id, $opts = null)
    {
        $opts = \Stripe\Util\RequestOptions::parse($opts);
        $instance = new static($id, $opts);
        $instance->refresh();

        return $instance;
    }

    const VERIFICATION_STATUS_PENDING = 'pending';
    const VERIFICATION_STATUS_UNAVAILABLE = 'unavailable';
    const VERIFICATION_STATUS_UNVERIFIED = 'unverified';
    const VERIFICATION_STATUS_VERIFIED = 'verified';
}<|MERGE_RESOLUTION|>--- conflicted
+++ resolved
@@ -101,26 +101,18 @@
     /**
      * Creates a new account or customer <code>tax_id</code> object.
      *
-<<<<<<< HEAD
-     * @param null|mixed $params
-     * @param null|mixed $options
-=======
      * @param null|array $params
      * @param null|array|string $options
      *
      * @throws \Stripe\Exception\ApiErrorException if the request fails
      *
      * @return \Stripe\TaxId the created resource
->>>>>>> 92dab433
      */
     public static function create($params = null, $options = null)
     {
         self::_validateParams($params);
         $url = static::classUrl();
-<<<<<<< HEAD
-=======
 
->>>>>>> 92dab433
         list($response, $opts) = static::_staticRequest('post', $url, $params, $options);
         $obj = \Stripe\Util\Util::convertToStripeObject($response->json, $opts);
         $obj->setLastResponse($response);
@@ -131,25 +123,17 @@
     /**
      * Deletes an existing account or customer <code>tax_id</code> object.
      *
-<<<<<<< HEAD
-     * @param null|mixed $params
-     * @param null|mixed $opts
-=======
      * @param null|array $params
      * @param null|array|string $opts
      *
      * @throws \Stripe\Exception\ApiErrorException if the request fails
      *
      * @return \Stripe\TaxId the deleted resource
->>>>>>> 92dab433
      */
     public function delete($params = null, $opts = null)
     {
         self::_validateParams($params);
-<<<<<<< HEAD
-=======
 
->>>>>>> 92dab433
         $url = $this->instanceUrl();
         list($response, $opts) = $this->_request('delete', $url, $params, $opts);
         $this->refreshFrom($response, $opts);
@@ -160,14 +144,6 @@
     /**
      * Returns a list of tax IDs.
      *
-<<<<<<< HEAD
-     * @param null|mixed $params
-     * @param null|mixed $opts
-     */
-    public static function all($params = null, $opts = null)
-    {
-        return static::_requestPage('/v1/tax_ids', \Stripe\Collection::class, $params, $opts);
-=======
      * @param null|array $params
      * @param null|array|string $opts
      *
@@ -180,23 +156,17 @@
         $url = static::classUrl();
 
         return static::_requestPage($url, \Stripe\Collection::class, $params, $opts);
->>>>>>> 92dab433
     }
 
     /**
      * Retrieves an account or customer <code>tax_id</code> object.
      *
-<<<<<<< HEAD
-     * @param mixed $id
-     * @param null|mixed $opts
-=======
      * @param array|string $id the ID of the API resource to retrieve, or an options array containing an `id` key
      * @param null|array|string $opts
      *
      * @throws \Stripe\Exception\ApiErrorException if the request fails
      *
      * @return \Stripe\TaxId
->>>>>>> 92dab433
      */
     public static function retrieve($id, $opts = null)
     {
