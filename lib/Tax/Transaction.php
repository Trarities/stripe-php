--- conflicted
+++ resolved
@@ -35,17 +35,12 @@
     /**
      * Retrieves a Tax <code>Transaction</code> object.
      *
-<<<<<<< HEAD
-     * @param mixed $id
-     * @param null|mixed $opts
-=======
      * @param array|string $id the ID of the API resource to retrieve, or an options array containing an `id` key
      * @param null|array|string $opts
      *
      * @throws \Stripe\Exception\ApiErrorException if the request fails
      *
      * @return \Stripe\Tax\Transaction
->>>>>>> 92dab433
      */
     public static function retrieve($id, $opts = null)
     {
