<?php

// File generated from our OpenAPI spec

namespace Stripe\Tax;

/**
 * You can use Tax <code>Settings</code> to manage configurations used by Stripe Tax calculations.
 *
 * Related guide: <a href="https://stripe.com/docs/tax/settings-api">Using the Settings API</a>
 *
 * @property string $object String representing the object's type. Objects of the same type share the same value.
 * @property \Stripe\StripeObject $defaults
 * @property null|\Stripe\StripeObject $head_office The place where your business is located.
 * @property bool $livemode Has the value <code>true</code> if the object exists in live mode or the value <code>false</code> if the object exists in test mode.
 * @property string $status The <code>active</code> status indicates you have all required settings to calculate tax. A status can transition out of <code>active</code> when new required settings are introduced.
 * @property \Stripe\StripeObject $status_details
 */
class Settings extends \Stripe\SingletonApiResource
{
    const OBJECT_NAME = 'tax.settings';

    const STATUS_ACTIVE = 'active';
    const STATUS_PENDING = 'pending';

    /**
     * Retrieves Tax <code>Settings</code> for a merchant.
     *
<<<<<<< HEAD
     * @param null|mixed $opts
=======
     * @param null|array|string $opts
     *
     * @throws \Stripe\Exception\ApiErrorException if the request fails
     *
     * @return \Stripe\Tax\Settings
>>>>>>> 92dab433
     */
    public static function retrieve($opts = null)
    {
        $opts = \Stripe\Util\RequestOptions::parse($opts);
        $instance = new static(null, $opts);
        $instance->refresh();

        return $instance;
    }

    /**
     * @param null|array $params
     * @param null|array|string $opts
     *
     * @throws \Stripe\Exception\ApiErrorException if the request fails
     *
     * @return static the updated resource
     */
    public static function update($params = null, $opts = null)
    {
        self::_validateParams($params);
        $url = '/v1/tax/settings';

        list($response, $opts) = static::_staticRequest('post', $url, $params, $opts);
        $obj = \Stripe\Util\Util::convertToStripeObject($response->json, $opts);
        $obj->setLastResponse($response);

        return $obj;
    }

    /**
     * @param null|array|string $opts
     *
     * @throws \Stripe\Exception\ApiErrorException if the request fails
     *
     * @return static the saved resource
     *
     * @deprecated The `save` method is deprecated and will be removed in a
     *     future major version of the library. Use the static method `update`
     *     on the resource instead.
     */
    public function save($opts = null)
    {
        $params = $this->serializeParameters();
        if (\count($params) > 0) {
            $url = $this->instanceUrl();
            list($response, $opts) = $this->_request('post', $url, $params, $opts, ['save']);
            $this->refreshFrom($response, $opts);
        }

        return $this;
    }
}<|MERGE_RESOLUTION|>--- conflicted
+++ resolved
@@ -26,15 +26,11 @@
     /**
      * Retrieves Tax <code>Settings</code> for a merchant.
      *
-<<<<<<< HEAD
-     * @param null|mixed $opts
-=======
      * @param null|array|string $opts
      *
      * @throws \Stripe\Exception\ApiErrorException if the request fails
      *
      * @return \Stripe\Tax\Settings
->>>>>>> 92dab433
      */
     public static function retrieve($opts = null)
     {
