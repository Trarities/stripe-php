<?php

namespace Stripe\Service;

/**
 * Service factory class for API resources in the root namespace.
 *
 * @property OAuthService $oauth
 * // Doc: The beginning of the section generated from our OpenAPI spec
 * @property AccountLinkService $accountLinks
 * @property AccountService $accounts
 * @property AccountSessionService $accountSessions
 * @property ApplePayDomainService $applePayDomains
 * @property ApplicationFeeService $applicationFees
 * @property Apps\AppsServiceFactory $apps
 * @property BalanceService $balance
 * @property BalanceTransactionService $balanceTransactions
 * @property BillingPortal\BillingPortalServiceFactory $billingPortal
 * @property Capital\CapitalServiceFactory $capital
 * @property ChargeService $charges
 * @property Checkout\CheckoutServiceFactory $checkout
 * @property ConfirmationTokenService $confirmationTokens
 * @property CountrySpecService $countrySpecs
 * @property CouponService $coupons
 * @property CreditNoteService $creditNotes
 * @property CustomerService $customers
 * @property CustomerSessionService $customerSessions
 * @property DisputeService $disputes
 * @property EphemeralKeyService $ephemeralKeys
 * @property EventService $events
 * @property ExchangeRateService $exchangeRates
 * @property FileLinkService $fileLinks
 * @property FileService $files
 * @property FinancialConnections\FinancialConnectionsServiceFactory $financialConnections
 * @property GiftCards\GiftCardsServiceFactory $giftCards
 * @property Identity\IdentityServiceFactory $identity
 * @property InvoiceItemService $invoiceItems
 * @property InvoiceService $invoices
 * @property Issuing\IssuingServiceFactory $issuing
 * @property MandateService $mandates
<<<<<<< HEAD
 * @property OAuthService $oauth
 * @property OrderService $orders
=======
>>>>>>> 4a9474ed
 * @property PaymentIntentService $paymentIntents
 * @property PaymentLinkService $paymentLinks
 * @property PaymentMethodConfigurationService $paymentMethodConfigurations
 * @property PaymentMethodDomainService $paymentMethodDomains
 * @property PaymentMethodService $paymentMethods
 * @property PayoutService $payouts
 * @property PlanService $plans
 * @property PriceService $prices
 * @property ProductService $products
 * @property PromotionCodeService $promotionCodes
 * @property QuotePhaseService $quotePhases
 * @property QuoteService $quotes
 * @property Radar\RadarServiceFactory $radar
 * @property RefundService $refunds
 * @property Reporting\ReportingServiceFactory $reporting
 * @property ReviewService $reviews
 * @property SetupAttemptService $setupAttempts
 * @property SetupIntentService $setupIntents
 * @property ShippingRateService $shippingRates
 * @property Sigma\SigmaServiceFactory $sigma
 * @property SourceService $sources
 * @property SubscriptionItemService $subscriptionItems
 * @property SubscriptionService $subscriptions
 * @property SubscriptionScheduleService $subscriptionSchedules
 * @property Tax\TaxServiceFactory $tax
 * @property TaxCodeService $taxCodes
 * @property TaxRateService $taxRates
 * @property Terminal\TerminalServiceFactory $terminal
 * @property TestHelpers\TestHelpersServiceFactory $testHelpers
 * @property TokenService $tokens
 * @property TopupService $topups
 * @property TransferService $transfers
 * @property Treasury\TreasuryServiceFactory $treasury
 * @property WebhookEndpointService $webhookEndpoints
 * // Doc: The end of the section generated from our OpenAPI spec
 */
class CoreServiceFactory extends \Stripe\Service\AbstractServiceFactory
{
    /**
     * @var array<string, string>
     */
    private static $classMap = [
        'oauth' => OAuthService::class,
        // Class Map: The beginning of the section generated from our OpenAPI spec
        'accountLinks' => AccountLinkService::class,
        'accounts' => AccountService::class,
        'accountSessions' => AccountSessionService::class,
        'applePayDomains' => ApplePayDomainService::class,
        'applicationFees' => ApplicationFeeService::class,
        'apps' => Apps\AppsServiceFactory::class,
        'balance' => BalanceService::class,
        'balanceTransactions' => BalanceTransactionService::class,
        'billingPortal' => BillingPortal\BillingPortalServiceFactory::class,
        'capital' => Capital\CapitalServiceFactory::class,
        'charges' => ChargeService::class,
        'checkout' => Checkout\CheckoutServiceFactory::class,
        'confirmationTokens' => ConfirmationTokenService::class,
        'countrySpecs' => CountrySpecService::class,
        'coupons' => CouponService::class,
        'creditNotes' => CreditNoteService::class,
        'customers' => CustomerService::class,
        'customerSessions' => CustomerSessionService::class,
        'disputes' => DisputeService::class,
        'ephemeralKeys' => EphemeralKeyService::class,
        'events' => EventService::class,
        'exchangeRates' => ExchangeRateService::class,
        'fileLinks' => FileLinkService::class,
        'files' => FileService::class,
        'financialConnections' => FinancialConnections\FinancialConnectionsServiceFactory::class,
        'giftCards' => GiftCards\GiftCardsServiceFactory::class,
        'identity' => Identity\IdentityServiceFactory::class,
        'invoiceItems' => InvoiceItemService::class,
        'invoices' => InvoiceService::class,
        'issuing' => Issuing\IssuingServiceFactory::class,
        'mandates' => MandateService::class,
<<<<<<< HEAD
        'oauth' => OAuthService::class,
        'orders' => OrderService::class,
=======
>>>>>>> 4a9474ed
        'paymentIntents' => PaymentIntentService::class,
        'paymentLinks' => PaymentLinkService::class,
        'paymentMethodConfigurations' => PaymentMethodConfigurationService::class,
        'paymentMethodDomains' => PaymentMethodDomainService::class,
        'paymentMethods' => PaymentMethodService::class,
        'payouts' => PayoutService::class,
        'plans' => PlanService::class,
        'prices' => PriceService::class,
        'products' => ProductService::class,
        'promotionCodes' => PromotionCodeService::class,
        'quotePhases' => QuotePhaseService::class,
        'quotes' => QuoteService::class,
        'radar' => Radar\RadarServiceFactory::class,
        'refunds' => RefundService::class,
        'reporting' => Reporting\ReportingServiceFactory::class,
        'reviews' => ReviewService::class,
        'setupAttempts' => SetupAttemptService::class,
        'setupIntents' => SetupIntentService::class,
        'shippingRates' => ShippingRateService::class,
        'sigma' => Sigma\SigmaServiceFactory::class,
        'sources' => SourceService::class,
        'subscriptionItems' => SubscriptionItemService::class,
        'subscriptions' => SubscriptionService::class,
        'subscriptionSchedules' => SubscriptionScheduleService::class,
        'tax' => Tax\TaxServiceFactory::class,
        'taxCodes' => TaxCodeService::class,
        'taxRates' => TaxRateService::class,
        'terminal' => Terminal\TerminalServiceFactory::class,
        'testHelpers' => TestHelpers\TestHelpersServiceFactory::class,
        'tokens' => TokenService::class,
        'topups' => TopupService::class,
        'transfers' => TransferService::class,
        'treasury' => Treasury\TreasuryServiceFactory::class,
        'webhookEndpoints' => WebhookEndpointService::class,
        // Class Map: The end of the section generated from our OpenAPI spec
    ];

    protected function getServiceClass($name)
    {
        return \array_key_exists($name, self::$classMap) ? self::$classMap[$name] : null;
    }
}<|MERGE_RESOLUTION|>--- conflicted
+++ resolved
@@ -38,11 +38,7 @@
  * @property InvoiceService $invoices
  * @property Issuing\IssuingServiceFactory $issuing
  * @property MandateService $mandates
-<<<<<<< HEAD
- * @property OAuthService $oauth
  * @property OrderService $orders
-=======
->>>>>>> 4a9474ed
  * @property PaymentIntentService $paymentIntents
  * @property PaymentLinkService $paymentLinks
  * @property PaymentMethodConfigurationService $paymentMethodConfigurations
@@ -118,11 +114,7 @@
         'invoices' => InvoiceService::class,
         'issuing' => Issuing\IssuingServiceFactory::class,
         'mandates' => MandateService::class,
-<<<<<<< HEAD
-        'oauth' => OAuthService::class,
         'orders' => OrderService::class,
-=======
->>>>>>> 4a9474ed
         'paymentIntents' => PaymentIntentService::class,
         'paymentLinks' => PaymentLinkService::class,
         'paymentMethodConfigurations' => PaymentMethodConfigurationService::class,
