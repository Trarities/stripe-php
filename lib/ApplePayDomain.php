--- conflicted
+++ resolved
@@ -18,26 +18,18 @@
     /**
      * Create an apple pay domain.
      *
-<<<<<<< HEAD
-     * @param null|mixed $params
-     * @param null|mixed $options
-=======
      * @param null|array $params
      * @param null|array|string $options
      *
      * @throws \Stripe\Exception\ApiErrorException if the request fails
      *
      * @return \Stripe\ApplePayDomain the created resource
->>>>>>> 92dab433
      */
     public static function create($params = null, $options = null)
     {
         self::_validateParams($params);
         $url = static::classUrl();
-<<<<<<< HEAD
-=======
 
->>>>>>> 92dab433
         list($response, $opts) = static::_staticRequest('post', $url, $params, $options);
         $obj = \Stripe\Util\Util::convertToStripeObject($response->json, $opts);
         $obj->setLastResponse($response);
@@ -48,25 +40,17 @@
     /**
      * Delete an apple pay domain.
      *
-<<<<<<< HEAD
-     * @param null|mixed $params
-     * @param null|mixed $opts
-=======
      * @param null|array $params
      * @param null|array|string $opts
      *
      * @throws \Stripe\Exception\ApiErrorException if the request fails
      *
      * @return \Stripe\ApplePayDomain the deleted resource
->>>>>>> 92dab433
      */
     public function delete($params = null, $opts = null)
     {
         self::_validateParams($params);
-<<<<<<< HEAD
-=======
 
->>>>>>> 92dab433
         $url = $this->instanceUrl();
         list($response, $opts) = $this->_request('delete', $url, $params, $opts);
         $this->refreshFrom($response, $opts);
@@ -77,14 +61,6 @@
     /**
      * List apple pay domains.
      *
-<<<<<<< HEAD
-     * @param null|mixed $params
-     * @param null|mixed $opts
-     */
-    public static function all($params = null, $opts = null)
-    {
-        return static::_requestPage('/v1/apple_pay/domains', \Stripe\Collection::class, $params, $opts);
-=======
      * @param null|array $params
      * @param null|array|string $opts
      *
@@ -97,23 +73,17 @@
         $url = static::classUrl();
 
         return static::_requestPage($url, \Stripe\Collection::class, $params, $opts);
->>>>>>> 92dab433
     }
 
     /**
      * Retrieve an apple pay domain.
      *
-<<<<<<< HEAD
-     * @param mixed $id
-     * @param null|mixed $opts
-=======
      * @param array|string $id the ID of the API resource to retrieve, or an options array containing an `id` key
      * @param null|array|string $opts
      *
      * @throws \Stripe\Exception\ApiErrorException if the request fails
      *
      * @return \Stripe\ApplePayDomain
->>>>>>> 92dab433
      */
     public static function retrieve($id, $opts = null)
     {
