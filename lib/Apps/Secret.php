--- conflicted
+++ resolved
@@ -32,26 +32,18 @@
     /**
      * Create or replace a secret in the secret store.
      *
-<<<<<<< HEAD
-     * @param null|mixed $params
-     * @param null|mixed $options
-=======
      * @param null|array $params
      * @param null|array|string $options
      *
      * @throws \Stripe\Exception\ApiErrorException if the request fails
      *
      * @return \Stripe\Apps\Secret the created resource
->>>>>>> 92dab433
      */
     public static function create($params = null, $options = null)
     {
         self::_validateParams($params);
         $url = static::classUrl();
-<<<<<<< HEAD
-=======
 
->>>>>>> 92dab433
         list($response, $opts) = static::_staticRequest('post', $url, $params, $options);
         $obj = \Stripe\Util\Util::convertToStripeObject($response->json, $opts);
         $obj->setLastResponse($response);
@@ -62,14 +54,6 @@
     /**
      * List all secrets stored on the given scope.
      *
-<<<<<<< HEAD
-     * @param null|mixed $params
-     * @param null|mixed $opts
-     */
-    public static function all($params = null, $opts = null)
-    {
-        return static::_requestPage('/v1/apps/secrets', \Stripe\Collection::class, $params, $opts);
-=======
      * @param null|array $params
      * @param null|array|string $opts
      *
@@ -82,7 +66,6 @@
         $url = static::classUrl();
 
         return static::_requestPage($url, \Stripe\Collection::class, $params, $opts);
->>>>>>> 92dab433
     }
 
     /**
