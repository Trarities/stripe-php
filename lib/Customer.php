--- conflicted
+++ resolved
@@ -53,26 +53,18 @@
     /**
      * Creates a new customer object.
      *
-<<<<<<< HEAD
-     * @param null|mixed $params
-     * @param null|mixed $options
-=======
      * @param null|array $params
      * @param null|array|string $options
      *
      * @throws \Stripe\Exception\ApiErrorException if the request fails
      *
      * @return \Stripe\Customer the created resource
->>>>>>> 92dab433
      */
     public static function create($params = null, $options = null)
     {
         self::_validateParams($params);
         $url = static::classUrl();
-<<<<<<< HEAD
-=======
-
->>>>>>> 92dab433
+
         list($response, $opts) = static::_staticRequest('post', $url, $params, $options);
         $obj = \Stripe\Util\Util::convertToStripeObject($response->json, $opts);
         $obj->setLastResponse($response);
@@ -84,25 +76,17 @@
      * Permanently deletes a customer. It cannot be undone. Also immediately cancels
      * any active subscriptions on the customer.
      *
-<<<<<<< HEAD
-     * @param null|mixed $params
-     * @param null|mixed $opts
-=======
      * @param null|array $params
      * @param null|array|string $opts
      *
      * @throws \Stripe\Exception\ApiErrorException if the request fails
      *
      * @return \Stripe\Customer the deleted resource
->>>>>>> 92dab433
      */
     public function delete($params = null, $opts = null)
     {
         self::_validateParams($params);
-<<<<<<< HEAD
-=======
-
->>>>>>> 92dab433
+
         $url = $this->instanceUrl();
         list($response, $opts) = $this->_request('delete', $url, $params, $opts);
         $this->refreshFrom($response, $opts);
@@ -114,43 +98,29 @@
      * Returns a list of your customers. The customers are returned sorted by creation
      * date, with the most recent customers appearing first.
      *
-<<<<<<< HEAD
-     * @param null|mixed $params
-     * @param null|mixed $opts
+     * @param null|array $params
+     * @param null|array|string $opts
+     *
+     * @throws \Stripe\Exception\ApiErrorException if the request fails
+     *
+     * @return \Stripe\Collection<\Stripe\Customer> of ApiResources
      */
     public static function all($params = null, $opts = null)
     {
-        return static::_requestPage('/v1/customers', \Stripe\Collection::class, $params, $opts);
-=======
-     * @param null|array $params
-     * @param null|array|string $opts
-     *
-     * @throws \Stripe\Exception\ApiErrorException if the request fails
-     *
-     * @return \Stripe\Collection<\Stripe\Customer> of ApiResources
-     */
-    public static function all($params = null, $opts = null)
-    {
         $url = static::classUrl();
 
         return static::_requestPage($url, \Stripe\Collection::class, $params, $opts);
->>>>>>> 92dab433
     }
 
     /**
      * Retrieves a Customer object.
      *
-<<<<<<< HEAD
-     * @param mixed $id
-     * @param null|mixed $opts
-=======
      * @param array|string $id the ID of the API resource to retrieve, or an options array containing an `id` key
      * @param null|array|string $opts
      *
      * @throws \Stripe\Exception\ApiErrorException if the request fails
      *
      * @return \Stripe\Customer
->>>>>>> 92dab433
      */
     public static function retrieve($id, $opts = null)
     {
@@ -176,11 +146,6 @@
      *
      * This request accepts mostly the same arguments as the customer creation call.
      *
-<<<<<<< HEAD
-     * @param mixed $id
-     * @param null|mixed $params
-     * @param null|mixed $opts
-=======
      * @param string $id the ID of the resource to update
      * @param null|array $params
      * @param null|array|string $opts
@@ -188,16 +153,12 @@
      * @throws \Stripe\Exception\ApiErrorException if the request fails
      *
      * @return \Stripe\Customer the updated resource
->>>>>>> 92dab433
      */
     public static function update($id, $params = null, $opts = null)
     {
         self::_validateParams($params);
         $url = static::resourceUrl($id);
-<<<<<<< HEAD
-=======
-
->>>>>>> 92dab433
+
         list($response, $opts) = static::_staticRequest('post', $url, $params, $opts);
         $obj = \Stripe\Util\Util::convertToStripeObject($response->json, $opts);
         $obj->setLastResponse($response);
