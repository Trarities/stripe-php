--- conflicted
+++ resolved
@@ -33,26 +33,18 @@
      * Creates a new object and begin running the report. (Certain report types require
      * a <a href="https://stripe.com/docs/keys#test-live-modes">live-mode API key</a>.).
      *
-<<<<<<< HEAD
-     * @param null|mixed $params
-     * @param null|mixed $options
-=======
      * @param null|array $params
      * @param null|array|string $options
      *
      * @throws \Stripe\Exception\ApiErrorException if the request fails
      *
      * @return \Stripe\Reporting\ReportRun the created resource
->>>>>>> 92dab433
      */
     public static function create($params = null, $options = null)
     {
         self::_validateParams($params);
         $url = static::classUrl();
-<<<<<<< HEAD
-=======
 
->>>>>>> 92dab433
         list($response, $opts) = static::_staticRequest('post', $url, $params, $options);
         $obj = \Stripe\Util\Util::convertToStripeObject($response->json, $opts);
         $obj->setLastResponse($response);
@@ -63,14 +55,6 @@
     /**
      * Returns a list of Report Runs, with the most recent appearing first.
      *
-<<<<<<< HEAD
-     * @param null|mixed $params
-     * @param null|mixed $opts
-     */
-    public static function all($params = null, $opts = null)
-    {
-        return static::_requestPage('/v1/reporting/report_runs', \Stripe\Collection::class, $params, $opts);
-=======
      * @param null|array $params
      * @param null|array|string $opts
      *
@@ -83,23 +67,17 @@
         $url = static::classUrl();
 
         return static::_requestPage($url, \Stripe\Collection::class, $params, $opts);
->>>>>>> 92dab433
     }
 
     /**
      * Retrieves the details of an existing Report Run.
      *
-<<<<<<< HEAD
-     * @param mixed $id
-     * @param null|mixed $opts
-=======
      * @param array|string $id the ID of the API resource to retrieve, or an options array containing an `id` key
      * @param null|array|string $opts
      *
      * @throws \Stripe\Exception\ApiErrorException if the request fails
      *
      * @return \Stripe\Reporting\ReportRun
->>>>>>> 92dab433
      */
     public static function retrieve($id, $opts = null)
     {
