--- conflicted
+++ resolved
@@ -59,26 +59,18 @@
      * Creates a new price for an existing product. The price can be recurring or
      * one-time.
      *
-<<<<<<< HEAD
-     * @param null|mixed $params
-     * @param null|mixed $options
-=======
      * @param null|array $params
      * @param null|array|string $options
      *
      * @throws \Stripe\Exception\ApiErrorException if the request fails
      *
      * @return \Stripe\Price the created resource
->>>>>>> 92dab433
      */
     public static function create($params = null, $options = null)
     {
         self::_validateParams($params);
         $url = static::classUrl();
-<<<<<<< HEAD
-=======
 
->>>>>>> 92dab433
         list($response, $opts) = static::_staticRequest('post', $url, $params, $options);
         $obj = \Stripe\Util\Util::convertToStripeObject($response->json, $opts);
         $obj->setLastResponse($response);
@@ -91,14 +83,6 @@
      * href="/docs/products-prices/pricing-models#inline-pricing">inline prices</a>.
      * For the list of inactive prices, set <code>active</code> to false.
      *
-<<<<<<< HEAD
-     * @param null|mixed $params
-     * @param null|mixed $opts
-     */
-    public static function all($params = null, $opts = null)
-    {
-        return static::_requestPage('/v1/prices', \Stripe\Collection::class, $params, $opts);
-=======
      * @param null|array $params
      * @param null|array|string $opts
      *
@@ -111,23 +95,17 @@
         $url = static::classUrl();
 
         return static::_requestPage($url, \Stripe\Collection::class, $params, $opts);
->>>>>>> 92dab433
     }
 
     /**
      * Retrieves the price with the given ID.
      *
-<<<<<<< HEAD
-     * @param mixed $id
-     * @param null|mixed $opts
-=======
      * @param array|string $id the ID of the API resource to retrieve, or an options array containing an `id` key
      * @param null|array|string $opts
      *
      * @throws \Stripe\Exception\ApiErrorException if the request fails
      *
      * @return \Stripe\Price
->>>>>>> 92dab433
      */
     public static function retrieve($id, $opts = null)
     {
@@ -142,11 +120,6 @@
      * Updates the specified price by setting the values of the parameters passed. Any
      * parameters not provided are left unchanged.
      *
-<<<<<<< HEAD
-     * @param mixed $id
-     * @param null|mixed $params
-     * @param null|mixed $opts
-=======
      * @param string $id the ID of the resource to update
      * @param null|array $params
      * @param null|array|string $opts
@@ -154,16 +127,12 @@
      * @throws \Stripe\Exception\ApiErrorException if the request fails
      *
      * @return \Stripe\Price the updated resource
->>>>>>> 92dab433
      */
     public static function update($id, $params = null, $opts = null)
     {
         self::_validateParams($params);
         $url = static::resourceUrl($id);
-<<<<<<< HEAD
-=======
 
->>>>>>> 92dab433
         list($response, $opts) = static::_staticRequest('post', $url, $params, $opts);
         $obj = \Stripe\Util\Util::convertToStripeObject($response->json, $opts);
         $obj->setLastResponse($response);
