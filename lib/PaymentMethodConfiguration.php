--- conflicted
+++ resolved
@@ -77,26 +77,18 @@
     /**
      * Creates a payment method configuration.
      *
-<<<<<<< HEAD
-     * @param null|mixed $params
-     * @param null|mixed $options
-=======
      * @param null|array $params
      * @param null|array|string $options
      *
      * @throws \Stripe\Exception\ApiErrorException if the request fails
      *
      * @return \Stripe\PaymentMethodConfiguration the created resource
->>>>>>> 92dab433
      */
     public static function create($params = null, $options = null)
     {
         self::_validateParams($params);
         $url = static::classUrl();
-<<<<<<< HEAD
-=======
 
->>>>>>> 92dab433
         list($response, $opts) = static::_staticRequest('post', $url, $params, $options);
         $obj = \Stripe\Util\Util::convertToStripeObject($response->json, $opts);
         $obj->setLastResponse($response);
@@ -107,14 +99,6 @@
     /**
      * List payment method configurations.
      *
-<<<<<<< HEAD
-     * @param null|mixed $params
-     * @param null|mixed $opts
-     */
-    public static function all($params = null, $opts = null)
-    {
-        return static::_requestPage('/v1/payment_method_configurations', \Stripe\Collection::class, $params, $opts);
-=======
      * @param null|array $params
      * @param null|array|string $opts
      *
@@ -127,23 +111,17 @@
         $url = static::classUrl();
 
         return static::_requestPage($url, \Stripe\Collection::class, $params, $opts);
->>>>>>> 92dab433
     }
 
     /**
      * Retrieve payment method configuration.
      *
-<<<<<<< HEAD
-     * @param mixed $id
-     * @param null|mixed $opts
-=======
      * @param array|string $id the ID of the API resource to retrieve, or an options array containing an `id` key
      * @param null|array|string $opts
      *
      * @throws \Stripe\Exception\ApiErrorException if the request fails
      *
      * @return \Stripe\PaymentMethodConfiguration
->>>>>>> 92dab433
      */
     public static function retrieve($id, $opts = null)
     {
@@ -157,11 +135,6 @@
     /**
      * Update payment method configuration.
      *
-<<<<<<< HEAD
-     * @param mixed $id
-     * @param null|mixed $params
-     * @param null|mixed $opts
-=======
      * @param string $id the ID of the resource to update
      * @param null|array $params
      * @param null|array|string $opts
@@ -169,16 +142,12 @@
      * @throws \Stripe\Exception\ApiErrorException if the request fails
      *
      * @return \Stripe\PaymentMethodConfiguration the updated resource
->>>>>>> 92dab433
      */
     public static function update($id, $params = null, $opts = null)
     {
         self::_validateParams($params);
         $url = static::resourceUrl($id);
-<<<<<<< HEAD
-=======
 
->>>>>>> 92dab433
         list($response, $opts) = static::_staticRequest('post', $url, $params, $opts);
         $obj = \Stripe\Util\Util::convertToStripeObject($response->json, $opts);
         $obj->setLastResponse($response);
