<?php

// File generated from our OpenAPI spec

namespace Stripe;

/**
 * Account Links are the means by which a Connect platform grants a connected account permission to access
 * Stripe-hosted applications, such as Connect Onboarding.
 *
 * Related guide: <a href="https://stripe.com/docs/connect/custom/hosted-onboarding">Connect Onboarding</a>
 *
 * @property string $object String representing the object's type. Objects of the same type share the same value.
 * @property int $created Time at which the object was created. Measured in seconds since the Unix epoch.
 * @property int $expires_at The timestamp at which this account link will expire.
 * @property string $url The URL for the account link.
 */
class AccountLink extends ApiResource
{
    const OBJECT_NAME = 'account_link';

    /**
     * Creates an AccountLink object that includes a single-use Stripe URL that the
     * platform can redirect their user to in order to take them through the Connect
     * Onboarding flow.
     *
<<<<<<< HEAD
     * @param null|mixed $params
     * @param null|mixed $options
=======
     * @param null|array $params
     * @param null|array|string $options
     *
     * @throws \Stripe\Exception\ApiErrorException if the request fails
     *
     * @return \Stripe\AccountLink the created resource
>>>>>>> 92dab433
     */
    public static function create($params = null, $options = null)
    {
        self::_validateParams($params);
        $url = static::classUrl();
<<<<<<< HEAD
=======

>>>>>>> 92dab433
        list($response, $opts) = static::_staticRequest('post', $url, $params, $options);
        $obj = \Stripe\Util\Util::convertToStripeObject($response->json, $opts);
        $obj->setLastResponse($response);

        return $obj;
    }
}<|MERGE_RESOLUTION|>--- conflicted
+++ resolved
@@ -24,26 +24,18 @@
      * platform can redirect their user to in order to take them through the Connect
      * Onboarding flow.
      *
-<<<<<<< HEAD
-     * @param null|mixed $params
-     * @param null|mixed $options
-=======
      * @param null|array $params
      * @param null|array|string $options
      *
      * @throws \Stripe\Exception\ApiErrorException if the request fails
      *
      * @return \Stripe\AccountLink the created resource
->>>>>>> 92dab433
      */
     public static function create($params = null, $options = null)
     {
         self::_validateParams($params);
         $url = static::classUrl();
-<<<<<<< HEAD
-=======
 
->>>>>>> 92dab433
         list($response, $opts) = static::_staticRequest('post', $url, $params, $options);
         $obj = \Stripe\Util\Util::convertToStripeObject($response->json, $opts);
         $obj->setLastResponse($response);
