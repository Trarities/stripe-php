--- conflicted
+++ resolved
@@ -41,14 +41,6 @@
     /**
      * Lists all Issuing <code>Token</code> objects for a given card.
      *
-<<<<<<< HEAD
-     * @param null|mixed $params
-     * @param null|mixed $opts
-     */
-    public static function all($params = null, $opts = null)
-    {
-        return static::_requestPage('/v1/issuing/tokens', \Stripe\Collection::class, $params, $opts);
-=======
      * @param null|array $params
      * @param null|array|string $opts
      *
@@ -61,23 +53,17 @@
         $url = static::classUrl();
 
         return static::_requestPage($url, \Stripe\Collection::class, $params, $opts);
->>>>>>> 92dab433
     }
 
     /**
      * Retrieves an Issuing <code>Token</code> object.
      *
-<<<<<<< HEAD
-     * @param mixed $id
-     * @param null|mixed $opts
-=======
      * @param array|string $id the ID of the API resource to retrieve, or an options array containing an `id` key
      * @param null|array|string $opts
      *
      * @throws \Stripe\Exception\ApiErrorException if the request fails
      *
      * @return \Stripe\Issuing\Token
->>>>>>> 92dab433
      */
     public static function retrieve($id, $opts = null)
     {
@@ -92,11 +78,6 @@
      * Attempts to update the specified Issuing <code>Token</code> object to the status
      * specified.
      *
-<<<<<<< HEAD
-     * @param mixed $id
-     * @param null|mixed $params
-     * @param null|mixed $opts
-=======
      * @param string $id the ID of the resource to update
      * @param null|array $params
      * @param null|array|string $opts
@@ -104,16 +85,12 @@
      * @throws \Stripe\Exception\ApiErrorException if the request fails
      *
      * @return \Stripe\Issuing\Token the updated resource
->>>>>>> 92dab433
      */
     public static function update($id, $params = null, $opts = null)
     {
         self::_validateParams($params);
         $url = static::resourceUrl($id);
-<<<<<<< HEAD
-=======
 
->>>>>>> 92dab433
         list($response, $opts) = static::_staticRequest('post', $url, $params, $opts);
         $obj = \Stripe\Util\Util::convertToStripeObject($response->json, $opts);
         $obj->setLastResponse($response);
