<?php

// File generated from our OpenAPI spec

namespace Stripe\Issuing;

/**
 * As a <a href="https://stripe.com/docs/issuing">card issuer</a>, you can dispute transactions that the cardholder does not recognize, suspects to be fraudulent, or has other issues with.
 *
 * Related guide: <a href="https://stripe.com/docs/issuing/purchases/disputes">Issuing disputes</a>
 *
 * @property string $id Unique identifier for the object.
 * @property string $object String representing the object's type. Objects of the same type share the same value.
 * @property int $amount Disputed amount in the card's currency and in the <a href="https://stripe.com/docs/currencies#zero-decimal">smallest currency unit</a>. Usually the amount of the <code>transaction</code>, but can differ (usually because of currency fluctuation).
 * @property null|\Stripe\BalanceTransaction[] $balance_transactions List of balance transactions associated with the dispute.
 * @property int $created Time at which the object was created. Measured in seconds since the Unix epoch.
 * @property string $currency The currency the <code>transaction</code> was made in.
 * @property \Stripe\StripeObject $evidence
 * @property bool $livemode Has the value <code>true</code> if the object exists in live mode or the value <code>false</code> if the object exists in test mode.
 * @property null|string $loss_reason The enum that describes the dispute loss outcome. If the dispute is not lost, this field will be absent. New enum values may be added in the future, so be sure to handle unknown values.
 * @property \Stripe\StripeObject $metadata Set of <a href="https://stripe.com/docs/api/metadata">key-value pairs</a> that you can attach to an object. This can be useful for storing additional information about the object in a structured format.
 * @property string $status Current status of the dispute.
 * @property string|\Stripe\Issuing\Transaction $transaction The transaction being disputed.
 * @property null|\Stripe\StripeObject $treasury <a href="https://stripe.com/docs/api/treasury">Treasury</a> details related to this dispute if it was created on a [FinancialAccount](/docs/api/treasury/financial_accounts
 */
class Dispute extends \Stripe\ApiResource
{
    const OBJECT_NAME = 'issuing.dispute';

    use \Stripe\ApiOperations\Update;

    const LOSS_REASON_CARDHOLDER_AUTHENTICATION_ISSUER_LIABILITY = 'cardholder_authentication_issuer_liability';
    const LOSS_REASON_ECI5_TOKEN_TRANSACTION_WITH_TAVV = 'eci5_token_transaction_with_tavv';
    const LOSS_REASON_EXCESS_DISPUTES_IN_TIMEFRAME = 'excess_disputes_in_timeframe';
    const LOSS_REASON_HAS_NOT_MET_THE_MINIMUM_DISPUTE_AMOUNT_REQUIREMENTS = 'has_not_met_the_minimum_dispute_amount_requirements';
    const LOSS_REASON_INVALID_DUPLICATE_DISPUTE = 'invalid_duplicate_dispute';
    const LOSS_REASON_INVALID_INCORRECT_AMOUNT_DISPUTE = 'invalid_incorrect_amount_dispute';
    const LOSS_REASON_INVALID_NO_AUTHORIZATION = 'invalid_no_authorization';
    const LOSS_REASON_INVALID_USE_OF_DISPUTES = 'invalid_use_of_disputes';
    const LOSS_REASON_MERCHANDISE_DELIVERED_OR_SHIPPED = 'merchandise_delivered_or_shipped';
    const LOSS_REASON_MERCHANDISE_OR_SERVICE_AS_DESCRIBED = 'merchandise_or_service_as_described';
    const LOSS_REASON_NOT_CANCELLED = 'not_cancelled';
    const LOSS_REASON_OTHER = 'other';
    const LOSS_REASON_REFUND_ISSUED = 'refund_issued';
    const LOSS_REASON_SUBMITTED_BEYOND_ALLOWABLE_TIME_LIMIT = 'submitted_beyond_allowable_time_limit';
    const LOSS_REASON_TRANSACTION_3DS_REQUIRED = 'transaction_3ds_required';
    const LOSS_REASON_TRANSACTION_APPROVED_AFTER_PRIOR_FRAUD_DISPUTE = 'transaction_approved_after_prior_fraud_dispute';
    const LOSS_REASON_TRANSACTION_AUTHORIZED = 'transaction_authorized';
    const LOSS_REASON_TRANSACTION_ELECTRONICALLY_READ = 'transaction_electronically_read';
    const LOSS_REASON_TRANSACTION_QUALIFIES_FOR_VISA_EASY_PAYMENT_SERVICE = 'transaction_qualifies_for_visa_easy_payment_service';
    const LOSS_REASON_TRANSACTION_UNATTENDED = 'transaction_unattended';

    const STATUS_EXPIRED = 'expired';
    const STATUS_LOST = 'lost';
    const STATUS_SUBMITTED = 'submitted';
    const STATUS_UNSUBMITTED = 'unsubmitted';
    const STATUS_WON = 'won';

    /**
     * Creates an Issuing <code>Dispute</code> object. Individual pieces of evidence
     * within the <code>evidence</code> object are optional at this point. Stripe only
     * validates that required evidence is present during submission. Refer to <a
     * href="/docs/issuing/purchases/disputes#dispute-reasons-and-evidence">Dispute
     * reasons and evidence</a> for more details about evidence requirements.
     *
<<<<<<< HEAD
     * @param null|mixed $params
     * @param null|mixed $options
=======
     * @param null|array $params
     * @param null|array|string $options
     *
     * @throws \Stripe\Exception\ApiErrorException if the request fails
     *
     * @return \Stripe\Issuing\Dispute the created resource
>>>>>>> 92dab433
     */
    public static function create($params = null, $options = null)
    {
        self::_validateParams($params);
        $url = static::classUrl();
<<<<<<< HEAD
=======

>>>>>>> 92dab433
        list($response, $opts) = static::_staticRequest('post', $url, $params, $options);
        $obj = \Stripe\Util\Util::convertToStripeObject($response->json, $opts);
        $obj->setLastResponse($response);

        return $obj;
    }

    /**
     * Returns a list of Issuing <code>Dispute</code> objects. The objects are sorted
     * in descending order by creation date, with the most recently created object
     * appearing first.
     *
<<<<<<< HEAD
     * @param null|mixed $params
     * @param null|mixed $opts
     */
    public static function all($params = null, $opts = null)
    {
        return static::_requestPage('/v1/issuing/disputes', \Stripe\Collection::class, $params, $opts);
=======
     * @param null|array $params
     * @param null|array|string $opts
     *
     * @throws \Stripe\Exception\ApiErrorException if the request fails
     *
     * @return \Stripe\Collection<\Stripe\Issuing\Dispute> of ApiResources
     */
    public static function all($params = null, $opts = null)
    {
        $url = static::classUrl();

        return static::_requestPage($url, \Stripe\Collection::class, $params, $opts);
>>>>>>> 92dab433
    }

    /**
     * Retrieves an Issuing <code>Dispute</code> object.
     *
<<<<<<< HEAD
     * @param mixed $id
     * @param null|mixed $opts
=======
     * @param array|string $id the ID of the API resource to retrieve, or an options array containing an `id` key
     * @param null|array|string $opts
     *
     * @throws \Stripe\Exception\ApiErrorException if the request fails
     *
     * @return \Stripe\Issuing\Dispute
>>>>>>> 92dab433
     */
    public static function retrieve($id, $opts = null)
    {
        $opts = \Stripe\Util\RequestOptions::parse($opts);
        $instance = new static($id, $opts);
        $instance->refresh();

        return $instance;
    }

    /**
     * Updates the specified Issuing <code>Dispute</code> object by setting the values
     * of the parameters passed. Any parameters not provided will be left unchanged.
     * Properties on the <code>evidence</code> object can be unset by passing in an
     * empty string.
     *
<<<<<<< HEAD
     * @param mixed $id
     * @param null|mixed $params
     * @param null|mixed $opts
=======
     * @param string $id the ID of the resource to update
     * @param null|array $params
     * @param null|array|string $opts
     *
     * @throws \Stripe\Exception\ApiErrorException if the request fails
     *
     * @return \Stripe\Issuing\Dispute the updated resource
>>>>>>> 92dab433
     */
    public static function update($id, $params = null, $opts = null)
    {
        self::_validateParams($params);
        $url = static::resourceUrl($id);
<<<<<<< HEAD
=======

>>>>>>> 92dab433
        list($response, $opts) = static::_staticRequest('post', $url, $params, $opts);
        $obj = \Stripe\Util\Util::convertToStripeObject($response->json, $opts);
        $obj->setLastResponse($response);

        return $obj;
    }

    /**
     * @param null|array $params
     * @param null|array|string $opts
     *
     * @throws \Stripe\Exception\ApiErrorException if the request fails
     *
     * @return \Stripe\Issuing\Dispute the submited dispute
     */
    public function submit($params = null, $opts = null)
    {
        $url = $this->instanceUrl() . '/submit';
        list($response, $opts) = $this->_request('post', $url, $params, $opts);
        $this->refreshFrom($response, $opts);

        return $this;
    }
}<|MERGE_RESOLUTION|>--- conflicted
+++ resolved
@@ -63,26 +63,18 @@
      * href="/docs/issuing/purchases/disputes#dispute-reasons-and-evidence">Dispute
      * reasons and evidence</a> for more details about evidence requirements.
      *
-<<<<<<< HEAD
-     * @param null|mixed $params
-     * @param null|mixed $options
-=======
      * @param null|array $params
      * @param null|array|string $options
      *
      * @throws \Stripe\Exception\ApiErrorException if the request fails
      *
      * @return \Stripe\Issuing\Dispute the created resource
->>>>>>> 92dab433
      */
     public static function create($params = null, $options = null)
     {
         self::_validateParams($params);
         $url = static::classUrl();
-<<<<<<< HEAD
-=======
 
->>>>>>> 92dab433
         list($response, $opts) = static::_staticRequest('post', $url, $params, $options);
         $obj = \Stripe\Util\Util::convertToStripeObject($response->json, $opts);
         $obj->setLastResponse($response);
@@ -95,14 +87,6 @@
      * in descending order by creation date, with the most recently created object
      * appearing first.
      *
-<<<<<<< HEAD
-     * @param null|mixed $params
-     * @param null|mixed $opts
-     */
-    public static function all($params = null, $opts = null)
-    {
-        return static::_requestPage('/v1/issuing/disputes', \Stripe\Collection::class, $params, $opts);
-=======
      * @param null|array $params
      * @param null|array|string $opts
      *
@@ -115,23 +99,17 @@
         $url = static::classUrl();
 
         return static::_requestPage($url, \Stripe\Collection::class, $params, $opts);
->>>>>>> 92dab433
     }
 
     /**
      * Retrieves an Issuing <code>Dispute</code> object.
      *
-<<<<<<< HEAD
-     * @param mixed $id
-     * @param null|mixed $opts
-=======
      * @param array|string $id the ID of the API resource to retrieve, or an options array containing an `id` key
      * @param null|array|string $opts
      *
      * @throws \Stripe\Exception\ApiErrorException if the request fails
      *
      * @return \Stripe\Issuing\Dispute
->>>>>>> 92dab433
      */
     public static function retrieve($id, $opts = null)
     {
@@ -148,11 +126,6 @@
      * Properties on the <code>evidence</code> object can be unset by passing in an
      * empty string.
      *
-<<<<<<< HEAD
-     * @param mixed $id
-     * @param null|mixed $params
-     * @param null|mixed $opts
-=======
      * @param string $id the ID of the resource to update
      * @param null|array $params
      * @param null|array|string $opts
@@ -160,16 +133,12 @@
      * @throws \Stripe\Exception\ApiErrorException if the request fails
      *
      * @return \Stripe\Issuing\Dispute the updated resource
->>>>>>> 92dab433
      */
     public static function update($id, $params = null, $opts = null)
     {
         self::_validateParams($params);
         $url = static::resourceUrl($id);
-<<<<<<< HEAD
-=======
 
->>>>>>> 92dab433
         list($response, $opts) = static::_staticRequest('post', $url, $params, $opts);
         $obj = \Stripe\Util\Util::convertToStripeObject($response->json, $opts);
         $obj->setLastResponse($response);
