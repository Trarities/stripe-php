<?php

// File generated from our OpenAPI spec

namespace Stripe\Radar;

/**
 * An early fraud warning indicates that the card issuer has notified us that a
 * charge may be fraudulent.
 *
 * Related guide: <a href="https://stripe.com/docs/disputes/measuring#early-fraud-warnings">Early fraud warnings</a>
 *
 * @property string $id Unique identifier for the object.
 * @property string $object String representing the object's type. Objects of the same type share the same value.
 * @property bool $actionable An EFW is actionable if it has not received a dispute and has not been fully refunded. You may wish to proactively refund a charge that receives an EFW, in order to avoid receiving a dispute later.
 * @property string|\Stripe\Charge $charge ID of the charge this early fraud warning is for, optionally expanded.
 * @property int $created Time at which the object was created. Measured in seconds since the Unix epoch.
 * @property string $fraud_type The type of fraud labelled by the issuer. One of <code>card_never_received</code>, <code>fraudulent_card_application</code>, <code>made_with_counterfeit_card</code>, <code>made_with_lost_card</code>, <code>made_with_stolen_card</code>, <code>misc</code>, <code>unauthorized_use_of_card</code>.
 * @property bool $livemode Has the value <code>true</code> if the object exists in live mode or the value <code>false</code> if the object exists in test mode.
 * @property null|string|\Stripe\PaymentIntent $payment_intent ID of the Payment Intent this early fraud warning is for, optionally expanded.
 */
class EarlyFraudWarning extends \Stripe\ApiResource
{
    const OBJECT_NAME = 'radar.early_fraud_warning';

    const FRAUD_TYPE_CARD_NEVER_RECEIVED = 'card_never_received';
    const FRAUD_TYPE_FRAUDULENT_CARD_APPLICATION = 'fraudulent_card_application';
    const FRAUD_TYPE_MADE_WITH_COUNTERFEIT_CARD = 'made_with_counterfeit_card';
    const FRAUD_TYPE_MADE_WITH_LOST_CARD = 'made_with_lost_card';
    const FRAUD_TYPE_MADE_WITH_STOLEN_CARD = 'made_with_stolen_card';
    const FRAUD_TYPE_MISC = 'misc';
    const FRAUD_TYPE_UNAUTHORIZED_USE_OF_CARD = 'unauthorized_use_of_card';

    /**
     * Returns a list of early fraud warnings.
     *
<<<<<<< HEAD
     * @param null|mixed $params
     * @param null|mixed $opts
     */
    public static function all($params = null, $opts = null)
    {
        return static::_requestPage('/v1/radar/early_fraud_warnings', \Stripe\Collection::class, $params, $opts);
=======
     * @param null|array $params
     * @param null|array|string $opts
     *
     * @throws \Stripe\Exception\ApiErrorException if the request fails
     *
     * @return \Stripe\Collection<\Stripe\Radar\EarlyFraudWarning> of ApiResources
     */
    public static function all($params = null, $opts = null)
    {
        $url = static::classUrl();

        return static::_requestPage($url, \Stripe\Collection::class, $params, $opts);
>>>>>>> 92dab433
    }

    /**
     * Retrieves the details of an early fraud warning that has previously been
     * created.
     *
     * Please refer to the <a href="#early_fraud_warning_object">early fraud
     * warning</a> object reference for more details.
     *
<<<<<<< HEAD
     * @param mixed $id
     * @param null|mixed $opts
=======
     * @param array|string $id the ID of the API resource to retrieve, or an options array containing an `id` key
     * @param null|array|string $opts
     *
     * @throws \Stripe\Exception\ApiErrorException if the request fails
     *
     * @return \Stripe\Radar\EarlyFraudWarning
>>>>>>> 92dab433
     */
    public static function retrieve($id, $opts = null)
    {
        $opts = \Stripe\Util\RequestOptions::parse($opts);
        $instance = new static($id, $opts);
        $instance->refresh();

        return $instance;
    }
}<|MERGE_RESOLUTION|>--- conflicted
+++ resolved
@@ -34,14 +34,6 @@
     /**
      * Returns a list of early fraud warnings.
      *
-<<<<<<< HEAD
-     * @param null|mixed $params
-     * @param null|mixed $opts
-     */
-    public static function all($params = null, $opts = null)
-    {
-        return static::_requestPage('/v1/radar/early_fraud_warnings', \Stripe\Collection::class, $params, $opts);
-=======
      * @param null|array $params
      * @param null|array|string $opts
      *
@@ -54,7 +46,6 @@
         $url = static::classUrl();
 
         return static::_requestPage($url, \Stripe\Collection::class, $params, $opts);
->>>>>>> 92dab433
     }
 
     /**
@@ -64,17 +55,12 @@
      * Please refer to the <a href="#early_fraud_warning_object">early fraud
      * warning</a> object reference for more details.
      *
-<<<<<<< HEAD
-     * @param mixed $id
-     * @param null|mixed $opts
-=======
      * @param array|string $id the ID of the API resource to retrieve, or an options array containing an `id` key
      * @param null|array|string $opts
      *
      * @throws \Stripe\Exception\ApiErrorException if the request fails
      *
      * @return \Stripe\Radar\EarlyFraudWarning
->>>>>>> 92dab433
      */
     public static function retrieve($id, $opts = null)
     {
