--- conflicted
+++ resolved
@@ -28,26 +28,18 @@
      * address fields are required in each country, see the <a
      * href="/docs/terminal/fleet/locations">Manage locations</a> guide.
      *
-<<<<<<< HEAD
-     * @param null|mixed $params
-     * @param null|mixed $options
-=======
      * @param null|array $params
      * @param null|array|string $options
      *
      * @throws \Stripe\Exception\ApiErrorException if the request fails
      *
      * @return \Stripe\Terminal\Location the created resource
->>>>>>> 92dab433
      */
     public static function create($params = null, $options = null)
     {
         self::_validateParams($params);
         $url = static::classUrl();
-<<<<<<< HEAD
-=======
 
->>>>>>> 92dab433
         list($response, $opts) = static::_staticRequest('post', $url, $params, $options);
         $obj = \Stripe\Util\Util::convertToStripeObject($response->json, $opts);
         $obj->setLastResponse($response);
@@ -58,25 +50,17 @@
     /**
      * Deletes a <code>Location</code> object.
      *
-<<<<<<< HEAD
-     * @param null|mixed $params
-     * @param null|mixed $opts
-=======
      * @param null|array $params
      * @param null|array|string $opts
      *
      * @throws \Stripe\Exception\ApiErrorException if the request fails
      *
      * @return \Stripe\Terminal\Location the deleted resource
->>>>>>> 92dab433
      */
     public function delete($params = null, $opts = null)
     {
         self::_validateParams($params);
-<<<<<<< HEAD
-=======
 
->>>>>>> 92dab433
         $url = $this->instanceUrl();
         list($response, $opts) = $this->_request('delete', $url, $params, $opts);
         $this->refreshFrom($response, $opts);
@@ -87,14 +71,6 @@
     /**
      * Returns a list of <code>Location</code> objects.
      *
-<<<<<<< HEAD
-     * @param null|mixed $params
-     * @param null|mixed $opts
-     */
-    public static function all($params = null, $opts = null)
-    {
-        return static::_requestPage('/v1/terminal/locations', \Stripe\Collection::class, $params, $opts);
-=======
      * @param null|array $params
      * @param null|array|string $opts
      *
@@ -107,23 +83,17 @@
         $url = static::classUrl();
 
         return static::_requestPage($url, \Stripe\Collection::class, $params, $opts);
->>>>>>> 92dab433
     }
 
     /**
      * Retrieves a <code>Location</code> object.
      *
-<<<<<<< HEAD
-     * @param mixed $id
-     * @param null|mixed $opts
-=======
      * @param array|string $id the ID of the API resource to retrieve, or an options array containing an `id` key
      * @param null|array|string $opts
      *
      * @throws \Stripe\Exception\ApiErrorException if the request fails
      *
      * @return \Stripe\Terminal\Location
->>>>>>> 92dab433
      */
     public static function retrieve($id, $opts = null)
     {
@@ -138,11 +108,6 @@
      * Updates a <code>Location</code> object by setting the values of the parameters
      * passed. Any parameters not provided will be left unchanged.
      *
-<<<<<<< HEAD
-     * @param mixed $id
-     * @param null|mixed $params
-     * @param null|mixed $opts
-=======
      * @param string $id the ID of the resource to update
      * @param null|array $params
      * @param null|array|string $opts
@@ -150,16 +115,12 @@
      * @throws \Stripe\Exception\ApiErrorException if the request fails
      *
      * @return \Stripe\Terminal\Location the updated resource
->>>>>>> 92dab433
      */
     public static function update($id, $params = null, $opts = null)
     {
         self::_validateParams($params);
         $url = static::resourceUrl($id);
-<<<<<<< HEAD
-=======
 
->>>>>>> 92dab433
         list($response, $opts) = static::_staticRequest('post', $url, $params, $opts);
         $obj = \Stripe\Util\Util::convertToStripeObject($response->json, $opts);
         $obj->setLastResponse($response);
