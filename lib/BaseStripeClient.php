<?php

namespace Stripe;

class BaseStripeClient implements StripeClientInterface, StripeStreamingClientInterface
{
    /** @var string default base URL for Stripe's API */
    const DEFAULT_API_BASE = 'https://api.stripe.com';

    /** @var string default base URL for Stripe's OAuth API */
    const DEFAULT_CONNECT_BASE = 'https://connect.stripe.com';

    /** @var string default base URL for Stripe's Files API */
    const DEFAULT_FILES_BASE = 'https://files.stripe.com';

    /** @var array<string, null|string> */
    const DEFAULT_CONFIG = [
        'api_key' => null,
        'client_id' => null,
        'stripe_account' => null,
        'stripe_version' => null,
        'api_base' => self::DEFAULT_API_BASE,
        'connect_base' => self::DEFAULT_CONNECT_BASE,
        'files_base' => self::DEFAULT_FILES_BASE,
    ];

    /** @var array<string, mixed> */
    private $config;

    /** @var \Stripe\Util\RequestOptions */
    private $defaultOpts;

    /**
     * Initializes a new instance of the {@link BaseStripeClient} class.
     *
     * The constructor takes a single argument. The argument can be a string, in which case it
     * should be the API key. It can also be an array with various configuration settings.
     *
     * Configuration settings include the following options:
     *
     * - api_key (null|string): the Stripe API key, to be used in regular API requests.
     * - client_id (null|string): the Stripe client ID, to be used in OAuth requests.
     * - stripe_account (null|string): a Stripe account ID. If set, all requests sent by the client
     *   will automatically use the {@code Stripe-Account} header with that account ID.
     * - stripe_version (null|string): a Stripe API verion. If set, all requests sent by the client
     *   will include the {@code Stripe-Version} header with that API version.
     *
     * The following configuration settings are also available, though setting these should rarely be necessary
     * (only useful if you want to send requests to a mock server like stripe-mock):
     *
     * - api_base (string): the base URL for regular API requests. Defaults to
     *   {@link DEFAULT_API_BASE}.
     * - connect_base (string): the base URL for OAuth requests. Defaults to
     *   {@link DEFAULT_CONNECT_BASE}.
     * - files_base (string): the base URL for file creation requests. Defaults to
     *   {@link DEFAULT_FILES_BASE}.
     *
     * @param array<string, mixed>|string $config the API key as a string, or an array containing
     *   the client configuration settings
     */
    public function __construct($config = [])
    {
        if (\is_string($config)) {
            $config = ['api_key' => $config];
        } elseif (!\is_array($config)) {
            throw new \Stripe\Exception\InvalidArgumentException('$config must be a string or an array');
        }

        $config = \array_merge(self::DEFAULT_CONFIG, $config);
        $this->validateConfig($config);

        $this->config = $config;

        $this->defaultOpts = \Stripe\Util\RequestOptions::parse([
            'stripe_account' => $config['stripe_account'],
            'stripe_version' => $config['stripe_version'],
        ]);
    }

    /**
     * Gets the API key used by the client to send requests.
     *
     * @return null|string the API key used by the client to send requests
     */
    public function getApiKey()
    {
        return $this->config['api_key'];
    }

    /**
     * Gets the client ID used by the client in OAuth requests.
     *
     * @return null|string the client ID used by the client in OAuth requests
     */
    public function getClientId()
    {
        return $this->config['client_id'];
    }

    /**
     * Gets the base URL for Stripe's API.
     *
     * @return string the base URL for Stripe's API
     */
    public function getApiBase()
    {
        return $this->config['api_base'];
    }

    /**
     * Gets the base URL for Stripe's OAuth API.
     *
     * @return string the base URL for Stripe's OAuth API
     */
    public function getConnectBase()
    {
        return $this->config['connect_base'];
    }

    /**
     * Gets the base URL for Stripe's Files API.
     *
     * @return string the base URL for Stripe's Files API
     */
    public function getFilesBase()
    {
        return $this->config['files_base'];
    }

    /**
     * Sends a request to Stripe's API.
     *
     * @param 'delete'|'get'|'post' $method the HTTP method
     * @param string $path the path of the request
     * @param array $params the parameters of the request
     * @param array|\Stripe\Util\RequestOptions $opts the special modifiers of the request
     *
     * @return \Stripe\StripeObject the object returned by Stripe's API
     */
    public function request($method, $path, $params, $opts)
    {
        $opts = $this->defaultOpts->merge($opts, true);
        $baseUrl = $opts->apiBase ?: $this->getApiBase();
        $requestor = new \Stripe\ApiRequestor($this->apiKeyForRequest($opts), $baseUrl);
        list($response, $opts->apiKey) = $requestor->request($method, $path, $params, $opts->headers);
        $opts->discardNonPersistentHeaders();
        $obj = \Stripe\Util\Util::convertToStripeObject($response->json, $opts);
        $obj->setLastResponse($response);

        return $obj;
    }

    /**
     * Sends a request to Stripe's API, passing chunks of the streamed response
     * into a user-provided $readBodyChunkCallable callback.
     *
     * @param 'delete'|'get'|'post' $method the HTTP method
     * @param string $path the path of the request
     * @param callable $readBodyChunkCallable a function that will be called
     * @param array $params the parameters of the request
     * @param array|\Stripe\Util\RequestOptions $opts the special modifiers of the request
     * with chunks of bytes from the body if the request is successful
     */
    public function requestStream($method, $path, $readBodyChunkCallable, $params, $opts)
    {
        $opts = $this->defaultOpts->merge($opts, true);
        $baseUrl = $opts->apiBase ?: $this->getApiBase();
        $requestor = new \Stripe\ApiRequestor($this->apiKeyForRequest($opts), $baseUrl);
        list($response, $opts->apiKey) = $requestor->requestStream($method, $path, $readBodyChunkCallable, $params, $opts->headers);
    }

    /**
     * Sends a request to Stripe's API.
     *
     * @param 'delete'|'get'|'post' $method the HTTP method
     * @param string $path the path of the request
     * @param array $params the parameters of the request
     * @param array|\Stripe\Util\RequestOptions $opts the special modifiers of the request
     *
     * @return \Stripe\Collection of ApiResources
     */
    public function requestCollection($method, $path, $params, $opts)
    {
        $obj = $this->request($method, $path, $params, $opts);
        if (!($obj instanceof \Stripe\Collection)) {
            $received_class = \get_class($obj);
            $msg = "Expected to receive `Stripe\\Collection` object from Stripe API. Instead received `{$received_class}`.";

            throw new \Stripe\Exception\UnexpectedValueException($msg);
        }
        $obj->setFilters($params);

        return $obj;
    }

    /**
     * Sends a request to Stripe's API.
     *
     * @param 'delete'|'get'|'post' $method the HTTP method
     * @param string $path the path of the request
     * @param array $params the parameters of the request
     * @param array|\Stripe\Util\RequestOptions $opts the special modifiers of the request
     *
     * @return \Stripe\SearchResult of ApiResources
     */
    public function requestSearchResult($method, $path, $params, $opts)
    {
        $obj = $this->request($method, $path, $params, $opts);
        if (!($obj instanceof \Stripe\SearchResult)) {
            $received_class = \get_class($obj);
            $msg = "Expected to receive `Stripe\\SearchResult` object from Stripe API. Instead received `{$received_class}`.";

            throw new \Stripe\Exception\UnexpectedValueException($msg);
        }
        $obj->setFilters($params);

        return $obj;
    }

    /**
     * @param \Stripe\Util\RequestOptions $opts
     *
     * @throws \Stripe\Exception\AuthenticationException
     *
     * @return string
     */
    private function apiKeyForRequest($opts)
    {
        $apiKey = $opts->apiKey ?: $this->getApiKey();

        if (null === $apiKey) {
            $msg = 'No API key provided. Set your API key when constructing the '
                . 'StripeClient instance, or provide it on a per-request basis '
                . 'using the `api_key` key in the $opts argument.';

            throw new \Stripe\Exception\AuthenticationException($msg);
        }

        return $apiKey;
    }

    /**
<<<<<<< HEAD
     * TODO: replace this with a private constant when we drop support for PHP < 5.
     *
     * @return array<string, mixed>
     */
    private function getDefaultConfig()
    {
        return [
            'api_key' => null,
            'client_id' => null,
            'stripe_account' => null,
            // Note, even if null, ApiRequestor will default this to Stripe::$apiVersion
            'stripe_version' => null,
            'api_base' => self::DEFAULT_API_BASE,
            'connect_base' => self::DEFAULT_CONNECT_BASE,
            'files_base' => self::DEFAULT_FILES_BASE,
        ];
    }

    /**
=======
>>>>>>> 7e59e3d3
     * @param array<string, mixed> $config
     *
     * @throws \Stripe\Exception\InvalidArgumentException
     */
    private function validateConfig($config)
    {
        // api_key
        if (null !== $config['api_key'] && !\is_string($config['api_key'])) {
            throw new \Stripe\Exception\InvalidArgumentException('api_key must be null or a string');
        }

        if (null !== $config['api_key'] && ('' === $config['api_key'])) {
            $msg = 'api_key cannot be the empty string';

            throw new \Stripe\Exception\InvalidArgumentException($msg);
        }

        if (null !== $config['api_key'] && (\preg_match('/\s/', $config['api_key']))) {
            $msg = 'api_key cannot contain whitespace';

            throw new \Stripe\Exception\InvalidArgumentException($msg);
        }

        // client_id
        if (null !== $config['client_id'] && !\is_string($config['client_id'])) {
            throw new \Stripe\Exception\InvalidArgumentException('client_id must be null or a string');
        }

        // stripe_account
        if (null !== $config['stripe_account'] && !\is_string($config['stripe_account'])) {
            throw new \Stripe\Exception\InvalidArgumentException('stripe_account must be null or a string');
        }

        // stripe_version
        if (null !== $config['stripe_version'] && !\is_string($config['stripe_version'])) {
            throw new \Stripe\Exception\InvalidArgumentException('stripe_version must be null or a string');
        }

        // api_base
        if (!\is_string($config['api_base'])) {
            throw new \Stripe\Exception\InvalidArgumentException('api_base must be a string');
        }

        // connect_base
        if (!\is_string($config['connect_base'])) {
            throw new \Stripe\Exception\InvalidArgumentException('connect_base must be a string');
        }

        // files_base
        if (!\is_string($config['files_base'])) {
            throw new \Stripe\Exception\InvalidArgumentException('files_base must be a string');
        }

        // check absence of extra keys
        $extraConfigKeys = \array_diff(\array_keys($config), \array_keys(self::DEFAULT_CONFIG));
        if (!empty($extraConfigKeys)) {
            // Wrap in single quote to more easily catch trailing spaces errors
            $invalidKeys = "'" . \implode("', '", $extraConfigKeys) . "'";

            throw new \Stripe\Exception\InvalidArgumentException('Found unknown key(s) in configuration array: ' . $invalidKeys);
        }
    }
}<|MERGE_RESOLUTION|>--- conflicted
+++ resolved
@@ -18,6 +18,7 @@
         'api_key' => null,
         'client_id' => null,
         'stripe_account' => null,
+        // Note, even if null, ApiRequestor will default this to Stripe::$apiVersion
         'stripe_version' => null,
         'api_base' => self::DEFAULT_API_BASE,
         'connect_base' => self::DEFAULT_CONNECT_BASE,
@@ -240,28 +241,6 @@
     }
 
     /**
-<<<<<<< HEAD
-     * TODO: replace this with a private constant when we drop support for PHP < 5.
-     *
-     * @return array<string, mixed>
-     */
-    private function getDefaultConfig()
-    {
-        return [
-            'api_key' => null,
-            'client_id' => null,
-            'stripe_account' => null,
-            // Note, even if null, ApiRequestor will default this to Stripe::$apiVersion
-            'stripe_version' => null,
-            'api_base' => self::DEFAULT_API_BASE,
-            'connect_base' => self::DEFAULT_CONNECT_BASE,
-            'files_base' => self::DEFAULT_FILES_BASE,
-        ];
-    }
-
-    /**
-=======
->>>>>>> 7e59e3d3
      * @param array<string, mixed> $config
      *
      * @throws \Stripe\Exception\InvalidArgumentException
