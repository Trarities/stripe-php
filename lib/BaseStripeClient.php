--- conflicted
+++ resolved
@@ -159,13 +159,8 @@
     {
         $opts = $this->defaultOpts->merge($opts, true);
         $baseUrl = $opts->apiBase ?: $this->getApiBase();
-<<<<<<< HEAD
-        $requestor = new \Stripe\ApiRequestor($this->apiKeyForRequest($opts), $baseUrl);
+        $requestor = new \Stripe\ApiRequestor($this->apiKeyForRequest($opts), $baseUrl, $this->getAppInfo());
         list($response, $opts->apiKey) = $requestor->request($method, $path, $params, $opts->headers, 'standard', ['stripe_client']);
-=======
-        $requestor = new \Stripe\ApiRequestor($this->apiKeyForRequest($opts), $baseUrl, $this->getAppInfo());
-        list($response, $opts->apiKey) = $requestor->request($method, $path, $params, $opts->headers, ['stripe_client']);
->>>>>>> 901f195e
         $opts->discardNonPersistentHeaders();
         $obj = \Stripe\Util\Util::convertToStripeObject($response->json, $opts);
         $obj->setLastResponse($response);
@@ -236,13 +231,8 @@
     {
         $opts = $this->defaultOpts->merge($opts, true);
         $baseUrl = $opts->apiBase ?: $this->getApiBase();
-<<<<<<< HEAD
-        $requestor = new \Stripe\ApiRequestor($this->apiKeyForRequest($opts), $baseUrl);
+        $requestor = new \Stripe\ApiRequestor($this->apiKeyForRequest($opts), $baseUrl, $this->getAppInfo());
         list($response, $opts->apiKey) = $requestor->requestStream($method, $path, $readBodyChunkCallable, $params, $opts->headers, 'standard', ['stripe_client']);
-=======
-        $requestor = new \Stripe\ApiRequestor($this->apiKeyForRequest($opts), $baseUrl, $this->getAppInfo());
-        list($response, $opts->apiKey) = $requestor->requestStream($method, $path, $readBodyChunkCallable, $params, $opts->headers, ['stripe_client']);
->>>>>>> 901f195e
     }
 
     /**
