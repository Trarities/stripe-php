<?php

// File generated from our OpenAPI spec

namespace Stripe;

/**
 * A <code>Transfer</code> object is created when you move funds between Stripe accounts as
 * part of Connect.
 *
 * Before April 6, 2017, transfers also represented movement of funds from a
 * Stripe account to a card or bank account. This behavior has since been split
 * out into a <a href="https://stripe.com/docs/api#payout_object">Payout</a> object, with corresponding payout endpoints. For more
 * information, read about the
 * <a href="https://stripe.com/docs/transfer-payout-split">transfer/payout split</a>.
 *
 * Related guide: <a href="https://stripe.com/docs/connect/separate-charges-and-transfers">Creating separate charges and transfers</a>
 *
 * @property string $id Unique identifier for the object.
 * @property string $object String representing the object's type. Objects of the same type share the same value.
 * @property int $amount Amount in cents (or local equivalent) to be transferred.
 * @property int $amount_reversed Amount in cents (or local equivalent) reversed (can be less than the amount attribute on the transfer if a partial reversal was issued).
 * @property null|string|\Stripe\BalanceTransaction $balance_transaction Balance transaction that describes the impact of this transfer on your account balance.
 * @property int $created Time that this record of the transfer was first created.
 * @property string $currency Three-letter <a href="https://www.iso.org/iso-4217-currency-codes.html">ISO currency code</a>, in lowercase. Must be a <a href="https://stripe.com/docs/currencies">supported currency</a>.
 * @property null|string $description An arbitrary string attached to the object. Often useful for displaying to users.
 * @property null|string|\Stripe\Account $destination ID of the Stripe account the transfer was sent to.
 * @property null|string|\Stripe\Charge $destination_payment If the destination is a Stripe account, this will be the ID of the payment that the destination account received for the transfer.
 * @property bool $livemode Has the value <code>true</code> if the object exists in live mode or the value <code>false</code> if the object exists in test mode.
 * @property \Stripe\StripeObject $metadata Set of <a href="https://stripe.com/docs/api/metadata">key-value pairs</a> that you can attach to an object. This can be useful for storing additional information about the object in a structured format.
 * @property \Stripe\Collection<\Stripe\TransferReversal> $reversals A list of reversals that have been applied to the transfer.
 * @property bool $reversed Whether the transfer has been fully reversed. If the transfer is only partially reversed, this attribute will still be false.
 * @property null|string|\Stripe\Charge $source_transaction ID of the charge or payment that was used to fund the transfer. If null, the transfer was funded from the available balance.
 * @property null|string $source_type The source balance this transfer came from. One of <code>card</code>, <code>fpx</code>, or <code>bank_account</code>.
 * @property null|string $transfer_group A string that identifies this transaction as part of a group. See the <a href="https://stripe.com/docs/connect/separate-charges-and-transfers#transfer-options">Connect documentation</a> for details.
 */
class Transfer extends ApiResource
{
    const OBJECT_NAME = 'transfer';

    use ApiOperations\NestedResource;
    use ApiOperations\Update;

    const SOURCE_TYPE_BANK_ACCOUNT = 'bank_account';
    const SOURCE_TYPE_CARD = 'card';
    const SOURCE_TYPE_FPX = 'fpx';

    /**
     * To send funds from your Stripe account to a connected account, you create a new
     * transfer object. Your <a href="#balance">Stripe balance</a> must be able to
     * cover the transfer amount, or you’ll receive an “Insufficient Funds” error.
     *
<<<<<<< HEAD
     * @param null|mixed $params
     * @param null|mixed $options
=======
     * @param null|array $params
     * @param null|array|string $options
     *
     * @throws \Stripe\Exception\ApiErrorException if the request fails
     *
     * @return \Stripe\Transfer the created resource
>>>>>>> 92dab433
     */
    public static function create($params = null, $options = null)
    {
        self::_validateParams($params);
        $url = static::classUrl();
<<<<<<< HEAD
=======

>>>>>>> 92dab433
        list($response, $opts) = static::_staticRequest('post', $url, $params, $options);
        $obj = \Stripe\Util\Util::convertToStripeObject($response->json, $opts);
        $obj->setLastResponse($response);

        return $obj;
    }

    /**
     * Returns a list of existing transfers sent to connected accounts. The transfers
     * are returned in sorted order, with the most recently created transfers appearing
     * first.
     *
<<<<<<< HEAD
     * @param null|mixed $params
     * @param null|mixed $opts
     */
    public static function all($params = null, $opts = null)
    {
        return static::_requestPage('/v1/transfers', \Stripe\Collection::class, $params, $opts);
=======
     * @param null|array $params
     * @param null|array|string $opts
     *
     * @throws \Stripe\Exception\ApiErrorException if the request fails
     *
     * @return \Stripe\Collection<\Stripe\Transfer> of ApiResources
     */
    public static function all($params = null, $opts = null)
    {
        $url = static::classUrl();

        return static::_requestPage($url, \Stripe\Collection::class, $params, $opts);
>>>>>>> 92dab433
    }

    /**
     * Retrieves the details of an existing transfer. Supply the unique transfer ID
     * from either a transfer creation request or the transfer list, and Stripe will
     * return the corresponding transfer information.
     *
<<<<<<< HEAD
     * @param mixed $id
     * @param null|mixed $opts
=======
     * @param array|string $id the ID of the API resource to retrieve, or an options array containing an `id` key
     * @param null|array|string $opts
     *
     * @throws \Stripe\Exception\ApiErrorException if the request fails
     *
     * @return \Stripe\Transfer
>>>>>>> 92dab433
     */
    public static function retrieve($id, $opts = null)
    {
        $opts = \Stripe\Util\RequestOptions::parse($opts);
        $instance = new static($id, $opts);
        $instance->refresh();

        return $instance;
    }

    /**
     * Updates the specified transfer by setting the values of the parameters passed.
     * Any parameters not provided will be left unchanged.
     *
     * This request accepts only metadata as an argument.
     *
<<<<<<< HEAD
     * @param mixed $id
     * @param null|mixed $params
     * @param null|mixed $opts
=======
     * @param string $id the ID of the resource to update
     * @param null|array $params
     * @param null|array|string $opts
     *
     * @throws \Stripe\Exception\ApiErrorException if the request fails
     *
     * @return \Stripe\Transfer the updated resource
>>>>>>> 92dab433
     */
    public static function update($id, $params = null, $opts = null)
    {
        self::_validateParams($params);
        $url = static::resourceUrl($id);
<<<<<<< HEAD
=======

>>>>>>> 92dab433
        list($response, $opts) = static::_staticRequest('post', $url, $params, $opts);
        $obj = \Stripe\Util\Util::convertToStripeObject($response->json, $opts);
        $obj->setLastResponse($response);

        return $obj;
    }

    const PATH_REVERSALS = '/reversals';

    /**
     * @param string $id the ID of the transfer on which to retrieve the transfer reversals
     * @param null|array $params
     * @param null|array|string $opts
     *
     * @throws \Stripe\Exception\ApiErrorException if the request fails
     *
     * @return \Stripe\Collection<\Stripe\TransferReversal> the list of transfer reversals
     */
    public static function allReversals($id, $params = null, $opts = null)
    {
        return self::_allNestedResources($id, static::PATH_REVERSALS, $params, $opts);
    }

    /**
     * @param string $id the ID of the transfer on which to create the transfer reversal
     * @param null|array $params
     * @param null|array|string $opts
     *
     * @throws \Stripe\Exception\ApiErrorException if the request fails
     *
     * @return \Stripe\TransferReversal
     */
    public static function createReversal($id, $params = null, $opts = null)
    {
        return self::_createNestedResource($id, static::PATH_REVERSALS, $params, $opts);
    }

    /**
     * @param string $id the ID of the transfer to which the transfer reversal belongs
     * @param string $reversalId the ID of the transfer reversal to retrieve
     * @param null|array $params
     * @param null|array|string $opts
     *
     * @throws \Stripe\Exception\ApiErrorException if the request fails
     *
     * @return \Stripe\TransferReversal
     */
    public static function retrieveReversal($id, $reversalId, $params = null, $opts = null)
    {
        return self::_retrieveNestedResource($id, static::PATH_REVERSALS, $reversalId, $params, $opts);
    }

    /**
     * @param string $id the ID of the transfer to which the transfer reversal belongs
     * @param string $reversalId the ID of the transfer reversal to update
     * @param null|array $params
     * @param null|array|string $opts
     *
     * @throws \Stripe\Exception\ApiErrorException if the request fails
     *
     * @return \Stripe\TransferReversal
     */
    public static function updateReversal($id, $reversalId, $params = null, $opts = null)
    {
        return self::_updateNestedResource($id, static::PATH_REVERSALS, $reversalId, $params, $opts);
    }
}<|MERGE_RESOLUTION|>--- conflicted
+++ resolved
@@ -50,26 +50,18 @@
      * transfer object. Your <a href="#balance">Stripe balance</a> must be able to
      * cover the transfer amount, or you’ll receive an “Insufficient Funds” error.
      *
-<<<<<<< HEAD
-     * @param null|mixed $params
-     * @param null|mixed $options
-=======
      * @param null|array $params
      * @param null|array|string $options
      *
      * @throws \Stripe\Exception\ApiErrorException if the request fails
      *
      * @return \Stripe\Transfer the created resource
->>>>>>> 92dab433
      */
     public static function create($params = null, $options = null)
     {
         self::_validateParams($params);
         $url = static::classUrl();
-<<<<<<< HEAD
-=======
 
->>>>>>> 92dab433
         list($response, $opts) = static::_staticRequest('post', $url, $params, $options);
         $obj = \Stripe\Util\Util::convertToStripeObject($response->json, $opts);
         $obj->setLastResponse($response);
@@ -82,14 +74,6 @@
      * are returned in sorted order, with the most recently created transfers appearing
      * first.
      *
-<<<<<<< HEAD
-     * @param null|mixed $params
-     * @param null|mixed $opts
-     */
-    public static function all($params = null, $opts = null)
-    {
-        return static::_requestPage('/v1/transfers', \Stripe\Collection::class, $params, $opts);
-=======
      * @param null|array $params
      * @param null|array|string $opts
      *
@@ -102,7 +86,6 @@
         $url = static::classUrl();
 
         return static::_requestPage($url, \Stripe\Collection::class, $params, $opts);
->>>>>>> 92dab433
     }
 
     /**
@@ -110,17 +93,12 @@
      * from either a transfer creation request or the transfer list, and Stripe will
      * return the corresponding transfer information.
      *
-<<<<<<< HEAD
-     * @param mixed $id
-     * @param null|mixed $opts
-=======
      * @param array|string $id the ID of the API resource to retrieve, or an options array containing an `id` key
      * @param null|array|string $opts
      *
      * @throws \Stripe\Exception\ApiErrorException if the request fails
      *
      * @return \Stripe\Transfer
->>>>>>> 92dab433
      */
     public static function retrieve($id, $opts = null)
     {
@@ -137,11 +115,6 @@
      *
      * This request accepts only metadata as an argument.
      *
-<<<<<<< HEAD
-     * @param mixed $id
-     * @param null|mixed $params
-     * @param null|mixed $opts
-=======
      * @param string $id the ID of the resource to update
      * @param null|array $params
      * @param null|array|string $opts
@@ -149,16 +122,12 @@
      * @throws \Stripe\Exception\ApiErrorException if the request fails
      *
      * @return \Stripe\Transfer the updated resource
->>>>>>> 92dab433
      */
     public static function update($id, $params = null, $opts = null)
     {
         self::_validateParams($params);
         $url = static::resourceUrl($id);
-<<<<<<< HEAD
-=======
 
->>>>>>> 92dab433
         list($response, $opts) = static::_staticRequest('post', $url, $params, $opts);
         $obj = \Stripe\Util\Util::convertToStripeObject($response->json, $opts);
         $obj->setLastResponse($response);
