<?php

// File generated from our OpenAPI spec

namespace Stripe;

/**
 * ConfirmationTokens help transport client side data collected by Stripe JS over
 * to your server for confirming a PaymentIntent or SetupIntent. If the confirmation
 * is successful, values present on the ConfirmationToken are written onto the Intent.
 *
 * To learn more about how to use ConfirmationToken, visit the related guides:
 * - <a href="https://stripe.com/docs/payments/finalize-payments-on-the-server">Finalize payments on the server</a>
 * - <a href="https://stripe.com/docs/payments/build-a-two-step-confirmation">Build two-step confirmation</a>.
 *
 * @property string $id Unique identifier for the object.
 * @property string $object String representing the object's type. Objects of the same type share the same value.
 * @property int $created Time at which the object was created. Measured in seconds since the Unix epoch.
 * @property null|int $expires_at Time at which this ConfirmationToken expires and can no longer be used to confirm a PaymentIntent or SetupIntent.
 * @property bool $livemode Has the value <code>true</code> if the object exists in live mode or the value <code>false</code> if the object exists in test mode.
 * @property null|\Stripe\StripeObject $mandate_data Data used for generating a Mandate.
 * @property null|string $payment_intent ID of the PaymentIntent that this ConfirmationToken was used to confirm, or null if this ConfirmationToken has not yet been used.
 * @property null|\Stripe\StripeObject $payment_method_options Payment-method-specific configuration for this ConfirmationToken.
 * @property null|\Stripe\StripeObject $payment_method_preview Payment details collected by the Payment Element, used to create a PaymentMethod when a PaymentIntent or SetupIntent is confirmed with this ConfirmationToken.
 * @property null|string $return_url Return URL used to confirm the Intent.
 * @property null|string $setup_future_usage <p>Indicates that you intend to make future payments with this ConfirmationToken's payment method.</p><p>The presence of this property will <a href="https://stripe.com/docs/payments/save-during-payment">attach the payment method</a> to the PaymentIntent's Customer, if present, after the PaymentIntent is confirmed and any required actions from the user are complete.</p>
 * @property null|string $setup_intent ID of the SetupIntent that this ConfirmationToken was used to confirm, or null if this ConfirmationToken has not yet been used.
 * @property null|\Stripe\StripeObject $shipping Shipping information collected on this ConfirmationToken.
 * @property bool $use_stripe_sdk Indicates whether the Stripe SDK is used to handle confirmation flow. Defaults to <code>true</code> on ConfirmationToken.
 */
class ConfirmationToken extends ApiResource
{
    const OBJECT_NAME = 'confirmation_token';

    const SETUP_FUTURE_USAGE_OFF_SESSION = 'off_session';
    const SETUP_FUTURE_USAGE_ON_SESSION = 'on_session';

    /**
     * Retrieves an existing ConfirmationToken object.
     *
<<<<<<< HEAD
     * @param mixed $id
     * @param null|mixed $opts
=======
     * @param array|string $id the ID of the API resource to retrieve, or an options array containing an `id` key
     * @param null|array|string $opts
     *
     * @throws \Stripe\Exception\ApiErrorException if the request fails
     *
     * @return \Stripe\ConfirmationToken
>>>>>>> 92dab433
     */
    public static function retrieve($id, $opts = null)
    {
        $opts = \Stripe\Util\RequestOptions::parse($opts);
        $instance = new static($id, $opts);
        $instance->refresh();

        return $instance;
    }
}<|MERGE_RESOLUTION|>--- conflicted
+++ resolved
@@ -38,17 +38,12 @@
     /**
      * Retrieves an existing ConfirmationToken object.
      *
-<<<<<<< HEAD
-     * @param mixed $id
-     * @param null|mixed $opts
-=======
      * @param array|string $id the ID of the API resource to retrieve, or an options array containing an `id` key
      * @param null|array|string $opts
      *
      * @throws \Stripe\Exception\ApiErrorException if the request fails
      *
      * @return \Stripe\ConfirmationToken
->>>>>>> 92dab433
      */
     public static function retrieve($id, $opts = null)
     {
