--- conflicted
+++ resolved
@@ -1,18 +1,15 @@
 # Changelog
 
-<<<<<<< HEAD
-## 13.9.0-beta.1 - 2024-01-04
-* [#1626](https://github.com/stripe/stripe-php/pull/1626) Update generated code for beta
-  * Updated stable APIs to the latest version
-
-=======
 ## 13.9.0 - 2024-01-12
 * [#1629](https://github.com/stripe/stripe-php/pull/1629) Update generated code
   * Add support for new resource `CustomerSession`
   * Add support for `create` method on resource `CustomerSession`
   * Remove support for values `obligation_inbound`, `obligation_payout_failure`, `obligation_payout`, and `obligation_reversal_outbound` from enum `BalanceTransaction.type`
   * Add support for `billing_cycle_anchor_config` on `Subscription`
->>>>>>> 3d925096
+
+## 13.9.0-beta.1 - 2024-01-04
+* [#1626](https://github.com/stripe/stripe-php/pull/1626) Update generated code for beta
+  * Updated stable APIs to the latest version
 
 ## 13.8.0 - 2024-01-04
 * [#1627](https://github.com/stripe/stripe-php/pull/1627) Update generated code
