--- conflicted
+++ resolved
@@ -1,57 +1,13 @@
-<<<<<<< HEAD
 # Changelog
 
+## 12.0.0 - 2023-08-18
+**⚠️ ACTION REQUIRED: the breaking change in this release likely affects you ⚠️**
+
 ## 11.0.0 - 2023-08-16
-**⚠️ ACTION REQUIRED: the breaking change in this release likely affects you ⚠️**
-
-### Version pinning
-
-In this release, Stripe API Version `2023-08-16` (the latest at time of release) will be sent by default on all requests. This is a significant change with wide ramifications. The API version affects the properties you see on responses, the parameters you are allowed to send on requests, and so on. The previous default was to use your [Stripe account's default API version](https://stripe.com/docs/development/dashboard/request-logs#view-your-default-api-version).
-
-To successfully upgrade to stripe-php v11, you must either
-
-1. **(Recommended) Upgrade your integration to be compatible with API Version `2023-08-16`.**
-
-   Please read the API Changelog carefully for each API Version from `2023-08-16` back to your [Stripe account's default API version](https://stripe.com/docs/development/dashboard/request-logs#view-your-default-api-version). Determine if you are using any of the APIs that have changed in a breaking way, and adjust your integration accordingly. Carefully test your changes with Stripe [Test Mode](https://stripe.com/docs/keys#test-live-modes) before deploying them to production.
-
-   You can read the [v11 migration guide](https://github.com/stripe/stripe-php/wiki/Migration-guide-for-v11) for more detailed instructions.
-2. **(Alternative option) Specify a version other than `2023-08-16` when initializing `stripe-php`.**
-
-     If you were previously initializing stripe-php without an explicit API Version, you can postpone modifying your integration by specifying a version equal to your [Stripe account's default API version](https://stripe.com/docs/development/dashboard/request-logs#view-your-default-api-version). For example:
-
-     ```diff
-       // if using StripeClient
-     - $stripe = new \Stripe\StripeClient('sk_test_xyz');
-     + $stripe = new \Stripe\StripeClient([
-     +   'api_key' => 'sk_test_xyz',
-         'stripe_version' => '2020-08-27',
-     + ]);
-
-       // if using the global client
-       Stripe.apiKey = "sk_test_xyz";
-     + Stripe::setApiVersion('2020-08-27');
-     ```
-
-     If you were already initializing stripe-php with an explicit API Version, upgrading to v11 will not affect your integration.
-
-     Read the [v11 migration guide](https://github.com/stripe/stripe-php/wiki/Migration-guide-for-v11) for more details.
-
-    Going forward, each major release of this library will be *pinned* by default to the latest Stripe API Version at the time of release.
-
-    That is, instead of upgrading stripe-php and separately upgrading your Stripe API Version through the Stripe Dashboard, whenever you upgrade major versions of stripe-php, you should also upgrade your integration to be compatible with the latest Stripe API version.
-
-### Other changes in v11.0.0
-" ⚠️" symbol highlights breaking changes.
-* [#1553](https://github.com/stripe/stripe-php/pull/1553)⚠️ Remove deprecated enum value `Invoice.STATUS_DELETE`
-
-* [#1550](https://github.com/stripe/stripe-php/pull/1550) PHPDoc changes
-  * Remove support for `alternate_statement_descriptors`, `destination`, and `dispute` on `Charge`
-  * Remove support for value `charge_refunded` from enum `Dispute.status`
-  * Remove support for `rendering` on `Invoice`
-  * Remove support for `attributes`, `caption`, and `deactivate_on` on `Product`
+Please do not use stripe-php v11. It did not correctly apply the pinning behavior and was removed from packagist
 
 ## 10.22.0-beta.1 - 2023-08-10
-* [#1545](https://github.com/stripe/stripe-php/pull/1545) Update generated code for beta
+* [#1545](https://github.com/stripe/stripe-php/pull/1545) Update generated code for beta
   * Add support for `paypal` on `PaymentMethodConfiguration`
 
 ## 10.21.0 - 2023-08-10
@@ -69,13 +25,13 @@
   * Add support for new values `sepa_debit_fingerprint` and `us_bank_account_fingerprint` on enum `Radar.ValueList.item_type`
 
 ## 10.20.0-beta.2 - 2023-07-28
-* [#1537](https://github.com/stripe/stripe-php/pull/1537) Update generated code for beta
-  * Release specs are identical.
-* [#1535](https://github.com/stripe/stripe-php/pull/1535) Update generated code for beta
-  * Add support for new resource `Tax.Form`
-  * Add support for `all`, `pdf`, and `retrieve` methods on resource `Form`
-  * Add support for `payment_method_configuration_details` on `Checkout.Session` and `SetupIntent`
-* [#1532](https://github.com/stripe/stripe-php/pull/1532) Update generated code for beta
+* [#1537](https://github.com/stripe/stripe-php/pull/1537) Update generated code for beta
+  * Release specs are identical.
+* [#1535](https://github.com/stripe/stripe-php/pull/1535) Update generated code for beta
+  * Add support for new resource `Tax.Form`
+  * Add support for `all`, `pdf`, and `retrieve` methods on resource `Form`
+  * Add support for `payment_method_configuration_details` on `Checkout.Session` and `SetupIntent`
+* [#1532](https://github.com/stripe/stripe-php/pull/1532) Update generated code for beta
 * [#1531](https://github.com/stripe/stripe-php/pull/1531) Merge master into beta
 
 ## 10.20.0-beta.1 - 2023-07-27
@@ -97,14 +53,14 @@
 * [#1487](https://github.com/stripe/stripe-php/pull/1487) PHPDoc: use union of literals for $method parameter throughout
 
 ## 10.18.0-beta.1 - 2023-07-13
-* [#1527](https://github.com/stripe/stripe-php/pull/1527) Update generated code for beta
-  Release specs are identical.
-* [#1524](https://github.com/stripe/stripe-php/pull/1524) Update generated code for beta
-  * Add support for new resource `PaymentMethodConfiguration`
-  * Add support for `all`, `create`, `retrieve`, and `update` methods on resource `PaymentMethodConfiguration`
-  * Add support for `payment_method_configuration_details` on `PaymentIntent`
-  * Rename `Tax.SettingService` -> `Tax.SettingsService` (parity with main release)
-* [#1519](https://github.com/stripe/stripe-php/pull/1519) Update generated code for beta
+* [#1527](https://github.com/stripe/stripe-php/pull/1527) Update generated code for beta
+  Release specs are identical.
+* [#1524](https://github.com/stripe/stripe-php/pull/1524) Update generated code for beta
+  * Add support for new resource `PaymentMethodConfiguration`
+  * Add support for `all`, `create`, `retrieve`, and `update` methods on resource `PaymentMethodConfiguration`
+  * Add support for `payment_method_configuration_details` on `PaymentIntent`
+  * Rename `Tax.SettingService` -> `Tax.SettingsService` (parity with main release)
+* [#1519](https://github.com/stripe/stripe-php/pull/1519) Update generated code for beta
   * Rename `Tax.SettingsService` -> `Tax.SettingService`
 
 ## 10.17.0 - 2023-07-13
@@ -128,11 +84,11 @@
   * Change type of `Checkout.Session.success_url` from `string` to `nullable(string)`
 
 ## 10.16.0-beta.1 - 2023-06-22
-* [#1515](https://github.com/stripe/stripe-php/pull/1515) Update generated code for beta
-  * Add support for new resource `CustomerSession`
-  * Add support for `create` method on resource `CustomerSession`
-* [#1513](https://github.com/stripe/stripe-php/pull/1513) Update generated code for beta
-  * Add support for `payment_details` on `PaymentIntent`
+* [#1515](https://github.com/stripe/stripe-php/pull/1515) Update generated code for beta
+  * Add support for new resource `CustomerSession`
+  * Add support for `create` method on resource `CustomerSession`
+* [#1513](https://github.com/stripe/stripe-php/pull/1513) Update generated code for beta
+  * Add support for `payment_details` on `PaymentIntent`
 * [#1510](https://github.com/stripe/stripe-php/pull/1510) Update generated code for beta
 
 ## 10.15.0 - 2023-06-08
@@ -140,14 +96,14 @@
   * Add support for `preferred_locales` on `Issuing.Cardholder`
 
 ## 10.15.0-beta.2 - 2023-06-01
-* [#1507](https://github.com/stripe/stripe-php/pull/1507) Update generated code for beta
-  * Add support for `subscription_details` on `Invoice`
-  * Add support for `set_pause_collection` on `QuoteLine`
+* [#1507](https://github.com/stripe/stripe-php/pull/1507) Update generated code for beta
+  * Add support for `subscription_details` on `Invoice`
+  * Add support for `set_pause_collection` on `QuoteLine`
   * Remove support for `locations` on `Tax.Settings`
 
 ## 10.15.0-beta.1 - 2023-05-25
-* [#1500](https://github.com/stripe/stripe-php/pull/1500) Update generated code for beta
-* [#1505](https://github.com/stripe/stripe-php/pull/1505) Handle developer message in preview error responses
+* [#1500](https://github.com/stripe/stripe-php/pull/1500) Update generated code for beta
+* [#1505](https://github.com/stripe/stripe-php/pull/1505) Handle developer message in preview error responses
 * [#1504](https://github.com/stripe/stripe-php/pull/1504) Add default values for preview and raw_request parameters
 
 ## 10.14.0 - 2023-05-25
@@ -161,15 +117,15 @@
   * Add support for new values `amusement_tax` and `communications_tax` on enum `TaxRate.tax_type`
 
 ## 10.14.0-beta.2 - 2023-05-19
-* [#1498](https://github.com/stripe/stripe-php/pull/1498) Update generated code for beta
-  * Add support for `subscribe` and `unsubscribe` methods on resource `FinancialConnections.Account`
-  * Add support for `status_details` and `status` on `Tax.Settings`
+* [#1498](https://github.com/stripe/stripe-php/pull/1498) Update generated code for beta
+  * Add support for `subscribe` and `unsubscribe` methods on resource `FinancialConnections.Account`
+  * Add support for `status_details` and `status` on `Tax.Settings`
 * [#1486](https://github.com/stripe/stripe-php/pull/1486) Add $stripe->rawRequest
 
 ## 10.14.0-beta.1 - 2023-05-11
-* [#1489](https://github.com/stripe/stripe-php/pull/1489) Update generated code for beta
-  * Add support for `head_office` on `Tax.Settings`
-* [#1497](https://github.com/stripe/stripe-php/pull/1497) Fix phpstan errors
+* [#1489](https://github.com/stripe/stripe-php/pull/1489) Update generated code for beta
+  * Add support for `head_office` on `Tax.Settings`
+* [#1497](https://github.com/stripe/stripe-php/pull/1497) Fix phpstan errors
 * [#1484](https://github.com/stripe/stripe-php/pull/1484) Update generated code for beta
 
 ## 10.13.0 - 2023-05-11
@@ -187,20 +143,20 @@
 * [#1475](https://github.com/stripe/stripe-php/pull/1475) Update generated code
 
 ## 10.13.0-beta.4 - 2023-04-20
-* [#1481](https://github.com/stripe/stripe-php/pull/1481) Update generated code for beta
-  * Add support for `country_options` on `Tax.Registration`
+* [#1481](https://github.com/stripe/stripe-php/pull/1481) Update generated code for beta
+  * Add support for `country_options` on `Tax.Registration`
   * Remove support for `state` and `type` on `Tax.Registration`
 
 ## 10.13.0-beta.3 - 2023-04-13
-* [#1477](https://github.com/stripe/stripe-php/pull/1477) Update generated code for beta
+* [#1477](https://github.com/stripe/stripe-php/pull/1477) Update generated code for beta
   * Add support for `collect_payment_method` and `confirm_payment_intent` methods on resource `Terminal.Reader`
 
 ## 10.13.0-beta.2 - 2023-04-06
-* [#1472](https://github.com/stripe/stripe-php/pull/1472) Update generated code for beta
+* [#1472](https://github.com/stripe/stripe-php/pull/1472) Update generated code for beta
   * Updated stable APIs to the latest version
 
 ## 10.13.0-beta.1 - 2023-03-30
-* [#1469](https://github.com/stripe/stripe-php/pull/1469) Update generated code
+* [#1469](https://github.com/stripe/stripe-php/pull/1469) Update generated code
   * Add support for new value `ioss` on enum `Tax.Registration.type`
 
 ## 10.12.1 - 2023-04-04
@@ -218,11 +174,11 @@
   * Release specs are identical.
 
 ## 10.12.0-beta.1 - 2023-03-23
-* [#1459](https://github.com/stripe/stripe-php/pull/1459) Update generated code for beta (new)
-  * Add support for new resources `Tax.CalculationLineItem` and `Tax.TransactionLineItem`
-  * Add support for `collect_inputs` method on resource `Terminal.Reader`
-  * Add support for `financing_offer` on `Capital.FinancingSummary`
-  * Add support for new value `link` on enum `PaymentLink.payment_method_types[]`
+* [#1459](https://github.com/stripe/stripe-php/pull/1459) Update generated code for beta (new)
+  * Add support for new resources `Tax.CalculationLineItem` and `Tax.TransactionLineItem`
+  * Add support for `collect_inputs` method on resource `Terminal.Reader`
+  * Add support for `financing_offer` on `Capital.FinancingSummary`
+  * Add support for new value `link` on enum `PaymentLink.payment_method_types[]`
   * Add support for `automatic_payment_methods` on `SetupIntent`
 
 ## 10.11.0 - 2023-03-23
@@ -236,11 +192,11 @@
   * Add support for `automatic_payment_methods` on `SetupIntent`
 
 ## 10.11.0-beta.1 - 2023-03-16
-* [#1456](https://github.com/stripe/stripe-php/pull/1456) API Updates
-  * Add support for `create_from_calculation` method on resource `Tax.Transaction`
-  * Change type of `Invoice.applies_to` from `nullable(QuotesResourceQuoteLinesAppliesTo)` to `QuotesResourceQuoteLinesAppliesTo`
-  * Add support for `shipping_cost` on `Tax.Calculation` and `Tax.Transaction`
-  * Add support for `tax_breakdown` on `Tax.Calculation`
+* [#1456](https://github.com/stripe/stripe-php/pull/1456) API Updates
+  * Add support for `create_from_calculation` method on resource `Tax.Transaction`
+  * Change type of `Invoice.applies_to` from `nullable(QuotesResourceQuoteLinesAppliesTo)` to `QuotesResourceQuoteLinesAppliesTo`
+  * Add support for `shipping_cost` on `Tax.Calculation` and `Tax.Transaction`
+  * Add support for `tax_breakdown` on `Tax.Calculation`
   * Remove support for `tax_summary` on `Tax.Calculation`
 
 ## 10.10.0 - 2023-03-16
@@ -256,11 +212,11 @@
   * Add support for new value `cashapp` on enum `PaymentMethod.type`
 
 ## 10.10.0-beta.1 - 2023-03-09
-* [#1451](https://github.com/stripe/stripe-php/pull/1451) API Updates for beta branch
-  * Updated stable APIs to the latest version
-  * Remove support for `list_transactions` method on resource `Tax.Transaction`
-  * Change type of `SubscriptionSchedule.applies_to` from `nullable(QuotesResourceQuoteLinesAppliesTo)` to `QuotesResourceQuoteLinesAppliesTo`
-  * Add support for `tax_summary` on `Tax.Calculation`
+* [#1451](https://github.com/stripe/stripe-php/pull/1451) API Updates for beta branch
+  * Updated stable APIs to the latest version
+  * Remove support for `list_transactions` method on resource `Tax.Transaction`
+  * Change type of `SubscriptionSchedule.applies_to` from `nullable(QuotesResourceQuoteLinesAppliesTo)` to `QuotesResourceQuoteLinesAppliesTo`
+  * Add support for `tax_summary` on `Tax.Calculation`
   * Remove support for `tax_breakdown` on `Tax.Calculation`
 
 ## 10.9.1 - 2023-03-14
@@ -274,11 +230,11 @@
 * [#1446](https://github.com/stripe/stripe-php/pull/1446) stripe->customers->retrievePaymentMethod returns the wrong class (type hint)
 
 ## 10.9.0-beta.1 - 2023-03-02
-* [#1448](https://github.com/stripe/stripe-php/pull/1448) API Updates for beta branch
-  * Updated stable APIs to the latest version
-  * Add support for new resources `Issuing.CardBundle` and `Issuing.CardDesign`
-  * Add support for `all` and `retrieve` methods on resource `CardBundle`
-  * Add support for `all`, `retrieve`, and `update` methods on resource `CardDesign`
+* [#1448](https://github.com/stripe/stripe-php/pull/1448) API Updates for beta branch
+  * Updated stable APIs to the latest version
+  * Add support for new resources `Issuing.CardBundle` and `Issuing.CardDesign`
+  * Add support for `all` and `retrieve` methods on resource `CardBundle`
+  * Add support for `all`, `retrieve`, and `update` methods on resource `CardDesign`
   * Add support for `card_design` on `Issuing.Card`
 
 ## 10.8.0 - 2023-03-02
@@ -287,7 +243,7 @@
   * Add support for new value `lease_tax` on enum `TaxRate.tax_type`
 
 ## 10.8.0-beta.1 - 2023-02-23
-* [#1445](https://github.com/stripe/stripe-php/pull/1445) API Updates for beta branch
+* [#1445](https://github.com/stripe/stripe-php/pull/1445) API Updates for beta branch
   * Updated stable APIs to the latest version
 
 ## 10.7.0 - 2023-02-23
@@ -295,10 +251,10 @@
   * Add support for new value `igst` on enum `TaxRate.tax_type`
 
 ## 10.7.0-beta.1 - 2023-02-16
-* [#1442](https://github.com/stripe/stripe-php/pull/1442) API Updates for beta branch
-  * Updated stable APIs to the latest version
-  * Add support for `currency_conversion` on `Checkout.Session`
-  * Add support for `limits` on `FinancialConnections.Session`
+* [#1442](https://github.com/stripe/stripe-php/pull/1442) API Updates for beta branch
+  * Updated stable APIs to the latest version
+  * Add support for `currency_conversion` on `Checkout.Session`
+  * Add support for `limits` on `FinancialConnections.Session`
   * Remove support for `reference` on `Tax.Calculation`
 
 ## 10.6.1 - 2023-02-21
@@ -317,11 +273,11 @@
 * [#1438](https://github.com/stripe/stripe-php/pull/1438) Update .gitattributes
 
 ## 10.6.0-beta.1 - 2023-02-02
-* [#1440](https://github.com/stripe/stripe-php/pull/1440) API Updates for beta branch
-  * Updated stable APIs to the latest version
-  * Add support for `all` method on resource `Transaction`
-  * Add support for `inferred_balances_refresh`, `subscriptions`, and `transaction_refresh` on `FinancialConnections.Account`
-  * Add support for `manual_entry`, `prefetch`, `status_details`, and `status` on `FinancialConnections.Session`
+* [#1440](https://github.com/stripe/stripe-php/pull/1440) API Updates for beta branch
+  * Updated stable APIs to the latest version
+  * Add support for `all` method on resource `Transaction`
+  * Add support for `inferred_balances_refresh`, `subscriptions`, and `transaction_refresh` on `FinancialConnections.Account`
+  * Add support for `manual_entry`, `prefetch`, `status_details`, and `status` on `FinancialConnections.Session`
   * Add support for new resource `FinancialConnections.Transaction`
 
 ## 10.5.0 - 2023-02-02
@@ -334,13 +290,13 @@
   * Add support for new value `paused` on enum `Subscription.status`
 
 ## 10.5.0-beta.2 - 2023-01-26
-* [#1429](https://github.com/stripe/stripe-php/pull/1429) API Updates for beta branch
-  * Updated stable APIs to the latest version
+* [#1429](https://github.com/stripe/stripe-php/pull/1429) API Updates for beta branch
+  * Updated stable APIs to the latest version
   * Add support for `list_transactions` method on resource `Tax.Transaction`
 
 ## 10.5.0-beta.1 - 2023-01-19
-* [#1427](https://github.com/stripe/stripe-php/pull/1427) API Updates for beta branch
-  * Updated stable APIs to the latest version
+* [#1427](https://github.com/stripe/stripe-php/pull/1427) API Updates for beta branch
+  * Updated stable APIs to the latest version
   * Add support for `Tax.Settings` resource.
 
 ## 10.4.0 - 2023-01-19
@@ -353,19 +309,19 @@
 * [#1418](https://github.com/stripe/stripe-php/pull/1418) Switch to mb_convert_encoding to fix utf8_encode deprecation warning
 
 ## 10.4.0-beta.3 - 2023-01-12
-* [#1423](https://github.com/stripe/stripe-php/pull/1423) API Updates for beta branch
-  * Updated stable APIs to the latest version
-  * Add support for `Tax.Registration` resource.
+* [#1423](https://github.com/stripe/stripe-php/pull/1423) API Updates for beta branch
+  * Updated stable APIs to the latest version
+  * Add support for `Tax.Registration` resource.
   * Change `draft_quote` method implementation from hitting `/v1/quotes/{quotes}/draft` to `/v1/quotes/{quotes}/mark_draft`
 
 ## 10.4.0-beta.2 - 2023-01-05
-* [#1420](https://github.com/stripe/stripe-php/pull/1420) API Updates for beta branch
-  * Updated stable APIs to the latest version
+* [#1420](https://github.com/stripe/stripe-php/pull/1420) API Updates for beta branch
+  * Updated stable APIs to the latest version
   * Add support for `mark_stale_quote` method on resource `Quote`
 
 ## 10.4.0-beta.1 - 2022-12-22
-* [#1414](https://github.com/stripe/stripe-php/pull/1414) API Updates for beta branch
-  * Updated stable APIs to the latest version
+* [#1414](https://github.com/stripe/stripe-php/pull/1414) API Updates for beta branch
+  * Updated stable APIs to the latest version
   * Move `$stripe->taxCalculations` to `$stripe->tax->calculations` and `$stripe->taxTransactions` to `$stripe->tax->transactions`
 
 ## 10.3.0 - 2022-12-22
@@ -373,10 +329,10 @@
   Change `CheckoutSession.cancel_url` to be nullable.
 
 ## 10.3.0-beta.1 - 2022-12-15
-* [#1412](https://github.com/stripe/stripe-php/pull/1412) API Updates for beta branch
-  * Updated stable APIs to the latest version
-  * Add support for new resources `QuoteLine`, `TaxCalculation`, and `TaxTransaction`
-  * Add support for `create` and `list_line_items` methods on resource `TaxCalculation`
+* [#1412](https://github.com/stripe/stripe-php/pull/1412) API Updates for beta branch
+  * Updated stable APIs to the latest version
+  * Add support for new resources `QuoteLine`, `TaxCalculation`, and `TaxTransaction`
+  * Add support for `create` and `list_line_items` methods on resource `TaxCalculation`
   * Add support for `create_reversal`, `create`, and `retrieve` methods on resource `TaxTransaction`
 
 ## 10.2.0 - 2022-12-15
@@ -385,11 +341,11 @@
 * [#1407](https://github.com/stripe/stripe-php/pull/1407) API Updates
 
 ## 10.2.0-beta.1 - 2022-12-08
-* [#1408](https://github.com/stripe/stripe-php/pull/1408) API Updates for beta branch
-  * Updated stable APIs to the latest version
-* [#1406](https://github.com/stripe/stripe-php/pull/1406) API Updates for beta branch
-  * Updated stable APIs to the latest version
-* [#1398](https://github.com/stripe/stripe-php/pull/1398) API Updates for beta branch
+* [#1408](https://github.com/stripe/stripe-php/pull/1408) API Updates for beta branch
+  * Updated stable APIs to the latest version
+* [#1406](https://github.com/stripe/stripe-php/pull/1406) API Updates for beta branch
+  * Updated stable APIs to the latest version
+* [#1398](https://github.com/stripe/stripe-php/pull/1398) API Updates for beta branch
   * Updated stable APIs to the latest version
 
 ## 10.1.0 - 2022-12-06
@@ -420,14 +376,14 @@
 * [#1379](https://github.com/stripe/stripe-php/pull/1379) Do not run Coveralls in PR-s
 
 ## 9.9.0-beta.2 - 2022-11-02
-* [#1390](https://github.com/stripe/stripe-php/pull/1390) API Updates for beta branch
+* [#1390](https://github.com/stripe/stripe-php/pull/1390) API Updates for beta branch
   * Updated beta APIs to the latest stable version
 
 ## 9.9.0-beta.1 - 2022-10-21
-* [#1384](https://github.com/stripe/stripe-php/pull/1384) API Updates for beta branch
-  * Updated stable APIs to the latest version
-  * Add support for `network_data` on `Issuing.Transaction`
-  * Add support for `paypal` on `Source`
+* [#1384](https://github.com/stripe/stripe-php/pull/1384) API Updates for beta branch
+  * Updated stable APIs to the latest version
+  * Add support for `network_data` on `Issuing.Transaction`
+  * Add support for `paypal` on `Source`
   * Add support for new value `paypal` on enum `Source.type`
 
 ## 9.8.0 - 2022-10-20
@@ -444,12 +400,12 @@
   * Add support for `created` on `Checkout.Session`
 
 ## 9.7.0-beta.2 - 2022-10-07
-* [#1373](https://github.com/stripe/stripe-php/pull/1373) API Updates for beta branch
+* [#1373](https://github.com/stripe/stripe-php/pull/1373) API Updates for beta branch
   * Updated stable APIs to the latest version
 
 ## 9.7.0-beta.1 - 2022-09-26
-* [#1368](https://github.com/stripe/stripe-php/pull/1368) API Updates for beta branch
-  * Updated stable APIs to the latest version
+* [#1368](https://github.com/stripe/stripe-php/pull/1368) API Updates for beta branch
+  * Updated stable APIs to the latest version
   * Add `FinancingOffer`, `FinancingSummary` and `FinancingTransaction` resources.
 
 ## 9.6.0 - 2022-09-15
@@ -475,8 +431,8 @@
 * [#1356](https://github.com/stripe/stripe-php/pull/1356) Add beta readme.md section
 
 ## 9.4.0-beta.1 - 2022-08-26
-* [#1358](https://github.com/stripe/stripe-php/pull/1358) API Updates for beta branch
-  * Updated stable APIs to the latest version
+* [#1358](https://github.com/stripe/stripe-php/pull/1358) API Updates for beta branch
+  * Updated stable APIs to the latest version
   * Add support for the beta [Gift Card API](https://stripe.com/docs/gift-cards).
 
 ## 9.3.0 - 2022-08-23
@@ -486,8 +442,8 @@
     * This would generally be considered a breaking change, but we've worked with all existing users to migrate and are comfortable releasing this as a minor as it is solely a test helper method. This was essentially broken prior to this change.
 
 ## 9.3.0-beta.1 - 2022-08-23
-* [#1354](https://github.com/stripe/stripe-php/pull/1354) API Updates for beta branch
-  - Updated stable APIs to the latest version
+* [#1354](https://github.com/stripe/stripe-php/pull/1354) API Updates for beta branch
+  - Updated stable APIs to the latest version
   - `Stripe-Version` beta headers are not pinned by-default and need to be manually specified, please refer to [beta SDKs README section](https://github.com/stripe/stripe-php/blob/master/README.md#beta-sdks)
 
 ## 9.2.0 - 2022-08-19
@@ -499,8 +455,8 @@
 * [#1304](https://github.com/stripe/stripe-php/pull/1304) Allow passing PSR-3 loggers to setLogger as they are compatible
 
 ## 9.2.0-beta.1 - 2022-08-11
-* [#1349](https://github.com/stripe/stripe-php/pull/1349) API Updates for beta branch
-  - Updated stable APIs to the latest version
+* [#1349](https://github.com/stripe/stripe-php/pull/1349) API Updates for beta branch
+  - Updated stable APIs to the latest version
   - Add `refundPayment` method to Terminal resource
 
 ## 9.1.0 - 2022-08-11
@@ -511,8 +467,8 @@
   * Add support for `expires_at` on `Apps.Secret`
 
 ## 9.1.0-beta.1 - 2022-08-03
-* [#1345](https://github.com/stripe/stripe-php/pull/1345) API Updates for beta branch
-  - Updated stable APIs to the latest version
+* [#1345](https://github.com/stripe/stripe-php/pull/1345) API Updates for beta branch
+  - Updated stable APIs to the latest version
   - Added the `Order` resource support
 
 ## 9.0.0 - 2022-08-02
@@ -531,24 +487,24 @@
   * Add support for `default_currency` and `invoice_credit_balance` on `Customer`
 
 ## 8.12.0-beta.1 - 2022-07-22
-* [#1331](https://github.com/stripe/stripe-php/pull/1331) API Updates for beta branch
-  - Updated stable APIs to the latest version
-* [#1328](https://github.com/stripe/stripe-php/pull/1328) API Updates for beta branch
-  - Updated stable APIs to the latest version
-  - Add `QuotePhase` resource
-* [#1325](https://github.com/stripe/stripe-php/pull/1325) API Updates for beta branch
-  - Updated stable APIs to the latest version
-  - Add `QuotePhaseConfiguration` service.
-  - Add `Price.migrate_to` property
-  - Add `SubscriptionSchedule.amend` method.
-  - Add `Discount.subscription_item` property.
-  - Add `Quote.subscription_data.billing_behavior`, `billing_cycle_anchor`, `end_behavior`, `from_schedule`, `from_subscription`, `prebilling`, `proration_behavior` properties.
-  - Add `phases` parameter to `Quote.create`
-  - Add `Subscription.discounts`, `prebilling` properties.
-* [#1320](https://github.com/stripe/stripe-php/pull/1320) API Updates for beta branch
-  - Include `server_side_confirmation_beta=v1` beta
-  - Add `secretKeyConfirmation` to `PaymentIntent`
-* [#1317](https://github.com/stripe/stripe-php/pull/1317) API Updates for beta branch
+* [#1331](https://github.com/stripe/stripe-php/pull/1331) API Updates for beta branch
+  - Updated stable APIs to the latest version
+* [#1328](https://github.com/stripe/stripe-php/pull/1328) API Updates for beta branch
+  - Updated stable APIs to the latest version
+  - Add `QuotePhase` resource
+* [#1325](https://github.com/stripe/stripe-php/pull/1325) API Updates for beta branch
+  - Updated stable APIs to the latest version
+  - Add `QuotePhaseConfiguration` service.
+  - Add `Price.migrate_to` property
+  - Add `SubscriptionSchedule.amend` method.
+  - Add `Discount.subscription_item` property.
+  - Add `Quote.subscription_data.billing_behavior`, `billing_cycle_anchor`, `end_behavior`, `from_schedule`, `from_subscription`, `prebilling`, `proration_behavior` properties.
+  - Add `phases` parameter to `Quote.create`
+  - Add `Subscription.discounts`, `prebilling` properties.
+* [#1320](https://github.com/stripe/stripe-php/pull/1320) API Updates for beta branch
+  - Include `server_side_confirmation_beta=v1` beta
+  - Add `secretKeyConfirmation` to `PaymentIntent`
+* [#1317](https://github.com/stripe/stripe-php/pull/1317) API Updates for beta branch
   - Updated stable APIs to the latest version
 
 ## 8.11.0 - 2022-07-18
@@ -2287,2130 +2243,3 @@
 -   Add new Transfer resource
 -   Switch from using HTTP Basic auth to Bearer auth. (Note: Stripe will support Basic auth for the indefinite future, but recommends Bearer auth when possible going forward)
 -   Numerous test suite improvements
-
-=======
-# Changelog
-
-## 12.0.0 - 2023-08-18
-**⚠️ ACTION REQUIRED: the breaking change in this release likely affects you ⚠️**
-
-### Version pinning
-
-In this release, Stripe API Version `2023-08-16` (the latest at time of release) will be sent by default on all requests. This is a significant change with wide ramifications. The API version affects the properties you see on responses, the parameters you are allowed to send on requests, and so on. The previous default was to use your [Stripe account's default API version](https://stripe.com/docs/development/dashboard/request-logs#view-your-default-api-version).
-
-To successfully upgrade to stripe-php v12, you must either
-
-1. **(Recommended) Upgrade your integration to be compatible with API Version `2023-08-16`.**
-
-   Please read the API Changelog carefully for each API Version from `2023-08-16` back to your [Stripe account's default API version](https://stripe.com/docs/development/dashboard/request-logs#view-your-default-api-version). Determine if you are using any of the APIs that have changed in a breaking way, and adjust your integration accordingly. Carefully test your changes with Stripe [Test Mode](https://stripe.com/docs/keys#test-live-modes) before deploying them to production.
-
-   You can read the [v12 migration guide](https://github.com/stripe/stripe-php/wiki/Migration-guide-for-v12) for more detailed instructions.
-2. **(Alternative option) Specify a version other than `2023-08-16` when initializing `stripe-php`.**
-
-     If you were previously initializing stripe-php without an explicit API Version, you can postpone modifying your integration by specifying a version equal to your [Stripe account's default API version](https://stripe.com/docs/development/dashboard/request-logs#view-your-default-api-version). For example:
-
-     ```diff
-       // if using StripeClient
-     - $stripe = new \Stripe\StripeClient('sk_test_xyz');
-     + $stripe = new \Stripe\StripeClient([
-     +   'api_key' => 'sk_test_xyz',
-         'stripe_version' => '2020-08-27',
-     + ]);
-
-       // if using the global client
-       Stripe.apiKey = "sk_test_xyz";
-     + Stripe::setApiVersion('2020-08-27');
-     ```
-
-     If you were already initializing stripe-php with an explicit API Version, upgrading to v12 will not affect your integration.
-
-     Read the [v12 migration guide](https://github.com/stripe/stripe-php/wiki/Migration-guide-for-v12) for more details.
-
-    Going forward, each major release of this library will be *pinned* by default to the latest Stripe API Version at the time of release.
-
-    That is, instead of upgrading stripe-php and separately upgrading your Stripe API Version through the Stripe Dashboard, whenever you upgrade major versions of stripe-php, you should also upgrade your integration to be compatible with the latest Stripe API version.
-
-### Other changes
-" ⚠️" symbol highlights breaking changes.
-* [#1553](https://github.com/stripe/stripe-php/pull/1553)⚠️ Remove deprecated enum value `Invoice.STATUS_DELETE`
-
-* [#1550](https://github.com/stripe/stripe-php/pull/1550) PHPDoc changes
-  * Remove support for `alternate_statement_descriptors`, `destination`, and `dispute` on `Charge`
-  * Remove support for value `charge_refunded` from enum `Dispute.status`
-  * Remove support for `rendering` on `Invoice`
-  * Remove support for `attributes`, `caption`, and `deactivate_on` on `Product`
-
-## 11.0.0 - 2023-08-16
-Please do not use stripe-php v11. It did not correctly apply the pinning behavior and was removed from packagist
-
-## 10.21.0 - 2023-08-10
-* [#1546](https://github.com/stripe/stripe-php/pull/1546) Update generated code
-  * Add support for new value `payment_reversal` on enum `BalanceTransaction.type`
-  * Add support for new value `adjusted_for_overdraft` on enum `CustomerBalanceTransaction.type`
-
-## 10.20.0 - 2023-08-03
-* [#1539](https://github.com/stripe/stripe-php/pull/1539) Update generated code
-  * Add support for `subscription_details` on `Invoice`
-  * Add support for new values `sepa_debit_fingerprint` and `us_bank_account_fingerprint` on enum `Radar.ValueList.item_type`
-
-## 10.19.0 - 2023-07-27
-* [#1534](https://github.com/stripe/stripe-php/pull/1534) Update generated code
-  * Improve PHPDoc type for `ApplicationFee.refunds`
-  * Add support for `deleted` on `Apps.Secret`
-* [#1526](https://github.com/stripe/stripe-php/pull/1526) Add constants for payment intent cancellation reasons
-* [#1533](https://github.com/stripe/stripe-php/pull/1533) Update generated code
-  * Add support for new value `service_tax` on enum `TaxRate.tax_type`
-* [#1487](https://github.com/stripe/stripe-php/pull/1487) PHPDoc: use union of literals for $method parameter throughout
-
-## 10.18.0 - 2023-07-20
-* [#1533](https://github.com/stripe/stripe-php/pull/1533) Update generated code
-  * Add support for new value `service_tax` on enum `TaxRate.tax_type`
-* [#1526](https://github.com/stripe/stripe-php/pull/1526) Add constants for payment intent cancellation reasons
-* [#1487](https://github.com/stripe/stripe-php/pull/1487) PHPDoc: use union of literals for $method parameter throughout
-
-## 10.17.0 - 2023-07-13
-* [#1525](https://github.com/stripe/stripe-php/pull/1525) Update generated code
-  * Add support for new resource `Tax.Settings`
-  * Add support for `retrieve` and `update` methods on resource `Settings`
-  * Add support for new value `invalid_tax_location` on enum `StripeError.code`
-  * Add support for `product` on `Tax.TransactionLineItem`
-  * Add constant for `tax.settings.updated` webhook event
-* [#1520](https://github.com/stripe/stripe-php/pull/1520) Update generated code
-  * Release specs are identical.
-
-## 10.16.0 - 2023-06-29
-* [#1517](https://github.com/stripe/stripe-php/pull/1517) Update generated code
-  * Add support for new value `application_fees_not_allowed` on enum `StripeError.code`
-  * Add support for `effective_at` on `CreditNote` and `Invoice`
-  * Add support for `on_behalf_of` on `Mandate`
-* [#1514](https://github.com/stripe/stripe-php/pull/1514) Update generated code
-  * Release specs are identical.
-* [#1512](https://github.com/stripe/stripe-php/pull/1512) Update generated code
-  * Change type of `Checkout.Session.success_url` from `string` to `nullable(string)`
-
-## 10.15.0 - 2023-06-08
-* [#1506](https://github.com/stripe/stripe-php/pull/1506) Update generated code
-  * Add support for `preferred_locales` on `Issuing.Cardholder`
-
-## 10.14.0 - 2023-05-25
-* [#1503](https://github.com/stripe/stripe-php/pull/1503) Update generated code
-  * Add support for `zip` on `PaymentMethod`
-  * Add support for new value `zip` on enum `PaymentMethod.type`
-* [#1502](https://github.com/stripe/stripe-php/pull/1502) Generate error codes
-* [#1501](https://github.com/stripe/stripe-php/pull/1501) Update generated code
-
-* [#1499](https://github.com/stripe/stripe-php/pull/1499) Update generated code
-  * Add support for new values `amusement_tax` and `communications_tax` on enum `TaxRate.tax_type`
-
-## 10.13.0 - 2023-05-11
-* [#1490](https://github.com/stripe/stripe-php/pull/1490) Update generated code
-  * Add support for `paypal` on `PaymentMethod`
-  * Add support for `effective_percentage` on `TaxRate`
-* [#1488](https://github.com/stripe/stripe-php/pull/1488) Increment PHPStan to strictness level 2
-* [#1483](https://github.com/stripe/stripe-php/pull/1483) Update generated code
-
-* [#1480](https://github.com/stripe/stripe-php/pull/1480) Update generated code
-  * Change type of `Identity.VerificationSession.options` from `VerificationSessionOptions` to `nullable(VerificationSessionOptions)`
-  * Change type of `Identity.VerificationSession.type` from `enum('document'|'id_number')` to `nullable(enum('document'|'id_number'))`
-* [#1478](https://github.com/stripe/stripe-php/pull/1478) Update generated code
-  * Release specs are identical.
-* [#1475](https://github.com/stripe/stripe-php/pull/1475) Update generated code
-
-
-## 10.12.1 - 2023-04-04
-* [#1473](https://github.com/stripe/stripe-php/pull/1473) Update generated code
-  * Add back `deleted` from `Invoice.status`.
-
-## 10.12.0 - 2023-03-30
-* [#1470](https://github.com/stripe/stripe-php/pull/1470) Update generated code
-  * Remove support for `create` method on resource `Tax.Transaction`
-    * This is not a breaking change, as this method was deprecated before the Tax Transactions API was released in favor of the `createFromCalculation` method.
-  * Remove support for value `deleted` from enum `Invoice.status`
-    * This is not a breaking change, as the value was never returned or accepted as input.
-* [#1468](https://github.com/stripe/stripe-php/pull/1468) Trigger workflow for tags
-* [#1467](https://github.com/stripe/stripe-php/pull/1467) Update generated code (new)
-  * Release specs are identical.
-
-## 10.11.0 - 2023-03-23
-* [#1458](https://github.com/stripe/stripe-php/pull/1458) Update generated code
-  * Add support for new resources `Tax.CalculationLineItem`, `Tax.Calculation`, `Tax.TransactionLineItem`, and `Tax.Transaction`
-  * Add support for `create` and `list_line_items` methods on resource `Calculation`
-  * Add support for `create_from_calculation`, `create_reversal`, `create`, `list_line_items`, and `retrieve` methods on resource `Transaction`
-  * Add support for `currency_conversion` on `Checkout.Session`
-  * Add support for new value `automatic_async` on enum `PaymentIntent.capture_method`
-  * Add support for new value `link` on enum `PaymentLink.payment_method_types[]`
-  * Add support for `automatic_payment_methods` on `SetupIntent`
-
-## 10.10.0 - 2023-03-16
-* [#1457](https://github.com/stripe/stripe-php/pull/1457) API Updates
-  * Add support for `future_requirements` and `requirements` on `BankAccount`
-  * Add support for new value `automatic_async` on enum `PaymentIntent.capture_method`
-  * Add support for new value `cashapp` on enum `PaymentLink.payment_method_types[]`
-  * Add support for `cashapp` on `PaymentMethod`
-  * Add support for new value `cashapp` on enum `PaymentMethod.type`
-* [#1454](https://github.com/stripe/stripe-php/pull/1454) Update generated code (new)
-  * Add support for new value `cashapp` on enum `PaymentLink.payment_method_types[]`
-  * Add support for `cashapp` on `PaymentMethod`
-  * Add support for new value `cashapp` on enum `PaymentMethod.type`
-
-## 10.9.1 - 2023-03-14
-* [#1453](https://github.com/stripe/stripe-php/pull/1453) Restore StripeClient.getService
-
-## 10.9.0 - 2023-03-09
-* [#1450](https://github.com/stripe/stripe-php/pull/1450) API Updates
-  * Add support for `cancellation_details` on `Subscription`
-  * Fix return types on custom methods (extends https://github.com/stripe/stripe-php/pull/1446)
-
-* [#1446](https://github.com/stripe/stripe-php/pull/1446) stripe->customers->retrievePaymentMethod returns the wrong class (type hint)
-
-## 10.8.0 - 2023-03-02
-* [#1447](https://github.com/stripe/stripe-php/pull/1447) API Updates
-  * Add support for `reconciliation_status` on `Payout`
-  * Add support for new value `lease_tax` on enum `TaxRate.tax_type`
-
-## 10.7.0 - 2023-02-23
-* [#1444](https://github.com/stripe/stripe-php/pull/1444) API Updates
-  * Add support for new value `igst` on enum `TaxRate.tax_type`
-
-## 10.6.1 - 2023-02-21
-* [#1443](https://github.com/stripe/stripe-php/pull/1443) Remove init.php from the list of ignored files
-
-## 10.6.0 - 2023-02-16
-* [#1441](https://github.com/stripe/stripe-php/pull/1441) API Updates
-  * Add support for `refund_payment` method on resource `Terminal.Reader`
-  * Add support for `custom_fields` on `Checkout.Session` and `PaymentLink`
-* [#1236](https://github.com/stripe/stripe-php/pull/1236) subscription_proration_date not always presented in Invoice
-* [#1431](https://github.com/stripe/stripe-php/pull/1431) Fix: Do not use unbounded version constraint for `actions/checkout`
-* [#1436](https://github.com/stripe/stripe-php/pull/1436) Enhancement: Enable and configure `visibility_required` fixer
-* [#1432](https://github.com/stripe/stripe-php/pull/1432) Enhancement: Update `actions/cache`
-* [#1434](https://github.com/stripe/stripe-php/pull/1434) Fix: Remove parentheses
-* [#1433](https://github.com/stripe/stripe-php/pull/1433) Enhancement: Run tests on PHP 8.2
-* [#1438](https://github.com/stripe/stripe-php/pull/1438) Update .gitattributes
-
-## 10.5.0 - 2023-02-02
-* [#1439](https://github.com/stripe/stripe-php/pull/1439) API Updates
-  * Add support for `resume` method on resource `Subscription`
-  * Add support for `amount_shipping` and `shipping_cost` on `CreditNote` and `Invoice`
-  * Add support for `shipping_details` on `Invoice`
-  * Add support for `invoice_creation` on `PaymentLink`
-  * Add support for `trial_settings` on `Subscription`
-  * Add support for new value `paused` on enum `Subscription.status`
-
-## 10.4.0 - 2023-01-19
-* [#1381](https://github.com/stripe/stripe-php/pull/1381) Add getService methods to StripeClient and AbstractServiceFactory to allow mocking
-* [#1424](https://github.com/stripe/stripe-php/pull/1424) API Updates
-
-  * Added `REFUND_CREATED`, `REFUND_UPDATED` event definitions.
-* [#1426](https://github.com/stripe/stripe-php/pull/1426) Ignore PHP version for formatting
-* [#1425](https://github.com/stripe/stripe-php/pull/1425) Fix Stripe::setAccountId parameter type
-* [#1418](https://github.com/stripe/stripe-php/pull/1418) Switch to mb_convert_encoding to fix utf8_encode deprecation warning
-
-## 10.3.0 - 2022-12-22
-* [#1413](https://github.com/stripe/stripe-php/pull/1413) API Updates
-  Change `CheckoutSession.cancel_url` to be nullable.
-
-## 10.2.0 - 2022-12-15
-* [#1411](https://github.com/stripe/stripe-php/pull/1411) API Updates
-  * Add support for new value `invoice_overpaid` on enum `CustomerBalanceTransaction.type`
-* [#1407](https://github.com/stripe/stripe-php/pull/1407) API Updates
-
-
-## 10.1.0 - 2022-12-06
-* [#1405](https://github.com/stripe/stripe-php/pull/1405) API Updates
-  * Add support for `flow` on `BillingPortal.Session`
-* [#1404](https://github.com/stripe/stripe-php/pull/1404) API Updates
-  * Remove support for resources `Order` and `Sku`
-  * Remove support for `all`, `cancel`, `create`, `list_line_items`, `reopen`, `retrieve`, `submit`, and `update` methods on resource `Order`
-  * Remove support for `all`, `create`, `delete`, `retrieve`, and `update` methods on resource `Sku`
-  * Add support for `custom_text` on `Checkout.Session` and `PaymentLink`
-  * Add support for `invoice_creation` and `invoice` on `Checkout.Session`
-  * Remove support for `product` on `LineItem`
-  * Add support for `latest_charge` on `PaymentIntent`
-  * Remove support for `charges` on `PaymentIntent`
-
-## 10.0.0 - 2022-11-16
-* [#1392](https://github.com/stripe/stripe-php/pull/1392) Next major release changes
-
-Breaking changes that arose during code generation of the library that we postponed for the next major version. For changes to the Stripe products, read more at https://stripe.com/docs/upgrades#2022-11-15.
-
-"⚠️" symbol highlights breaking changes.
-
-### Deprecated
-* [#1382](https://github.com/stripe/stripe-php/pull/1382) Mark `resource.save` as deprecated. Prefer the static update method that doesn't require retrieval of the resource to update it.
-```PHP
-// before
-$resource = Price::retrieve(self::TEST_RESOURCE_ID);
-$resource->metadata['key'] = 'value';
-$resource->save();
-
-// after
-$resource = Price::update('price_123', [
-    'metadata' => ['key' => 'value'],
-]);
-```
-
-### ⚠️ Removed
-- [#1377](https://github.com/stripe/stripe-php/pull/1377) Removed deprecated `Sku` resource and service
-- [#1375](https://github.com/stripe/stripe-php/pull/1375) Removed deprecated `Orders` resource and service
-- [#1375](https://github.com/stripe/stripe-php/pull/1375) Removed deprecated `Product` field from the `LineItem`
-- [#1388](https://github.com/stripe/stripe-php/pull/1388) Removed deprecated `AlipayAccount` resource
-- [#1396](https://github.com/stripe/stripe-php/pull/1396) Removed `charges` field on `PaymentIntent` and replace it with `latest_charge`.
-
-
-## 9.9.0 - 2022-11-08
-* [#1394](https://github.com/stripe/stripe-php/pull/1394) API Updates
-  * Add support for new values `eg_tin`, `ph_tin`, and `tr_tin` on enum `TaxId.type`
-* [#1389](https://github.com/stripe/stripe-php/pull/1389) API Updates
-  * Add support for `on_behalf_of` on `Subscription`
-* [#1379](https://github.com/stripe/stripe-php/pull/1379) Do not run Coveralls in PR-s
-
-## 9.8.0 - 2022-10-20
-* [#1383](https://github.com/stripe/stripe-php/pull/1383) API Updates
-  * Add support for new values `jp_trn` and `ke_pin` on enum `TaxId.type`
-* [#1293](https://github.com/stripe/stripe-php/pull/1293) Install deps in the install step of CI
-* [#1291](https://github.com/stripe/stripe-php/pull/1291) Fix: Configure finder for `friendsofphp/php-cs-fixer`
-
-## 9.7.0 - 2022-10-13
-* [#1376](https://github.com/stripe/stripe-php/pull/1376) API Updates
-  * Add support for `network_data` on `Issuing.Authorization`
-* [#1374](https://github.com/stripe/stripe-php/pull/1374) Add request_log_url on ErrorObject
-* [#1370](https://github.com/stripe/stripe-php/pull/1370) API Updates
-  * Add support for `created` on `Checkout.Session`
-
-## 9.6.0 - 2022-09-15
-* [#1365](https://github.com/stripe/stripe-php/pull/1365) API Updates
-  * Add support for `from_invoice` and `latest_revision` on `Invoice`
-  * Add support for new value `pix` on enum `PaymentLink.payment_method_types[]`
-  * Add support for `pix` on `PaymentMethod`
-  * Add support for new value `pix` on enum `PaymentMethod.type`
-  * Add support for `created` on `Treasury.CreditReversal` and `Treasury.DebitReversal`
-
-## 9.5.0 - 2022-09-06
-* [#1364](https://github.com/stripe/stripe-php/pull/1364) API Updates
-  * Add support for new value `terminal_reader_splashscreen` on enum `File.purpose`
-* [#1363](https://github.com/stripe/stripe-php/pull/1363) chore: Update PHP tests to handle search methods.
-
-## 9.4.0 - 2022-08-26
-* [#1362](https://github.com/stripe/stripe-php/pull/1362) API Updates
-  * Add support for `login_page` on `BillingPortal.Configuration`
-* [#1360](https://github.com/stripe/stripe-php/pull/1360) Add test coverage using Coveralls
-* [#1361](https://github.com/stripe/stripe-php/pull/1361) fix: Fix type hints for error objects.
-  * Update `Invoice.last_finalization_error`, `PaymentIntent.last_payment_error`, `SetupAttempt.setup_error` and `SetupIntent.setup_error` type to be `StripeObject`.
-    * Addresses https://github.com/stripe/stripe-php/issues/1353. The library today does not actually return a `ErrorObject` for these fields, so the type annotation was incorrect.
-* [#1356](https://github.com/stripe/stripe-php/pull/1356) Add beta readme.md section
-
-## 9.3.0 - 2022-08-23
-* [#1355](https://github.com/stripe/stripe-php/pull/1355) API Updates
-  * Change type of `Treasury.OutboundTransfer.destination_payment_method` from `string` to `string | null`
-  * Change the return type of `CustomerService.fundCashBalance` test helper from `CustomerBalanceTransaction` to `CustomerCashBalanceTransaction`.
-    * This would generally be considered a breaking change, but we've worked with all existing users to migrate and are comfortable releasing this as a minor as it is solely a test helper method. This was essentially broken prior to this change.
-
-## 9.2.0 - 2022-08-19
-* [#1352](https://github.com/stripe/stripe-php/pull/1352) API Updates
-  * Add support for new resource `CustomerCashBalanceTransaction`
-  * Add support for `currency` on `PaymentLink`
-  * Add constant for `customer_cash_balance_transaction.created` webhook event.
-* [#1351](https://github.com/stripe/stripe-php/pull/1351) Add a support section to the readme
-* [#1304](https://github.com/stripe/stripe-php/pull/1304) Allow passing PSR-3 loggers to setLogger as they are compatible
-
-## 9.1.0 - 2022-08-11
-* [#1348](https://github.com/stripe/stripe-php/pull/1348) API Updates
-  * Add support for `payment_method_collection` on `Checkout.Session` and `PaymentLink`
-
-* [#1346](https://github.com/stripe/stripe-php/pull/1346) API Updates
-  * Add support for `expires_at` on `Apps.Secret`
-
-## 9.0.0 - 2022-08-02
-
-Breaking changes that arose during code generation of the library that we postponed for the next major version. For changes to the SDK, read more detailed description at https://github.com/stripe/stripe-php/wiki/Migration-guide-for-v9. For changes to the Stripe products, read more at https://stripe.com/docs/upgrades#2022-08-01.
-
-"⚠️" symbol highlights breaking changes.
-
-* [#1344](https://github.com/stripe/stripe-php/pull/1344) API Updates
-* [#1337](https://github.com/stripe/stripe-php/pull/1337) API Updates
-* [#1273](https://github.com/stripe/stripe-php/pull/1273) Add some PHPDoc return types and fixes
-* [#1341](https://github.com/stripe/stripe-php/pull/1341) Next major release changes
-
-### Added
-* Add `alternate_statement_descriptors`, `authorization_code`, and `level3` properties to `Charge` resource.
-* Add `previewLines` method to `CreditNote` resource.
-* Add `transfer_data` property to `Subscription` resource.
-* Add `SOURCE_TYPE_FPX` constant to `Transfer` resource.
-* Add new error code constants to `ErrorObject`.
-* Add support for `shipping_cost` and `shipping_details` on `Checkout.Session`
-
-### ⚠️ Changed
-* Updated certificate bundle ([#1314](https://github.com/stripe/stripe-php/pull/1314))
-* Add `params` parameter to `close` method in `Dispute` resource.
-
-### ⚠️ Removed
-* Remove deprecated `AlipayAccount`, `BitcoinReceiver`, `BitcoinTransaction`, `Recipient`, `RecipientTransfer`, and `ThreeDSecure` resources.
-* Remove `CAPABILITY_CARD_PAYMENTS`, `CAPABILITY_LEGACY_PAYMENTS`, `CAPABILITY_PLATFORM_PAYMENTS`, `CAPABILITY_TRANSFERS`, `CAPABILITY_STATUS_ACTIVE`, `CAPABILITY_STATUS_INACTIVE`, and `CAPABILITY_STATUS_PENDING` constants from `Account` resource. Please use up-to-date values from https://stripe.com/docs/connect/account-capabilities.
-* Remove `AssociatedObjects` array property from `EphemeralKey` resource. The field was undocumented and unsupported.
-* Remove `details` method from `Card` resource. The endpoint was deprecated and no longer exists.
-* Remove `recipient` property from `Card` resource. The property was deprecated.
-* Remove ability to list `Card` resources for a particular `Recipient`.
-* Remove `sources` property from `Card` resource. The property was deprecated.
-* Remove `FAILURE_REASON` constant from `Refund` resource. The value was deprecated.
-* Remove `Recipient` resource. The resource was deprecated.
-* Remove `OrderItem` resource. The resource was deprecated.
-* Remove `all` method from `LineItem`.
-* Remove `cancel` method from `Transfer` and `TransferService`. This method is deprecated.
-* Remove `allTransactions` method from `SourceService` service. Please use `allSourceTransactions` method instead.
-* Remove `persons` method from `Account` resource. Please use `allPersons` method instead.
-* Remove `sourceTransactions` method from `Source` resource. Please use `allSourceTransactions` method instead.
-* Remove `usageRecordSummaries` method from `SubscriptionItem` resource. Please use `allUsageRecordSummaries` method instead.
-* Remove `SOURCE_TYPE_ALIPAY_ACCOUNT` and `SOURCE_TYPE_FINANCING` constants from `Transfer` resource. The values were deprecated and are no longer in use.
-* Remove deprecated error code constants from `ErrorObject`: `CODE_ACCOUNT_ALREADY_EXISTS`, `CODE_ORDER_CREATION_FAILED`, `CODE_ORDER_REQUIRED_SETTINGS`, `CODE_ORDER_STATUS_INVALID`, `CODE_ORDER_UPSTREAM_TIMEOUT`, and `CODE_UPSTREAM_ORDER_CREATION_FAILED`.
-* Remove deprecated event constants from `Webhook`: `ISSUER_FRAUD_RECORD_CREATED`, ` ORDER_PAYMENT_FAILED`, `ORDER_PAYMENT_SUCCEEDED`, `ORDER_UPDATED`, `ORDER_RETURN_CREATED`, `PAYMENT_METHOD_CARD_AUTOMATICALLY_UPDATED`, `PING`, `PROMOTION_CODE_DELETED`, and `TREASURY_RECEIVED_CREDIT_REVERSED`. The events are deprecated and no longer sent by Stripe.
-
-## 8.12.0 - 2022-07-25
-* [#1332](https://github.com/stripe/stripe-php/pull/1332) API Updates
-  * Add support for `default_currency` and `invoice_credit_balance` on `Customer`
-
-
-## 8.11.0 - 2022-07-18
-* [#1324](https://github.com/stripe/stripe-php/pull/1324) API Updates
-  * Add support for new value `blik` on enum `PaymentLink.payment_method_types[]`
-  * Add support for `blik` on `PaymentMethod`
-  * Add support for new value `blik` on enum `PaymentMethod.type`
-  * Add `Invoice.upcomingLines` method.
-  * Add `SourceService.allSourceTransactions` method.
-* [#1322](https://github.com/stripe/stripe-php/pull/1322) API Updates
-  * Change type of `source_type` on `Transfer` from nullable string to string (comment-only change)
-
-## 8.10.0 - 2022-07-07
-* [#1319](https://github.com/stripe/stripe-php/pull/1319) API Updates
-  * Add support for `currency_options` on `Coupon` and `Price`
-  * Add support for `currency` on `Subscription`
-* [#1318](https://github.com/stripe/stripe-php/pull/1318) API Updates
-  * Add support for new values financial_connections.account.created, financial_connections.account.deactivated, financial_connections.account.disconnected, financial_connections.account.reactivated, and financial_connections.account.refreshed_balance on `Event`.
-
-## 8.9.0 - 2022-06-29
-* [#1316](https://github.com/stripe/stripe-php/pull/1316) API Updates
-  * Add support for `deliver_card`, `fail_card`, `return_card`, and `ship_card` test helper methods on resource `Issuing.Card`
-  * Add support for `subtotal_excluding_tax` on `CreditNote` and `Invoice`
-  * Add support for `amount_excluding_tax` and `unit_amount_excluding_tax` on `CreditNoteLineItem` and `InvoiceLineItem`
-  * Add support for `total_excluding_tax` on `Invoice`
-  * Change type of `PaymentLink.payment_method_types[]` from `literal('card')` to `enum`
-  * Add support for `promptpay` on `PaymentMethod`
-  * Add support for new value `promptpay` on enum `PaymentMethod.type`
-  * Add support for `hosted_regulatory_receipt_url` and `reversal_details` on `Treasury.ReceivedCredit` and `Treasury.ReceivedDebit`
-
-## 8.8.0 - 2022-06-23
-* [#1302](https://github.com/stripe/stripe-php/pull/1302) API Updates
-  * Add support for `custom_unit_amount` on `Price`
-* [#1301](https://github.com/stripe/stripe-php/pull/1301) API Updates
-
-  Documentation updates.
-
-## 8.7.0 - 2022-06-17
-* [#1306](https://github.com/stripe/stripe-php/pull/1306) API Updates
-  * Add support for `fund_cash_balance` test helper method on resource `Customer`
-  * Add support for `total_excluding_tax` on `CreditNote`
-  * Add support for `rendering_options` on `Invoice`
-* [#1307](https://github.com/stripe/stripe-php/pull/1307) Support updating pre-release versions
-* [#1305](https://github.com/stripe/stripe-php/pull/1305) Trigger workflows on beta branches
-* [#1302](https://github.com/stripe/stripe-php/pull/1302) API Updates
-  * Add support for `custom_unit_amount` on `Price`
-* [#1301](https://github.com/stripe/stripe-php/pull/1301) API Updates
-
-  Documentation updates.
-
-## 8.6.0 - 2022-06-08
-* [#1300](https://github.com/stripe/stripe-php/pull/1300) API Updates
-  * Add support for `attach_to_self` and `flow_directions` on `SetupAttempt`
-
-## 8.5.0 - 2022-06-01
-* [#1298](https://github.com/stripe/stripe-php/pull/1298) API Updates
-  * Add support for `radar_options` on `Charge` and `PaymentMethod`
-  * Add support for new value `simulated_wisepos_e` on enum `Terminal.Reader.device_type`
-
-## 8.4.0 - 2022-05-26
-* [#1296](https://github.com/stripe/stripe-php/pull/1296) API Updates
-  * Add support for `persons` method on resource `Account`
-  * Add support for `balance_transactions` method on resource `Customer`
-  * Add support for `id_number_secondary_provided` on `Person`
-* [#1295](https://github.com/stripe/stripe-php/pull/1295) API Updates
-
-
-## 8.3.0 - 2022-05-23
-* [#1294](https://github.com/stripe/stripe-php/pull/1294) API Updates
-  * Add support for new resource `Apps.Secret`
-  * Add support for `affirm` and `link` on `PaymentMethod`
-  * Add support for new values `affirm` and `link` on enum `PaymentMethod.type`
-* [#1289](https://github.com/stripe/stripe-php/pull/1289) fix: Update RequestOptions#redactedApiKey to stop exploding null.
-
-## 8.2.0 - 2022-05-19
-* [#1286](https://github.com/stripe/stripe-php/pull/1286) API Updates
-  * Add support for new resources `Treasury.CreditReversal`, `Treasury.DebitReversal`, `Treasury.FinancialAccountFeatures`, `Treasury.FinancialAccount`, `Treasury.FlowDetails`, `Treasury.InboundTransfer`, `Treasury.OutboundPayment`, `Treasury.OutboundTransfer`, `Treasury.ReceivedCredit`, `Treasury.ReceivedDebit`, `Treasury.TransactionEntry`, and `Treasury.Transaction`
-  * Add support for `retrieve_payment_method` method on resource `Customer`
-  * Add support for `all` and `list_owners` methods on resource `FinancialConnections.Account`
-  * Add support for `treasury` on `Issuing.Authorization`, `Issuing.Dispute`, and `Issuing.Transaction`
-  * Add support for `financial_account` on `Issuing.Card`
-  * Add support for `client_secret` on `Order`
-  * Add support for `attach_to_self` and `flow_directions` on `SetupIntent`
-
-## 8.1.0 - 2022-05-11
-* [#1284](https://github.com/stripe/stripe-php/pull/1284) API Updates
-  * Add support for `consent_collection`, `customer_creation`, `payment_intent_data`, `shipping_options`, `submit_type`, and `tax_id_collection` on `PaymentLink`
-  * Add support for `description` on `Subscription`
-
-## 8.0.0 - 2022-05-09
-* [#1283](https://github.com/stripe/stripe-php/pull/1283) Major version release of v8.0.0. The [migration guide](https://github.com/stripe/stripe-php/wiki/Migration-Guide-for-v8) contains more information.
-  (⚠️ = breaking changes):
-  * ⚠️ Replace the legacy `Order` API with the new `Order` API.
-    * Resource modified: `Order`.
-    * New methods: `cancel`, `list_line_items`, `reopen`, and `submit`
-    * Removed methods: `pay` and `return_order`
-    * Removed resources: `OrderItem` and `OrderReturn`
-    * Removed references from other resources: `Charge.order`
-  * ⚠️ Rename `\FinancialConnections\Account.refresh` method to `\FinancialConnections\Account.refresh_account`
-  * Add support for `amount_discount`, `amount_tax`, and `product` on `LineItem`
-
-## 7.128.0 - 2022-05-05
-* [#1282](https://github.com/stripe/stripe-php/pull/1282) API Updates
-  * Add support for `default_price` on `Product`
-  * Add support for `instructions_email` on `Refund`
-
-
-## 7.127.0 - 2022-05-05
-* [#1281](https://github.com/stripe/stripe-php/pull/1281) API Updates
-  * Add support for new resources `FinancialConnections.AccountOwner`, `FinancialConnections.AccountOwnership`, `FinancialConnections.Account`, and `FinancialConnections.Session`
-* [#1278](https://github.com/stripe/stripe-php/pull/1278) Pin setup-php action version.
-* [#1277](https://github.com/stripe/stripe-php/pull/1277) API Updates
-  * Add support for `registered_address` on `Person`
-
-## 7.126.0 - 2022-05-03
-* [#1276](https://github.com/stripe/stripe-php/pull/1276) API Updates
-  * Add support for new resource `CashBalance`
-  * Change type of `BillingPortal.Configuration.application` from `$Application` to `deletable($Application)`
-  * Add support for `cash_balance` on `Customer`
-  * Add support for `application` on `Invoice`, `Quote`, `SubscriptionSchedule`, and `Subscription`
-  * Add support for new value `eu_oss_vat` on enum `TaxId.type`
-* [#1274](https://github.com/stripe/stripe-php/pull/1274) Fix PHPDoc on Discount for nullable properties
-* [#1272](https://github.com/stripe/stripe-php/pull/1272) Allow users to pass a custom IPRESOLVE cURL option.
-
-## 7.125.0 - 2022-04-21
-* [#1270](https://github.com/stripe/stripe-php/pull/1270) API Updates
-  * Add support for `expire` test helper method on resource `Refund`
-
-## 7.124.0 - 2022-04-18
-* [#1265](https://github.com/stripe/stripe-php/pull/1265) API Updates
-  * Add support for new resources `FundingInstructions` and `Terminal.Configuration`
-  * Add support for `create_funding_instructions` method on resource `Customer`
-  * Add support for `amount_details` on `PaymentIntent`
-  * Add support for `customer_balance` on `PaymentMethod`
-  * Add support for new value `customer_balance` on enum `PaymentMethod.type`
-  * Add support for `configuration_overrides` on `Terminal.Location`
-
-
-## 7.123.0 - 2022-04-13
-* [#1263](https://github.com/stripe/stripe-php/pull/1263) API Updates
-  * Add support for `increment_authorization` method on resource `PaymentIntent`
-* [#1262](https://github.com/stripe/stripe-php/pull/1262) Add support for updating the version of the repo
-* [#1230](https://github.com/stripe/stripe-php/pull/1230) Add PHPDoc return types
-* [#1242](https://github.com/stripe/stripe-php/pull/1242) Fix some PHPDoc in tests
-
-## 7.122.0 - 2022-04-08
-* [#1261](https://github.com/stripe/stripe-php/pull/1261) API Updates
-  * Add support for `apply_customer_balance` method on resource `PaymentIntent`
-* [#1259](https://github.com/stripe/stripe-php/pull/1259) API Updates
-
-  * Add `payment_intent.partially_funded`, `terminal.reader.action_failed`, and `terminal.reader.action_succeeded` events.
-
-## 7.121.0 - 2022-03-30
-* [#1258](https://github.com/stripe/stripe-php/pull/1258) API Updates
-  * Add support for `cancel_action`, `process_payment_intent`, `process_setup_intent`, and `set_reader_display` methods on resource `Terminal.Reader`
-  * Add support for `action` on `Terminal.Reader`
-
-## 7.120.0 - 2022-03-29
-* [#1257](https://github.com/stripe/stripe-php/pull/1257) API Updates
-  * Add support for Search API
-    * Add support for `search` method on resources `Charge`, `Customer`, `Invoice`, `PaymentIntent`, `Price`, `Product`, and `Subscription`
-
-## 7.119.0 - 2022-03-25
-* [#1256](https://github.com/stripe/stripe-php/pull/1256) API Updates
-  * Add support for PayNow and US Bank Accounts Debits payments
-      * Add support for `paynow` and `us_bank_account` on `PaymentMethod`
-      * Add support for new values `paynow` and `us_bank_account` on enum `PaymentMethod.type`
-  * Add support for `failure_balance_transaction` on `Charge`
-
-## 7.118.0 - 2022-03-23
-* [#1255](https://github.com/stripe/stripe-php/pull/1255) API Updates
-  * Add support for `cancel` method on resource `Refund`
-  * Add support for new values `bg_uic`, `hu_tin`, and `si_tin` on enum `TaxId.type`
-  * Add  `test_helpers.test_clock.advancing`, `test_helpers.test_clock.created`, `test_helpers.test_clock.deleted`, `test_helpers.test_clock.internal_failure`, and `test_helpers.test_clock.ready` events.
-
-
-## 7.117.0 - 2022-03-18
-* [#1254](https://github.com/stripe/stripe-php/pull/1254) API Updates
-  * Add support for `status` on `Card`
-* [#1251](https://github.com/stripe/stripe-php/pull/1251) Add support for SearchResult objects.
-* [#1249](https://github.com/stripe/stripe-php/pull/1249) Add missing constant for payment_behavior
-
-## 7.116.0 - 2022-03-02
-* [#1248](https://github.com/stripe/stripe-php/pull/1248) API Updates
-  * Add support for `proration_details` on `InvoiceLineItem`
-
-
-## 7.115.0 - 2022-03-01
-* [#1245](https://github.com/stripe/stripe-php/pull/1245) [#1247](https://github.com/stripe/stripe-php/pull/1247) API Updates
-  * Add support for new resource `TestHelpers.TestClock`
-  * Add support for `test_clock` on `Customer`, `Invoice`, `InvoiceItem`, `Quote`, `Subscription`, and `SubscriptionSchedule`
-  * Add support for `next_action` on `Refund`
-  * Add support for `konbini` on `PaymentMethod`
-* [#1244](https://github.com/stripe/stripe-php/pull/1244) API Updates
-  * Add support for new values `bbpos_wisepad3` and `stripe_m2` on enum `Terminal.Reader.device_type`
-
-## 7.114.0 - 2022-02-15
-* [#1243](https://github.com/stripe/stripe-php/pull/1243) Add test
-* [#1240](https://github.com/stripe/stripe-php/pull/1240) API Updates
-  * Add support for `verify_microdeposits` method on resources `PaymentIntent` and `SetupIntent`
-* [#1241](https://github.com/stripe/stripe-php/pull/1241) Add generic parameter to \Stripe\Collection usages
-
-## 7.113.0 - 2022-02-03
-* [#1239](https://github.com/stripe/stripe-php/pull/1239) API Updates
-  * Add `REASON_EXPIRED_UNCAPTURED_CHARGE` enum value on `Refund`.
-
-## 7.112.0 - 2022-01-25
-* [#1235](https://github.com/stripe/stripe-php/pull/1235) API Updates
-  * Add support for `phone_number_collection` on `PaymentLink`
-  * Add support for new value `is_vat` on enum `TaxId.type`
-
-
-## 7.111.0 - 2022-01-20
-* [#1233](https://github.com/stripe/stripe-php/pull/1233) API Updates
-  * Add support for new resource `PaymentLink`
-  * Add support for `payment_link` on `Checkout.Session`
-
-## 7.110.0 - 2022-01-13
-* [#1232](https://github.com/stripe/stripe-php/pull/1232) API Updates
-  * Add support for `paid_out_of_band` on `Invoice`
-
-## 7.109.0 - 2022-01-12
-* [#1231](https://github.com/stripe/stripe-php/pull/1231) API Updates
-  * Add support for `customer_creation` on `Checkout.Session`
-* [#1227](https://github.com/stripe/stripe-php/pull/1227) Update docs URLs
-
-## 7.108.0 - 2021-12-22
-* [#1226](https://github.com/stripe/stripe-php/pull/1226) Upgrade php-cs-fixer to 3.4.0.
-* [#1222](https://github.com/stripe/stripe-php/pull/1222) API Updates
-  * Add support for `processing` on `PaymentIntent`
-* [#1220](https://github.com/stripe/stripe-php/pull/1220) API Updates
-
-## 7.107.0 - 2021-12-09
-* [#1219](https://github.com/stripe/stripe-php/pull/1219) API Updates
-  * Add support for `metadata` on `BillingPortal.Configuration`
-  * Add support for `wallets` on `Issuing.Card`
-
-## 7.106.0 - 2021-12-09
-* [#1218](https://github.com/stripe/stripe-php/pull/1218) API Updates
-  * Add support for new values `ge_vat` and `ua_vat` on enum `TaxId.type`
-* [#1216](https://github.com/stripe/stripe-php/pull/1216) Fix namespaced classes in @return PHPDoc.
-* [#1214](https://github.com/stripe/stripe-php/pull/1214) Announce PHP8 support in CHANGELOG.md
-
-## 7.105.0 - 2021-12-06
-* [#1213](https://github.com/stripe/stripe-php/pull/1213) PHP 8.1 missing ReturnTypeWillChange annotations.
-* As of this version, PHP 8.1 is officially supported.
-
-## 7.104.0 - 2021-12-01
-* [#1211](https://github.com/stripe/stripe-php/pull/1211) PHPStan compatibility with PHP8.x
-* [#1209](https://github.com/stripe/stripe-php/pull/1209) PHPUnit compatibility with PHP 8.x
-
-## 7.103.0 - 2021-11-19
-* [#1206](https://github.com/stripe/stripe-php/pull/1206) API Updates
-  * Add support for new value `jct` on enum `TaxRate.tax_type`
-
-## 7.102.0 - 2021-11-17
-* [#1205](https://github.com/stripe/stripe-php/pull/1205) API Updates
-  * Add support for `automatic_payment_methods` on `PaymentIntent`
-
-## 7.101.0 - 2021-11-16
-* [#1203](https://github.com/stripe/stripe-php/pull/1203) API Updates
-  * Add support for new resource `ShippingRate`
-  * Add support for `shipping_options` and `shipping_rate` on `Checkout.Session`
-  * Add support for `expire` method on resource `Checkout.Session`
-  * Add support for `status` on `Checkout.Session`
-
-## 7.100.0 - 2021-10-11
-* [#1190](https://github.com/stripe/stripe-php/pull/1190) API Updates
-  * Add support for `klarna` on `PaymentMethod`.
-
-## 7.99.0 - 2021-10-11
-* [#1188](https://github.com/stripe/stripe-php/pull/1188) API Updates
-  * Add support for `list_payment_methods` method on resource `Customer`
-
-## 7.98.0 - 2021-10-07
-* [#1187](https://github.com/stripe/stripe-php/pull/1187) API Updates
-  * Add support for `phone_number_collection` on `Checkout.Session`
-  * Add support for new value `customer_id` on enum `Radar.ValueList.item_type`
-  * Add support for new value `bbpos_wisepos_e` on enum `Terminal.Reader.device_type`
-
-## 7.97.0 - 2021-09-16
-* [#1181](https://github.com/stripe/stripe-php/pull/1181) API Updates
-  * Add support for `full_name_aliases` on `Person`
-
-## 7.96.0 - 2021-09-15
-* [#1178](https://github.com/stripe/stripe-php/pull/1178) API Updates
-  * Add support for livemode on Reporting.ReportType
-  * Add support for new value `rst` on enum `TaxRate.tax_type`
-
-## 7.95.0 - 2021-09-01
-* [#1177](https://github.com/stripe/stripe-php/pull/1177) API Updates
-  * Add support for `future_requirements` on `Account`, `Capability`, and `Person`
-  * Add support for `after_expiration`, `consent`, `consent_collection`, `expires_at`, and `recovered_from` on `Checkout.Session`
-
-## 7.94.0 - 2021-08-19
-* [#1173](https://github.com/stripe/stripe-php/pull/1173) API Updates
-  * Add support for new value `fil` on enum `Checkout.Session.locale`
-  * Add support for new value `au_arn` on enum `TaxId.type`
-
-## 7.93.0 - 2021-08-11
-* [#1172](https://github.com/stripe/stripe-php/pull/1172) API Updates
-  * Add support for `locale` on `BillingPortal.Session`
-
-* [#1171](https://github.com/stripe/stripe-php/pull/1171) Fix typo in docblock `CurlClient::executeStreamingRequestWithRetries`
-
-## 7.92.0 - 2021-07-28
-* [#1167](https://github.com/stripe/stripe-php/pull/1167) API Updates
-  * Add support for `account_type` on `BankAccount`
-  * Add support for new value `redacted` on enum `Review.closed_reason`
-
-## 7.91.0 - 2021-07-22
-* [#1164](https://github.com/stripe/stripe-php/pull/1164) API Updates
-  * Add support for new values `hr`, `ko`, and `vi` on enum `Checkout.Session.locale`
-  * Add support for `payment_settings` on `Subscription`
-
-## 7.90.0 - 2021-07-20
-* [#1163](https://github.com/stripe/stripe-php/pull/1163) API Updates
-  * Add support for `wallet` on `Issuing.Transaction`
-* [#1160](https://github.com/stripe/stripe-php/pull/1160) Remove unused API error types from docs.
-
-## 7.89.0 - 2021-07-14
-* [#1158](https://github.com/stripe/stripe-php/pull/1158) API Updates
-  * Add support for `list_computed_upfront_line_items` method on resource `Quote`
-* [#1157](https://github.com/stripe/stripe-php/pull/1157) Improve readme for old PHP versions
-
-## 7.88.0 - 2021-07-09
-* [#1152](https://github.com/stripe/stripe-php/pull/1152) API Updates
-  * Add support for new resource `Quote`
-  * Add support for `quote` on `Invoice`
-  * Add support for new value `quote_accept` on enum `Invoice.billing_reason`
-* [#1155](https://github.com/stripe/stripe-php/pull/1155) Add streaming methods to Service infra
-  * Add support for `setStreamingHttpClient` and `streamingHttpClient` to `ApiRequestor`
-  * Add support for `getStreamingClient` and `requestStream` to `AbstractService`
-  * Add support for `requestStream` to `BaseStripeClient`
-  * `\Stripe\RequestOptions::parse` now clones its input if it is already a `RequestOptions` object, to prevent accidental mutation.
-* [#1151](https://github.com/stripe/stripe-php/pull/1151) Add `mode` constants into Checkout\Session
-
-## 7.87.0 - 2021-06-30
-* [#1149](https://github.com/stripe/stripe-php/pull/1149) API Updates
-  * Add support for `wechat_pay` on `PaymentMethod`
-* [#1143](https://github.com/stripe/stripe-php/pull/1143) Streaming requests
-* [#1138](https://github.com/stripe/stripe-php/pull/1138) Deprecate travis
-
-## 7.86.0 - 2021-06-25
-* [#1145](https://github.com/stripe/stripe-php/pull/1145) API Updates
-  * Add support for `boleto` on `PaymentMethod`.
-  * Add support for `il_vat` as a member of the `TaxID.Type` enum.
-
-## 7.85.0 - 2021-06-18
-* [#1142](https://github.com/stripe/stripe-php/pull/1142) API Updates
-  * Add support for new TaxId types: `ca_pst_mb`, `ca_pst_bc`, `ca_gst_hst`, and `ca_pst_sk`.
-
-## 7.84.0 - 2021-06-16
-* [#1141](https://github.com/stripe/stripe-php/pull/1141) Update PHPDocs
-  * Add support for `url` on `Checkout\Session`
-
-
-## 7.83.0 - 2021-06-07
-* [#1140](https://github.com/stripe/stripe-php/pull/1140) API Updates
-  * Added support for `tax_id_collection` on `Checkout\Session` and `Checkout\Session#create`
-  * Update `Location` to be expandable on `Terminal\Reader`
-
-## 7.82.0 - 2021-06-04
-* [#1136](https://github.com/stripe/stripe-php/pull/1136) Update PHPDocs
-  * Add support for `controller` on `Account`.
-
-## 7.81.0 - 2021-06-04
-* [#1135](https://github.com/stripe/stripe-php/pull/1135) API Updates
-  * Add support for new resource `TaxCode`
-  * Add support for `automatic_tax` `Invoice` and`Checkout.Session`.
-  * Add support for `tax_behavior` on `Price`
-  * Add support for `tax_code` on `Product`
-  * Add support for `tax` on `Customer`
-  * Add support for `tax_type` enum on `TaxRate`
-
-## 7.80.0 - 2021-05-26
-* [#1130](https://github.com/stripe/stripe-php/pull/1130) Update PHPDocs
-
-## 7.79.0 - 2021-05-19
-* [#1126](https://github.com/stripe/stripe-php/pull/1126) API Updates
-  * Added support for new resource `Identity.VerificationReport`
-  * Added support for new resource `Identity.VerificationSession`
-  * `File#list.purpose` and `File.purpose` added new enum members: `identity_document_downloadable` and `selfie`.
-
-## 7.78.0 - 2021-05-05
-* [#1120](https://github.com/stripe/stripe-php/pull/1120) Update PHPDocs
-  * Add support for `Radar.EarlyFraudWarning.payment_intent`
-
-## 7.77.0 - 2021-04-12
-* [#1110](https://github.com/stripe/stripe-php/pull/1110) Update PHPDocs
-  * Add support for `acss_debit` on `PaymentMethod`
-  * Add support for `payment_method_options` on `Checkout\Session`
-* [#1107](https://github.com/stripe/stripe-php/pull/1107) Remove duplicate object phpdoc
-
-## 7.76.0 - 2021-03-22
-* [#1100](https://github.com/stripe/stripe-php/pull/1100) Update PHPDocs
-  * Added support for `amount_shipping` on `Checkout.Session.total_details`
-* [#1088](https://github.com/stripe/stripe-php/pull/1088) Make possibility to extend CurlClient
-
-## 7.75.0 - 2021-02-22
-* [#1094](https://github.com/stripe/stripe-php/pull/1094) Add support for Billing Portal Configuration API
-
-## 7.74.0 - 2021-02-17
-* [#1093](https://github.com/stripe/stripe-php/pull/1093) Update PHPDocs
-  * Add support for on_behalf_of to Invoice
-
-## 7.73.0 - 2021-02-16
-* [#1091](https://github.com/stripe/stripe-php/pull/1091) Update PHPDocs
-  * Add support for `afterpay_clearpay` on `PaymentMethod`.
-
-## 7.72.0 - 2021-02-08
-* [#1089](https://github.com/stripe/stripe-php/pull/1089) Update PHPDocs
-  * Add support for `afterpay_clearpay_payments` on `Account.capabilities`
-  * Add support for `payment_settings` on `Invoice`
-
-## 7.71.0 - 2021-02-05
-* [#1087](https://github.com/stripe/stripe-php/pull/1087) Update PHPDocs
-* [#1086](https://github.com/stripe/stripe-php/pull/1086) Update CA cert bundle URL
-
-## 7.70.0 - 2021-02-03
-* [#1085](https://github.com/stripe/stripe-php/pull/1085) Update PHPDocs
-  * Add support for `nationality` on `Person`
-  * Add member `gb_vat` of `TaxID` enum
-
-
-## 7.69.0 - 2021-01-21
-* [#1079](https://github.com/stripe/stripe-php/pull/1079) Update PHPDocs
-
-## 7.68.0 - 2021-01-14
-* [#1063](https://github.com/stripe/stripe-php/pull/1063) Multiple API changes
-* [#1061](https://github.com/stripe/stripe-php/pull/1061) Bump phpDocumentor to 3.0.0
-
-## 7.67.0 - 2020-12-09
-* [#1060](https://github.com/stripe/stripe-php/pull/1060) Improve PHPDocs for `Discount`
-* [#1059](https://github.com/stripe/stripe-php/pull/1059) Upgrade PHPStan to 0.12.59
-* [#1057](https://github.com/stripe/stripe-php/pull/1057) Bump PHP-CS-Fixer and update code
-
-## 7.66.1 - 2020-12-01
-* [#1054](https://github.com/stripe/stripe-php/pull/1054) Improve error message for invalid keys in StripeClient
-
-## 7.66.0 - 2020-11-24
-* [#1053](https://github.com/stripe/stripe-php/pull/1053) Update PHPDocs
-
-## 7.65.0 - 2020-11-19
-* [#1050](https://github.com/stripe/stripe-php/pull/1050) Added constants for `proration_behavior` on `Subscription`
-
-## 7.64.0 - 2020-11-18
-* [#1049](https://github.com/stripe/stripe-php/pull/1049) Update PHPDocs
-
-## 7.63.0 - 2020-11-17
-* [#1048](https://github.com/stripe/stripe-php/pull/1048) Update PHPDocs
-* [#1046](https://github.com/stripe/stripe-php/pull/1046) Force IPv4 resolving
-
-## 7.62.0 - 2020-11-09
-* [#1041](https://github.com/stripe/stripe-php/pull/1041) Add missing constants on `Event`
-* [#1038](https://github.com/stripe/stripe-php/pull/1038) Update PHPDocs
-
-## 7.61.0 - 2020-10-20
-* [#1030](https://github.com/stripe/stripe-php/pull/1030) Add support for `jp_rn` and `ru_kpp` as a `type` on `TaxId`
-
-## 7.60.0 - 2020-10-15
-* [#1027](https://github.com/stripe/stripe-php/pull/1027) Warn if opts are in params
-
-## 7.58.0 - 2020-10-14
-* [#1026](https://github.com/stripe/stripe-php/pull/1026) Add support for the Payout Reverse API
-
-## 7.57.0 - 2020-09-29
-* [#1020](https://github.com/stripe/stripe-php/pull/1020) Add support for the `SetupAttempt` resource and List API
-
-## 7.56.0 - 2020-09-25
-* [#1019](https://github.com/stripe/stripe-php/pull/1019) Update PHPDocs
-
-## 7.55.0 - 2020-09-24
-* [#1018](https://github.com/stripe/stripe-php/pull/1018) Multiple API changes
-  * Updated PHPDocs
-  * Added `TYPE_CONTRIBUTION` as a constant on `BalanceTransaction`
-
-## 7.54.0 - 2020-09-23
-* [#1017](https://github.com/stripe/stripe-php/pull/1017) Updated PHPDoc
-
-## 7.53.1 - 2020-09-22
-* [#1015](https://github.com/stripe/stripe-php/pull/1015) Bugfix: don't error on systems with php_uname in disablefunctions with whitespace
-
-## 7.53.0 - 2020-09-21
-* [#1016](https://github.com/stripe/stripe-php/pull/1016) Updated PHPDocs
-
-## 7.52.0 - 2020-09-08
-* [#1010](https://github.com/stripe/stripe-php/pull/1010) Update PHPDocs
-
-## 7.51.0 - 2020-09-02
-* [#1007](https://github.com/stripe/stripe-php/pull/1007) Multiple API changes
-  * Add support for the Issuing Dispute Submit API
-  * Add constants for `payment_status` on Checkout `Session`
-* [#1003](https://github.com/stripe/stripe-php/pull/1003) Add trim to getSignatures to allow for leading whitespace.
-
-## 7.50.0 - 2020-08-28
-* [#1005](https://github.com/stripe/stripe-php/pull/1005) Updated PHPDocs
-
-## 7.49.0 - 2020-08-19
-* [#998](https://github.com/stripe/stripe-php/pull/998) PHPDocs updated
-
-## 7.48.0 - 2020-08-17
-* [#997](https://github.com/stripe/stripe-php/pull/997) PHPDocs updated
-* [#996](https://github.com/stripe/stripe-php/pull/996) Fixing telemetry
-
-## 7.47.0 - 2020-08-13
-* [#994](https://github.com/stripe/stripe-php/pull/994) Nullable balance_transactions on issuing disputes
-* [#991](https://github.com/stripe/stripe-php/pull/991) Fix invalid return types in OAuthService
-
-## 7.46.1 - 2020-08-07
-* [#990](https://github.com/stripe/stripe-php/pull/990) PHPdoc changes
-
-## 7.46.0 - 2020-08-05
-* [#989](https://github.com/stripe/stripe-php/pull/989) Add support for the `PromotionCode` resource and APIs
-
-## 7.45.0 - 2020-07-28
-* [#981](https://github.com/stripe/stripe-php/pull/981) PHPdoc updates
-
-## 7.44.0 - 2020-07-20
-* [#948](https://github.com/stripe/stripe-php/pull/948) Add `first()` and `last()` functions to `Collection`
-
-## 7.43.0 - 2020-07-17
-* [#975](https://github.com/stripe/stripe-php/pull/975) Add support for `political_exposure` on `Person`
-
-## 7.42.0 - 2020-07-15
-* [#974](https://github.com/stripe/stripe-php/pull/974) Add new constants for `purpose` on `File`
-
-## 7.41.1 - 2020-07-15
-* [#973](https://github.com/stripe/stripe-php/pull/973) Multiple PHPDoc fixes
-
-## 7.41.0 - 2020-07-14
-* [#971](https://github.com/stripe/stripe-php/pull/971) Adds enum values for `billing_address_collection` on Checkout `Session`
-
-## 7.40.0 - 2020-07-06
-* [#964](https://github.com/stripe/stripe-php/pull/964) Add OAuthService
-
-## 7.39.0 - 2020-06-25
-* [#960](https://github.com/stripe/stripe-php/pull/960) Add constants for `payment_behavior` on `Subscription`
-
-## 7.38.0 - 2020-06-24
-* [#959](https://github.com/stripe/stripe-php/pull/959) Add multiple constants missing for `Event`
-
-## 7.37.2 - 2020-06-23
-* [#957](https://github.com/stripe/stripe-php/pull/957) Updated PHPDocs
-
-## 7.37.1 - 2020-06-11
-* [#952](https://github.com/stripe/stripe-php/pull/952) Improve PHPDoc
-
-## 7.37.0 - 2020-06-09
-* [#950](https://github.com/stripe/stripe-php/pull/950) Add support for `id_npwp` and `my_frp` as `type` on `TaxId`
-
-## 7.36.2 - 2020-06-03
-* [#946](https://github.com/stripe/stripe-php/pull/946) Update PHPDoc
-
-## 7.36.1 - 2020-05-28
-* [#938](https://github.com/stripe/stripe-php/pull/938) Remove extra array_keys() call.
-* [#942](https://github.com/stripe/stripe-php/pull/942) fix autopagination for service methods
-
-## 7.36.0 - 2020-05-21
-* [#937](https://github.com/stripe/stripe-php/pull/937) Add support for `ae_trn`, `cl_tin` and `sa_vat` as `type` on `TaxId`
-
-## 7.35.0 - 2020-05-20
-* [#936](https://github.com/stripe/stripe-php/pull/936) Add `anticipation_repayment` as a `type` on `BalanceTransaction`
-
-## 7.34.0 - 2020-05-18
-* [#934](https://github.com/stripe/stripe-php/pull/934) Add support for `issuing_dispute` as a `type` on `BalanceTransaction`
-
-## 7.33.1 - 2020-05-15
-* [#933](https://github.com/stripe/stripe-php/pull/933) Services bugfix: convert nested null params to empty strings
-
-## 7.33.0 - 2020-05-14
-* [#771](https://github.com/stripe/stripe-php/pull/771) Introduce client/services API. The [migration guide](https://github.com/stripe/stripe-php/wiki/Migration-to-StripeClient-and-services-in-7.33.0) contains before & after examples of the backwards-compatible changes.
-
-## 7.32.1 - 2020-05-13
-* [#932](https://github.com/stripe/stripe-php/pull/932) Fix multiple PHPDoc
-
-## 7.32.0 - 2020-05-11
-* [#931](https://github.com/stripe/stripe-php/pull/931) Add support for the `LineItem` resource and APIs
-
-## 7.31.0 - 2020-05-01
-* [#927](https://github.com/stripe/stripe-php/pull/927) Add support for new tax IDs
-
-## 7.30.0 - 2020-04-29
-* [#924](https://github.com/stripe/stripe-php/pull/924) Add support for the `Price` resource and APIs
-
-## 7.29.0 - 2020-04-22
-* [#920](https://github.com/stripe/stripe-php/pull/920) Add support for the `Session` resource and APIs on the `BillingPortal` namespace
-
-## 7.28.1 - 2020-04-10
-* [#915](https://github.com/stripe/stripe-php/pull/915) Improve PHPdocs for many classes
-
-## 7.28.0 - 2020-04-03
-* [#912](https://github.com/stripe/stripe-php/pull/912) Preserve backwards compatibility for typoed `TYPE_ADJUSTEMENT` enum.
-* [#911](https://github.com/stripe/stripe-php/pull/911) Codegenerated PHPDoc for nested resources
-* [#902](https://github.com/stripe/stripe-php/pull/902) Update docstrings for nested resources
-
-## 7.27.3 - 2020-03-18
-* [#899](https://github.com/stripe/stripe-php/pull/899) Convert keys to strings in `StripeObject::toArray()`
-
-## 7.27.2 - 2020-03-13
-* [#894](https://github.com/stripe/stripe-php/pull/894) Multiple PHPDocs changes
-
-## 7.27.1 - 2020-03-03
-* [#890](https://github.com/stripe/stripe-php/pull/890) Update PHPdoc
-
-## 7.27.0 - 2020-02-28
-* [#889](https://github.com/stripe/stripe-php/pull/889) Add new constants for `type` on `TaxId`
-
-## 7.26.0 - 2020-02-26
-* [#886](https://github.com/stripe/stripe-php/pull/886) Add support for listing Checkout `Session`
-* [#883](https://github.com/stripe/stripe-php/pull/883) Add PHPDoc class descriptions
-
-## 7.25.0 - 2020-02-14
-* [#879](https://github.com/stripe/stripe-php/pull/879) Make `\Stripe\Collection` implement `\Countable`
-* [#875](https://github.com/stripe/stripe-php/pull/875) Last set of PHP-CS-Fixer updates
-* [#874](https://github.com/stripe/stripe-php/pull/874) Enable php_unit_internal_class rule
-* [#873](https://github.com/stripe/stripe-php/pull/873) Add support for phpDocumentor in Makefile
-* [#872](https://github.com/stripe/stripe-php/pull/872) Another batch of PHP-CS-Fixer rule updates
-* [#871](https://github.com/stripe/stripe-php/pull/871) Fix a few PHPDoc comments
-* [#870](https://github.com/stripe/stripe-php/pull/870) More PHP-CS-Fixer tweaks
-
-## 7.24.0 - 2020-02-10
-* [#862](https://github.com/stripe/stripe-php/pull/862) Better PHPDoc
-* [#865](https://github.com/stripe/stripe-php/pull/865) Get closer to `@PhpCsFixer` standard ruleset
-
-## 7.23.0 - 2020-02-05
-* [#860](https://github.com/stripe/stripe-php/pull/860) Add PHPDoc types for expandable fields
-* [#858](https://github.com/stripe/stripe-php/pull/858) Use `native_function_invocation` PHPStan rule
-* [#857](https://github.com/stripe/stripe-php/pull/857) Update PHPDoc on nested resources
-* [#855](https://github.com/stripe/stripe-php/pull/855) PHPDoc: `StripeObject` -> `ErrorObject` where appropriate
-* [#837](https://github.com/stripe/stripe-php/pull/837) Autogen diff
-* [#854](https://github.com/stripe/stripe-php/pull/854) Upgrade PHPStan and fix settings
-* [#850](https://github.com/stripe/stripe-php/pull/850) Yet more PHPDoc updates
-
-## 7.22.0 - 2020-01-31
-* [#849](https://github.com/stripe/stripe-php/pull/849) Add new constants for `type` on `TaxId`
-* [#843](https://github.com/stripe/stripe-php/pull/843) Even more PHPDoc fixes
-* [#841](https://github.com/stripe/stripe-php/pull/841) More PHPDoc fixes
-
-## 7.21.1 - 2020-01-29
-* [#840](https://github.com/stripe/stripe-php/pull/840) Update phpdocs across multiple resources.
-
-## 7.21.0 - 2020-01-28
-* [#839](https://github.com/stripe/stripe-php/pull/839) Add support for `TYPE_ES_CIF` on `TaxId`
-
-## 7.20.0 - 2020-01-23
-* [#836](https://github.com/stripe/stripe-php/pull/836) Add new type values for `TaxId`
-
-## 7.19.1 - 2020-01-14
-* [#831](https://github.com/stripe/stripe-php/pull/831) Fix incorrect `UnexpectedValueException` instantiation
-
-## 7.19.0 - 2020-01-14
-* [#830](https://github.com/stripe/stripe-php/pull/830) Add support for `CreditNoteLineItem`
-
-## 7.18.0 - 2020-01-13
-* [#829](https://github.com/stripe/stripe-php/pull/829) Don't call php_uname function if disabled by php.ini
-
-## 7.17.0 - 2020-01-08
-* [#821](https://github.com/stripe/stripe-php/pull/821) Improve PHPDoc types for `ApiErrorException.get/setJsonBody()` methods
-
-## 7.16.0 - 2020-01-06
-* [#826](https://github.com/stripe/stripe-php/pull/826) Rename remaining `$options` to `$opts`
-* [#825](https://github.com/stripe/stripe-php/pull/825) Update PHPDoc
-
-## 7.15.0 - 2020-01-06
-* [#824](https://github.com/stripe/stripe-php/pull/824) Add constant `TYPE_SG_UEN` to `TaxId`
-
-## 7.14.2 - 2019-12-04
-* [#816](https://github.com/stripe/stripe-php/pull/816) Disable autoloader when checking for `Throwable`
-
-## 7.14.1 - 2019-11-26
-* [#812](https://github.com/stripe/stripe-php/pull/812) Fix invalid PHPdoc on `Subscription`
-
-## 7.14.0 - 2019-11-26
-* [#811](https://github.com/stripe/stripe-php/pull/811) Add support for `CreditNote` preview.
-
-## 7.13.0 - 2019-11-19
-* [#808](https://github.com/stripe/stripe-php/pull/808) Add support for listing lines on an Invoice directly via `Invoice::allLines()`
-
-## 7.12.0 - 2019-11-08
-
--   [#805](https://github.com/stripe/stripe-php/pull/805) Add Source::allSourceTransactions and SubscriptionItem::allUsageRecordSummaries
--   [#798](https://github.com/stripe/stripe-php/pull/798) The argument of `array_key_exists` cannot be `null`
--   [#803](https://github.com/stripe/stripe-php/pull/803) Removed unwanted got
-
-## 7.11.0 - 2019-11-06
-
--   [#797](https://github.com/stripe/stripe-php/pull/797) Add support for reverse pagination
-
-## 7.10.0 - 2019-11-05
-
--   [#795](https://github.com/stripe/stripe-php/pull/795) Add support for `Mandate`
-
-## 7.9.0 - 2019-11-05
-
--   [#794](https://github.com/stripe/stripe-php/pull/794) Add PHPDoc to `ApiResponse`
--   [#792](https://github.com/stripe/stripe-php/pull/792) Use single quotes for `OBJECT_NAME` constants
-
-## 7.8.0 - 2019-11-05
-
--   [#790](https://github.com/stripe/stripe-php/pull/790) Mark nullable fields in PHPDoc
--   [#788](https://github.com/stripe/stripe-php/pull/788) Early codegen fixes
--   [#787](https://github.com/stripe/stripe-php/pull/787) Use PHPStan in Travis CI
-
-## 7.7.1 - 2019-10-25
-
--   [#781](https://github.com/stripe/stripe-php/pull/781) Fix telemetry header
--   [#780](https://github.com/stripe/stripe-php/pull/780) Contributor Convenant
-
-## 7.7.0 - 2019-10-23
-
--   [#776](https://github.com/stripe/stripe-php/pull/776) Add `CAPABILITY_TRANSFERS` to `Account`
--   [#778](https://github.com/stripe/stripe-php/pull/778) Add support for `TYPE_MX_RFC` type on `TaxId`
-
-## 7.6.0 - 2019-10-22
-
--   [#770](https://github.com/stripe/stripe-php/pull/770) Add missing constants for Customer's `TaxId`
-
-## 7.5.0 - 2019-10-18
-
--   [#768](https://github.com/stripe/stripe-php/pull/768) Redact API key in `RequestOptions` debug info
-
-## 7.4.0 - 2019-10-15
-
--   [#764](https://github.com/stripe/stripe-php/pull/764) Add support for HTTP request monitoring callback
-
-## 7.3.1 - 2019-10-07
-
--   [#755](https://github.com/stripe/stripe-php/pull/755) Respect Stripe-Should-Retry and Retry-After headers
-
-## 7.3.0 - 2019-10-02
-
--   [#752](https://github.com/stripe/stripe-php/pull/752) Add `payment_intent.canceled` and `setup_intent.canceled` events
--   [#749](https://github.com/stripe/stripe-php/pull/749) Call `toArray()` on objects only
-
-## 7.2.2 - 2019-09-24
-
--   [#746](https://github.com/stripe/stripe-php/pull/746) Add missing decline codes
-
-## 7.2.1 - 2019-09-23
-
--   [#744](https://github.com/stripe/stripe-php/pull/744) Added new PHPDoc
-
-## 7.2.0 - 2019-09-17
-
--   [#738](https://github.com/stripe/stripe-php/pull/738) Added missing constants for `SetupIntent` events
-
-## 7.1.1 - 2019-09-16
-
--   [#737](https://github.com/stripe/stripe-php/pull/737) Added new PHPDoc
-
-## 7.1.0 - 2019-09-13
-
--   [#736](https://github.com/stripe/stripe-php/pull/736) Make `CaseInsensitiveArray` countable and traversable
-
-## 7.0.2 - 2019-09-06
-
--   [#729](https://github.com/stripe/stripe-php/pull/729) Fix usage of `SignatureVerificationException` in PHPDoc blocks
-
-## 7.0.1 - 2019-09-05
-
--   [#728](https://github.com/stripe/stripe-php/pull/728) Clean up Collection
-
-## 7.0.0 - 2019-09-03
-
-Major version release. The [migration guide](https://github.com/stripe/stripe-php/wiki/Migration-guide-for-v7) contains a detailed list of backwards-incompatible changes with upgrade instructions.
-
-Pull requests included in this release (cf. [#552](https://github.com/stripe/stripe-php/pull/552)) (⚠️ = breaking changes):
-
--   ⚠️ Drop support for PHP 5.4 ([#551](https://github.com/stripe/stripe-php/pull/551))
--   ⚠️ Drop support for PHP 5.5 ([#554](https://github.com/stripe/stripe-php/pull/554))
--   Bump dependencies ([#553](https://github.com/stripe/stripe-php/pull/553))
--   Remove `CURLFile` check ([#555](https://github.com/stripe/stripe-php/pull/555))
--   Update constant definitions for PHP >= 5.6 ([#556](https://github.com/stripe/stripe-php/pull/556))
--   ⚠️ Remove `FileUpload` alias ([#557](https://github.com/stripe/stripe-php/pull/557))
--   Remove `curl_reset` check ([#570](https://github.com/stripe/stripe-php/pull/570))
--   Use `\Stripe\<class>::class` constant instead of strings ([#643](https://github.com/stripe/stripe-php/pull/643))
--   Use `array_column` to flatten params ([#686](https://github.com/stripe/stripe-php/pull/686))
--   ⚠️ Remove deprecated methods ([#692](https://github.com/stripe/stripe-php/pull/692))
--   ⚠️ Remove `IssuerFraudRecord` ([#696](https://github.com/stripe/stripe-php/pull/696))
--   Update constructors of Stripe exception classes ([#559](https://github.com/stripe/stripe-php/pull/559))
--   Fix remaining TODOs ([#700](https://github.com/stripe/stripe-php/pull/700))
--   Use yield for autopagination ([#703](https://github.com/stripe/stripe-php/pull/703))
--   ⚠️ Rename fake magic methods and rewrite array conversion ([#704](https://github.com/stripe/stripe-php/pull/704))
--   Add `ErrorObject` to Stripe exceptions ([#705](https://github.com/stripe/stripe-php/pull/705))
--   Start using PHP CS Fixer ([#706](https://github.com/stripe/stripe-php/pull/706))
--   Update error messages for nested resource operations ([#708](https://github.com/stripe/stripe-php/pull/708))
--   Upgrade retry logic ([#707](https://github.com/stripe/stripe-php/pull/707))
--   ⚠️ `Collection` improvements / fixes ([#715](https://github.com/stripe/stripe-php/pull/715))
--   ⚠️ Modernize exceptions ([#709](https://github.com/stripe/stripe-php/pull/709))
--   Add constants for error codes ([#716](https://github.com/stripe/stripe-php/pull/716))
--   Update certificate bundle ([#717](https://github.com/stripe/stripe-php/pull/717))
--   Retry requests on a 429 that's a lock timeout ([#718](https://github.com/stripe/stripe-php/pull/718))
--   Fix `toArray()` calls ([#719](https://github.com/stripe/stripe-php/pull/719))
--   Couple of fixes for PHP 7.4 ([#725](https://github.com/stripe/stripe-php/pull/725))
-
-## 6.43.1 - 2019-08-29
-
--   [#722](https://github.com/stripe/stripe-php/pull/722) Make `LoggerInterface::error` compatible with its PSR-3 counterpart
--   [#714](https://github.com/stripe/stripe-php/pull/714) Add `pending_setup_intent` property in `Subscription`
--   [#713](https://github.com/stripe/stripe-php/pull/713) Add typehint to `ApiResponse`
--   [#712](https://github.com/stripe/stripe-php/pull/712) Fix comment
--   [#701](https://github.com/stripe/stripe-php/pull/701) Start testing PHP 7.3
-
-## 6.43.0 - 2019-08-09
-
--   [#694](https://github.com/stripe/stripe-php/pull/694) Add `SubscriptionItem::createUsageRecord` method
-
-## 6.42.0 - 2019-08-09
-
--   [#688](https://github.com/stripe/stripe-php/pull/688) Remove `SubscriptionScheduleRevision`
-    -   Note that this is technically a breaking change, however we've chosen to release it as a minor version in light of the fact that this resource and its API methods were virtually unused.
-
-## 6.41.0 - 2019-07-31
-
--   [#683](https://github.com/stripe/stripe-php/pull/683) Move the List Balance History API to `/v1/balance_transactions`
-
-## 6.40.0 - 2019-06-27
-
--   [#675](https://github.com/stripe/stripe-php/pull/675) Add support for `SetupIntent` resource and APIs
-
-## 6.39.2 - 2019-06-26
-
--   [#676](https://github.com/stripe/stripe-php/pull/676) Fix exception message in `CustomerBalanceTransaction::update()`
-
-## 6.39.1 - 2019-06-25
-
--   [#674](https://github.com/stripe/stripe-php/pull/674) Add new constants for `collection_method` on `Invoice`
-
-## 6.39.0 - 2019-06-24
-
--   [#673](https://github.com/stripe/stripe-php/pull/673) Enable request latency telemetry by default
-
-## 6.38.0 - 2019-06-17
-
--   [#649](https://github.com/stripe/stripe-php/pull/649) Add support for `CustomerBalanceTransaction` resource and APIs
-
-## 6.37.2 - 2019-06-17
-
--   [#671](https://github.com/stripe/stripe-php/pull/671) Add new PHPDoc
--   [#672](https://github.com/stripe/stripe-php/pull/672) Add constants for `submit_type` on Checkout `Session`
-
-## 6.37.1 - 2019-06-14
-
--   [#670](https://github.com/stripe/stripe-php/pull/670) Add new PHPDoc
-
-## 6.37.0 - 2019-05-23
-
--   [#663](https://github.com/stripe/stripe-php/pull/663) Add support for `radar.early_fraud_warning` resource
-
-## 6.36.0 - 2019-05-22
-
--   [#661](https://github.com/stripe/stripe-php/pull/661) Add constants for new TaxId types
--   [#662](https://github.com/stripe/stripe-php/pull/662) Add constants for BalanceTransaction types
-
-## 6.35.2 - 2019-05-20
-
--   [#655](https://github.com/stripe/stripe-php/pull/655) Add constants for payment intent statuses
--   [#659](https://github.com/stripe/stripe-php/pull/659) Fix PHPDoc for various nested Account actions
--   [#660](https://github.com/stripe/stripe-php/pull/660) Fix various PHPDoc
-
-## 6.35.1 - 2019-05-20
-
--   [#658](https://github.com/stripe/stripe-php/pull/658) Use absolute value when checking timestamp tolerance
-
-## 6.35.0 - 2019-05-14
-
--   [#651](https://github.com/stripe/stripe-php/pull/651) Add support for the Capability resource and APIs
-
-## 6.34.6 - 2019-05-13
-
--   [#654](https://github.com/stripe/stripe-php/pull/654) Fix typo in definition of `Event::PAYMENT_METHOD_ATTACHED` constant
-
-## 6.34.5 - 2019-05-06
-
--   [#647](https://github.com/stripe/stripe-php/pull/647) Set the return type to static for more operations
-
-## 6.34.4 - 2019-05-06
-
--   [#650](https://github.com/stripe/stripe-php/pull/650) Add missing constants for Event types
-
-## 6.34.3 - 2019-05-01
-
--   [#644](https://github.com/stripe/stripe-php/pull/644) Update return type to `static` to improve static analysis
--   [#645](https://github.com/stripe/stripe-php/pull/645) Fix constant for `payment_intent.payment_failed`
-
-## 6.34.2 - 2019-04-26
-
--   [#642](https://github.com/stripe/stripe-php/pull/642) Fix an issue where existing idempotency keys would be overwritten when using automatic retries
-
-## 6.34.1 - 2019-04-25
-
--   [#640](https://github.com/stripe/stripe-php/pull/640) Add missing phpdocs
-
-## 6.34.0 - 2019-04-24
-
--   [#626](https://github.com/stripe/stripe-php/pull/626) Add support for the `TaxRate` resource and APIs
--   [#639](https://github.com/stripe/stripe-php/pull/639) Fix multiple phpdoc issues
-
-## 6.33.0 - 2019-04-22
-
--   [#630](https://github.com/stripe/stripe-php/pull/630) Add support for the `TaxId` resource and APIs
-
-## 6.32.1 - 2019-04-19
-
--   [#636](https://github.com/stripe/stripe-php/pull/636) Correct type of `$personId` in PHPDoc
-
-## 6.32.0 - 2019-04-18
-
--   [#621](https://github.com/stripe/stripe-php/pull/621) Add support for `CreditNote`
-
-## 6.31.5 - 2019-04-12
-
--   [#628](https://github.com/stripe/stripe-php/pull/628) Add constants for `person.*` event types
--   [#628](https://github.com/stripe/stripe-php/pull/628) Add missing constants for `Account` and `Person`
-
-## 6.31.4 - 2019-04-05
-
--   [#624](https://github.com/stripe/stripe-php/pull/624) Fix encoding of nested parameters in multipart requests
-
-## 6.31.3 - 2019-04-02
-
--   [#623](https://github.com/stripe/stripe-php/pull/623) Only use HTTP/2 with curl >= 7.60.0
-
-## 6.31.2 - 2019-03-25
-
--   [#619](https://github.com/stripe/stripe-php/pull/619) Fix PHPDoc return types for list methods for nested resources
-
-## 6.31.1 - 2019-03-22
-
--   [#612](https://github.com/stripe/stripe-php/pull/612) Add a lot of constants
--   [#614](https://github.com/stripe/stripe-php/pull/614) Add missing subscription status constants
-
-## 6.31.0 - 2019-03-18
-
--   [#600](https://github.com/stripe/stripe-php/pull/600) Add support for the `PaymentMethod` resource and APIs
--   [#606](https://github.com/stripe/stripe-php/pull/606) Add support for retrieving a Checkout `Session`
--   [#611](https://github.com/stripe/stripe-php/pull/611) Add support for deleting a Terminal `Location` and `Reader`
-
-## 6.30.5 - 2019-03-11
-
--   [#607](https://github.com/stripe/stripe-php/pull/607) Correctly handle case where a metadata key is called `metadata`
-
-## 6.30.4 - 2019-02-27
-
--   [#602](https://github.com/stripe/stripe-php/pull/602) Add `subscription_schedule` to `Subscription` for PHPDoc.
-
-## 6.30.3 - 2019-02-26
-
--   [#603](https://github.com/stripe/stripe-php/pull/603) Improve PHPDoc on the `Source` object to cover all types of Sources currently supported.
-
-## 6.30.2 - 2019-02-25
-
--   [#601](https://github.com/stripe/stripe-php/pull/601) Fix PHPDoc across multiple resources and add support for new events.
-
-## 6.30.1 - 2019-02-16
-
--   [#599](https://github.com/stripe/stripe-php/pull/599) Fix PHPDoc for `SubscriptionSchedule` and `SubscriptionScheduleRevision`
-
-## 6.30.0 - 2019-02-12
-
--   [#590](https://github.com/stripe/stripe-php/pull/590) Add support for `SubscriptionSchedule` and `SubscriptionScheduleRevision`
-
-## 6.29.3 - 2019-01-31
-
--   [#592](https://github.com/stripe/stripe-php/pull/592) Some more PHPDoc fixes
-
-## 6.29.2 - 2019-01-31
-
--   [#591](https://github.com/stripe/stripe-php/pull/591) Fix PHPDoc for nested resources
-
-## 6.29.1 - 2019-01-25
-
--   [#566](https://github.com/stripe/stripe-php/pull/566) Fix dangling message contents
--   [#586](https://github.com/stripe/stripe-php/pull/586) Don't overwrite `CURLOPT_HTTP_VERSION` option
-
-## 6.29.0 - 2019-01-23
-
--   [#579](https://github.com/stripe/stripe-php/pull/579) Rename `CheckoutSession` to `Session` and move it under the `Checkout` namespace. This is a breaking change, but we've reached out to affected merchants and all new merchants would use the new approach.
-
-## 6.28.1 - 2019-01-21
-
--   [#580](https://github.com/stripe/stripe-php/pull/580) Properly serialize `individual` on `Account` objects
-
-## 6.28.0 - 2019-01-03
-
--   [#576](https://github.com/stripe/stripe-php/pull/576) Add support for iterating directly over `Collection` instances
-
-## 6.27.0 - 2018-12-21
-
--   [#571](https://github.com/stripe/stripe-php/pull/571) Add support for the `CheckoutSession` resource
-
-## 6.26.0 - 2018-12-11
-
--   [#568](https://github.com/stripe/stripe-php/pull/568) Enable persistent connections
-
-## 6.25.0 - 2018-12-10
-
--   [#567](https://github.com/stripe/stripe-php/pull/567) Add support for account links
-
-## 6.24.0 - 2018-11-28
-
--   [#562](https://github.com/stripe/stripe-php/pull/562) Add support for the Review resource
--   [#564](https://github.com/stripe/stripe-php/pull/564) Add event name constants for subscription schedule aborted/expiring
-
-## 6.23.0 - 2018-11-27
-
--   [#542](https://github.com/stripe/stripe-php/pull/542) Add support for `ValueList` and `ValueListItem` for Radar
-
-## 6.22.1 - 2018-11-20
-
--   [#561](https://github.com/stripe/stripe-php/pull/561) Add cast and some docs to telemetry introduced in 6.22.0/549
-
-## 6.22.0 - 2018-11-15
-
--   [#549](https://github.com/stripe/stripe-php/pull/549) Add support for client telemetry
-
-## 6.21.1 - 2018-11-12
-
--   [#548](https://github.com/stripe/stripe-php/pull/548) Don't mutate `Exception` class properties from `OAuthBase` error
-
-## 6.21.0 - 2018-11-08
-
--   [#537](https://github.com/stripe/stripe-php/pull/537) Add new API endpoints for the `Invoice` resource.
-
-## 6.20.1 - 2018-11-07
-
--   [#546](https://github.com/stripe/stripe-php/pull/546) Drop files from the Composer package that aren't needed in the release
-
-## 6.20.0 - 2018-10-30
-
--   [#536](https://github.com/stripe/stripe-php/pull/536) Add support for the `Person` resource
--   [#541](https://github.com/stripe/stripe-php/pull/541) Add support for the `WebhookEndpoint` resource
-
-## 6.19.5 - 2018-10-17
-
--   [#539](https://github.com/stripe/stripe-php/pull/539) Fix methods on `\Stripe\PaymentIntent` to properly pass arguments to the API.
-
-## 6.19.4 - 2018-10-11
-
--   [#534](https://github.com/stripe/stripe-php/pull/534) Fix PSR-4 autoloading for `\Stripe\FileUpload` class alias
-
-## 6.19.3 - 2018-10-09
-
--   [#530](https://github.com/stripe/stripe-php/pull/530) Add constants for `flow` (`FLOW_*`), `status` (`STATUS_*`) and `usage` (`USAGE_*`) on `\Stripe\Source`
-
-## 6.19.2 - 2018-10-08
-
--   [#531](https://github.com/stripe/stripe-php/pull/531) Store HTTP response headers in case-insensitive array
-
-## 6.19.1 - 2018-09-25
-
--   [#526](https://github.com/stripe/stripe-php/pull/526) Ignore null values in request parameters
-
-## 6.19.0 - 2018-09-24
-
--   [#523](https://github.com/stripe/stripe-php/pull/523) Add support for Stripe Terminal
-
-## 6.18.0 - 2018-09-24
-
--   [#520](https://github.com/stripe/stripe-php/pull/520) Rename `\Stripe\FileUpload` to `\Stripe\File`
-
-## 6.17.2 - 2018-09-18
-
--   [#522](https://github.com/stripe/stripe-php/pull/522) Fix warning when adding a new additional owner to an existing array
-
-## 6.17.1 - 2018-09-14
-
--   [#517](https://github.com/stripe/stripe-php/pull/517) Integer-index encode all sequential arrays
-
-## 6.17.0 - 2018-09-05
-
--   [#514](https://github.com/stripe/stripe-php/pull/514) Add support for reporting resources
-
-## 6.16.0 - 2018-08-23
-
--   [#509](https://github.com/stripe/stripe-php/pull/509) Add support for usage record summaries
-
-## 6.15.0 - 2018-08-03
-
--   [#504](https://github.com/stripe/stripe-php/pull/504) Add cancel support for topups
-
-## 6.14.0 - 2018-08-02
-
--   [#505](https://github.com/stripe/stripe-php/pull/505) Add support for file links
-
-## 6.13.0 - 2018-07-31
-
--   [#502](https://github.com/stripe/stripe-php/pull/502) Add `isDeleted()` method to `\Stripe\StripeObject`
-
-## 6.12.0 - 2018-07-28
-
--   [#501](https://github.com/stripe/stripe-php/pull/501) Add support for scheduled query runs (`\Stripe\Sigma\ScheduledQueryRun`) for Sigma
-
-## 6.11.0 - 2018-07-26
-
--   [#500](https://github.com/stripe/stripe-php/pull/500) Add support for Stripe Issuing
-
-## 6.10.4 - 2018-07-19
-
--   [#498](https://github.com/stripe/stripe-php/pull/498) Internal improvements to the `\Stripe\ApiResource.classUrl()` method
-
-## 6.10.3 - 2018-07-16
-
--   [#497](https://github.com/stripe/stripe-php/pull/497) Use HTTP/2 only for HTTPS requests
-
-## 6.10.2 - 2018-07-11
-
--   [#494](https://github.com/stripe/stripe-php/pull/494) Enable HTTP/2 support
-
-## 6.10.1 - 2018-07-10
-
--   [#493](https://github.com/stripe/stripe-php/pull/493) Add PHPDoc for `auto_advance` on `\Stripe\Invoice`
-
-## 6.10.0 - 2018-06-28
-
--   [#488](https://github.com/stripe/stripe-php/pull/488) Add support for `$appPartnerId` to `Stripe::setAppInfo()`
-
-## 6.9.0 - 2018-06-28
-
--   [#487](https://github.com/stripe/stripe-php/pull/487) Add support for payment intents
-
-## 6.8.2 - 2018-06-24
-
--   [#486](https://github.com/stripe/stripe-php/pull/486) Make `Account.deauthorize()` return the `StripeObject` from the API
-
-## 6.8.1 - 2018-06-13
-
--   [#472](https://github.com/stripe/stripe-php/pull/472) Added phpDoc for `ApiRequestor` and others, especially regarding thrown errors
-
-## 6.8.0 - 2018-06-13
-
--   [#481](https://github.com/stripe/stripe-php/pull/481) Add new `\Stripe\Discount` and `\Stripe\OrderItem` classes, add more PHPDoc describing object attributes
-
-## 6.7.4 - 2018-05-29
-
--   [#480](https://github.com/stripe/stripe-php/pull/480) PHPDoc changes for API version 2018-05-21 and the addition of the new `CHARGE_EXPIRED` event type
-
-## 6.7.3 - 2018-05-28
-
--   [#479](https://github.com/stripe/stripe-php/pull/479) Fix unnecessary traits on `\Stripe\InvoiceLineItem`
-
-## 6.7.2 - 2018-05-28
-
--   [#471](https://github.com/stripe/stripe-php/pull/471) Add `OBJECT_NAME` constant to all API resource classes, add `\Stripe\InvoiceLineItem` class
-
-## 6.7.1 - 2018-05-13
-
--   [#468](https://github.com/stripe/stripe-php/pull/468) Update fields in PHP docs for accuracy
-
-## 6.7.0 - 2018-05-09
-
--   [#466](https://github.com/stripe/stripe-php/pull/466) Add support for issuer fraud records
-
-## 6.6.0 - 2018-04-11
-
--   [#460](https://github.com/stripe/stripe-php/pull/460) Add support for flexible billing primitives
-
-## 6.5.0 - 2018-04-05
-
--   [#461](https://github.com/stripe/stripe-php/pull/461) Don't zero keys on non-`metadata` subobjects
-
-## 6.4.2 - 2018-03-17
-
--   [#458](https://github.com/stripe/stripe-php/pull/458) Add PHPDoc for `account` on `\Stripe\Event`
-
-## 6.4.1 - 2018-03-02
-
--   [#455](https://github.com/stripe/stripe-php/pull/455) Fix namespaces in PHPDoc
--   [#456](https://github.com/stripe/stripe-php/pull/456) Fix namespaces for some exceptions
-
-## 6.4.0 - 2018-02-28
-
--   [#453](https://github.com/stripe/stripe-php/pull/453) Add constants for `reason` (`REASON_*`) and `status` (`STATUS_*`) on `\Stripe\Dispute`
-
-## 6.3.2 - 2018-02-27
-
--   [#452](https://github.com/stripe/stripe-php/pull/452) Add PHPDoc for `amount_paid` and `amount_remaining` on `\Stripe\Invoice`
-
-## 6.3.1 - 2018-02-26
-
--   [#443](https://github.com/stripe/stripe-php/pull/443) Add event types as constants to `\Stripe\Event` class
-
-## 6.3.0 - 2018-02-23
-
--   [#450](https://github.com/stripe/stripe-php/pull/450) Add support for `code` attribute on all Stripe exceptions
-
-## 6.2.0 - 2018-02-21
-
--   [#440](https://github.com/stripe/stripe-php/pull/440) Add support for topups
--   [#442](https://github.com/stripe/stripe-php/pull/442) Fix PHPDoc for `\Stripe\Error\SignatureVerification`
-
-## 6.1.0 - 2018-02-12
-
--   [#435](https://github.com/stripe/stripe-php/pull/435) Fix header persistence on `Collection` objects
--   [#436](https://github.com/stripe/stripe-php/pull/436) Introduce new `Idempotency` error class
-
-## 6.0.0 - 2018-02-07
-
-Major version release. List of backwards incompatible changes to watch out for:
-
--   The minimum PHP version is now 5.4.0. If you're using PHP 5.3 or older, consider upgrading to a more recent version.
-
-*   `\Stripe\AttachedObject` no longer exists. Attributes that used to be instances of `\Stripe\AttachedObject` (such as `metadata`) are now instances of `\Stripe\StripeObject`.
-
--   Attributes that used to be PHP arrays (such as `legal_entity->additional_owners` on `\Stripe\Account` instances) are now instances of `\Stripe\StripeObject`, except when they are empty. `\Stripe\StripeObject` has array semantics so this should not be an issue unless you are actively checking types.
-
-*   `\Stripe\Collection` now derives from `\Stripe\StripeObject` rather than from `\Stripe\ApiResource`.
-
-Pull requests included in this release:
-
--   [#410](https://github.com/stripe/stripe-php/pull/410) Drop support for PHP 5.3
--   [#411](https://github.com/stripe/stripe-php/pull/411) Use traits for common API operations
--   [#414](https://github.com/stripe/stripe-php/pull/414) Use short array syntax
--   [#404](https://github.com/stripe/stripe-php/pull/404) Fix serialization logic
--   [#417](https://github.com/stripe/stripe-php/pull/417) Remove `ExternalAccount` class
--   [#418](https://github.com/stripe/stripe-php/pull/418) Increase test coverage
--   [#421](https://github.com/stripe/stripe-php/pull/421) Update CA bundle and add script for future updates
--   [#422](https://github.com/stripe/stripe-php/pull/422) Use vendored CA bundle for all requests
--   [#428](https://github.com/stripe/stripe-php/pull/428) Support for automatic request retries
-
-## 5.9.2 - 2018-02-07
-
--   [#431](https://github.com/stripe/stripe-php/pull/431) Update PHPDoc @property tags for latest API version
-
-## 5.9.1 - 2018-02-06
-
--   [#427](https://github.com/stripe/stripe-php/pull/427) Add and update PHPDoc @property tags on all API resources
-
-## 5.9.0 - 2018-01-17
-
--   [#421](https://github.com/stripe/stripe-php/pull/421) Updated bundled CA certificates
--   [#423](https://github.com/stripe/stripe-php/pull/423) Escape unsanitized input in OAuth example
-
-## 5.8.0 - 2017-12-20
-
--   [#403](https://github.com/stripe/stripe-php/pull/403) Add `__debugInfo()` magic method to `StripeObject`
-
-## 5.7.0 - 2017-11-28
-
--   [#390](https://github.com/stripe/stripe-php/pull/390) Remove some unsupported API methods
--   [#391](https://github.com/stripe/stripe-php/pull/391) Alphabetize the list of API resources in `Util::convertToStripeObject()` and add missing resources
--   [#393](https://github.com/stripe/stripe-php/pull/393) Fix expiry date update for card sources
-
-## 5.6.0 - 2017-10-31
-
--   [#386](https://github.com/stripe/stripe-php/pull/386) Support for exchange rates APIs
-
-## 5.5.1 - 2017-10-30
-
--   [#387](https://github.com/stripe/stripe-php/pull/387) Allow `personal_address_kana` and `personal_address_kanji` to be updated on an account
-
-## 5.5.0 - 2017-10-27
-
--   [#385](https://github.com/stripe/stripe-php/pull/385) Support for listing source transactions
-
-## 5.4.0 - 2017-10-24
-
--   [#383](https://github.com/stripe/stripe-php/pull/383) Add static methods to manipulate resources from parent
-    -   `Account` gains methods for external accounts and login links (e.g. `createExternalAccount`, `createLoginLink`)
-    -   `ApplicationFee` gains methods for refunds
-    -   `Customer` gains methods for sources
-    -   `Transfer` gains methods for reversals
-
-## 5.3.0 - 2017-10-11
-
--   [#378](https://github.com/stripe/stripe-php/pull/378) Rename source `delete` to `detach` (and deprecate the former)
-
-## 5.2.3 - 2017-09-27
-
--   Add PHPDoc for `Card`
-
-## 5.2.2 - 2017-09-20
-
--   Fix deserialization mapping of `FileUpload` objects
-
-## 5.2.1 - 2017-09-14
-
--   Serialized `shipping` nested attribute
-
-## 5.2.0 - 2017-08-29
-
--   Add support for `InvalidClient` OAuth error
-
-## 5.1.3 - 2017-08-14
-
--   Allow `address_kana` and `address_kanji` to be updated for custom accounts
-
-## 5.1.2 - 2017-08-01
-
--   Fix documented return type of `autoPagingIterator()` (was missing namespace)
-
-## 5.1.1 - 2017-07-03
-
--   Fix order returns to use the right URL `/v1/order_returns`
-
-## 5.1.0 - 2017-06-30
-
--   Add support for OAuth
-
-## 5.0.0 - 2017-06-27
-
--   `pay` on invoice now takes params as well as opts
-
-## 4.13.0 - 2017-06-19
-
--   Add support for ephemeral keys
-
-## 4.12.0 - 2017-06-05
-
--   Clients can implement `getUserAgentInfo()` to add additional user agent information
-
-## 4.11.0 - 2017-06-05
-
--   Implement `Countable` for `AttachedObject` (`metadata` and `additional_owners`)
-
-## 4.10.0 - 2017-05-25
-
--   Add support for login links
-
-## 4.9.1 - 2017-05-10
-
--   Fix docs to include arrays on `$id` parameter for retrieve methods
-
-## 4.9.0 - 2017-04-28
-
--   Support for checking webhook signatures
-
-## 4.8.1 - 2017-04-24
-
--   Allow nested field `payout_schedule` to be updated
-
-## 4.8.0 - 2017-04-20
-
--   Add `\Stripe\Stripe::setLogger()` to support an external PSR-3 compatible logger
-
-## 4.7.0 - 2017-04-10
-
--   Add support for payouts and recipient transfers
-
-## 4.6.0 - 2017-04-06
-
--   Please see 4.7.0 instead (no-op release)
-
-## 4.5.1 - 2017-03-22
-
--   Remove hard dependency on cURL
-
-## 4.5.0 - 2017-03-20
-
--   Support for detaching sources from customers
-
-## 4.4.2 - 2017-02-27
-
--   Correct handling of `owner` parameter when updating sources
-
-## 4.4.1 - 2017-02-24
-
--   Correct the error check on a bad JSON decoding
-
-## 4.4.0 - 2017-01-18
-
--   Add support for updating sources
-
-## 4.3.0 - 2016-11-30
-
--   Add support for verifying sources
-
-## 4.2.0 - 2016-11-21
-
--   Add retrieve method for 3-D Secure resources
-
-## 4.1.1 - 2016-10-21
-
--   Add docblock with model properties for `Plan`
-
-## 4.1.0 - 2016-10-18
-
--   Support for 403 status codes (permission denied)
-
-## 4.0.1 - 2016-10-17
-
--   Fix transfer reversal materialization
--   Fixes for some property definitions in docblocks
-
-## 4.0.0 - 2016-09-28
-
--   Support for subscription items
--   Drop attempt to force TLS 1.2: please note that this could be breaking if you're using old OS distributions or packages and upgraded recently (so please make sure to test your integration!)
-
-## 3.23.0 - 2016-09-15
-
--   Add support for Apple Pay domains
-
-## 3.22.0 - 2016-09-13
-
--   Add `Stripe::setAppInfo` to allow plugins to register user agent information
-
-## 3.21.0 - 2016-08-25
-
--   Add `Source` model for generic payment sources
-
-## 3.20.0 - 2016-08-08
-
--   Add `getDeclineCode` to card errors
-
-## 3.19.0 - 2016-07-29
-
--   Opt requests directly into TLS 1.2 where OpenSSL >= 1.0.1 (see #277 for context)
-
-## 3.18.0 - 2016-07-28
-
--   Add new `STATUS_` constants for subscriptions
-
-## 3.17.1 - 2016-07-28
-
--   Fix auto-paging iterator so that it plays nicely with `iterator_to_array`
-
-## 3.17.0 - 2016-07-14
-
--   Add field annotations to model classes for better editor hinting
-
-## 3.16.0 - 2016-07-12
-
--   Add `ThreeDSecure` model for 3-D secure payments
-
-## 3.15.0 - 2016-06-29
-
--   Add static `update` method to all resources that can be changed.
-
-## 3.14.3 - 2016-06-20
-
--   Make sure that cURL never sends `Expects: 100-continue`, even on large request bodies
-
-## 3.14.2 - 2016-06-03
-
--   Add `inventory` under `SKU` to list of keys that have nested data and can be updated
-
-## 3.14.1 - 2016-05-27
-
--   Fix some inconsistencies in PHPDoc
-
-## 3.14.0 - 2016-05-25
-
--   Add support for returning Relay orders
-
-## 3.13.0 - 2016-05-04
-
--   Add `list`, `create`, `update`, `retrieve`, and `delete` methods to the Subscription class
-
-## 3.12.1 - 2016-04-07
-
--   Additional check on value arrays for some extra safety
-
-## 3.12.0 - 2016-03-31
-
--   Fix bug `refreshFrom` on `StripeObject` would not take an `$opts` array
--   Fix bug where `$opts` not passed to parent `save` method in `Account`
--   Fix bug where non-existent variable was referenced in `reverse` in `Transfer`
--   Update CA cert bundle for compatibility with OpenSSL versions below 1.0.1
-
-## 3.11.0 - 2016-03-22
-
--   Allow `CurlClient` to be initialized with default `CURLOPT_*` options
-
-## 3.10.1 - 2016-03-22
-
--   Fix bug where request params and options were ignored in `ApplicationFee`'s `refund.`
-
-## 3.10.0 - 2016-03-15
-
--   Add `reject` on `Account` to support the new API feature
-
-## 3.9.2 - 2016-03-04
-
--   Fix error when an object's metadata is set more than once
-
-## 3.9.1 - 2016-02-24
-
--   Fix encoding behavior of nested arrays for requests (see #227)
-
-## 3.9.0 - 2016-02-09
-
--   Add automatic pagination mechanism with `autoPagingIterator()`
--   Allow global account ID to be set with `Stripe::setAccountId()`
-
-## 3.8.0 - 2016-02-08
-
--   Add `CountrySpec` model for looking up country payment information
-
-## 3.7.1 - 2016-02-01
-
--   Update bundled CA certs
-
-## 3.7.0 - 2016-01-27
-
--   Support deleting Relay products and SKUs
-
-## 3.6.0 - 2016-01-05
-
--   Allow configuration of HTTP client timeouts
-
-## 3.5.0 - 2015-12-01
-
--   Add a verification routine for external accounts
-
-## 3.4.0 - 2015-09-14
-
--   Products, SKUs, and Orders -- https://stripe.com/relay
-
-## 3.3.0 - 2015-09-11
-
--   Add support for 429 Rate Limit response
-
-## 3.2.0 - 2015-08-17
-
--   Add refund listing and retrieval without an associated charge
-
-## 3.1.0 - 2015-08-03
-
--   Add dispute listing and retrieval
--   Add support for manage account deletion
-
-## 3.0.0 - 2015-07-28
-
--   Rename `\Stripe\Object` to `\Stripe\StripeObject` (PHP 7 compatibility)
--   Rename `getCode` and `getParam` in exceptions to `getStripeCode` and `getStripeParam`
--   Add support for calling `json_encode` on Stripe objects in PHP 5.4+
--   Start supporting/testing PHP 7
-
-## 2.3.0 - 2015-07-06
-
--   Add request ID to all Stripe exceptions
-
-## 2.2.0 - 2015-06-01
-
--   Add support for Alipay accounts as sources
--   Add support for bank accounts as sources (private beta)
--   Add support for bank accounts and cards as external_accounts on Account objects
-
-## 2.1.4 - 2015-05-13
-
--   Fix CA certificate file path (thanks @lphilps & @matthewarkin)
-
-## 2.1.3 - 2015-05-12
-
--   Fix to account updating to permit `tos_acceptance` and `personal_address` to be set properly
--   Fix to Transfer reversal creation (thanks @neatness!)
--   Network requests are now done through a swappable class for easier mocking
-
-## 2.1.2 - 2015-04-10
-
--   Remove SSL cert revokation checking (all pre-Heartbleed certs have expired)
--   Bug fixes to account updating
-
-## 2.1.1 - 2015-02-27
-
--   Support transfer reversals
-
-## 2.1.0 - 2015-02-19
-
--   Support new API version (2015-02-18)
--   Added Bitcoin Receiever update and delete actions
--   Edited tests to prefer "source" over "card" as per new API version
-
-## 2.0.1 - 2015-02-16
-
--   Fix to fetching endpoints that use a non-default baseUrl (`FileUpload`)
-
-## 2.0.0 - 2015-02-14
-
--   Bumped minimum version to 5.3.3
--   Switched to Stripe namespace instead of Stripe\_ class name prefiexes (thanks @chadicus!)
--   Switched tests to PHPUnit (thanks @chadicus!)
--   Switched style guide to PSR2 (thanks @chadicus!)
--   Added \$opts hash to the end of most methods: this permits passing 'idempotency_key', 'stripe_account', or 'stripe_version'. The last 2 will persist across multiple object loads.
--   Added support for retrieving Account by ID
-
-## 1.18.0 - 2015-01-21
-
--   Support making bitcoin charges through BitcoinReceiver source object
-
-## 1.17.5 - 2014-12-23
-
--   Adding support for creating file uploads.
-
-## 1.17.4 - 2014-12-15
-
--   Saving objects fetched with a custom key now works (thanks @JustinHook & @jpasilan)
--   Added methods for reporting charges as safe or fraudulent and for specifying the reason for refunds
-
-## 1.17.3 - 2014-11-06
-
--   Better handling of HHVM support for SSL certificate blacklist checking.
-
-## 1.17.2 - 2014-09-23
-
--   Coupons now are backed by a `Stripe_Coupon` instead of `Stripe_Object`, and support updating metadata
--   Running operations (`create`, `retrieve`, `all`) on upcoming invoice items now works
-
-## 1.17.1 - 2014-07-31
-
--   Requests now send Content-Type header
-
-## 1.17.0 - 2014-07-29
-
--   Application Fee refunds now a list instead of array
--   HHVM now works
--   Small bug fixes (thanks @bencromwell & @fastest963)
--   `__toString` now returns the name of the object in addition to its JSON representation
-
-## 1.16.0 - 2014-06-17
-
--   Add metadata for refunds and disputes
-
-## 1.15.0 - 2014-05-28
-
--   Support canceling transfers
-
-## 1.14.1 - 2014-05-21
-
--   Support cards for recipients.
-
-## 1.13.1 - 2014-05-15
-
--   Fix bug in account resource where `id` wasn't in the result
-
-## 1.13.0 - 2014-04-10
-
--   Add support for certificate blacklisting
--   Update ca bundle
--   Drop support for HHVM (Temporarily)
-
-## 1.12.0 - 2014-04-01
-
--   Add Stripe_RateLimitError for catching rate limit errors.
--   Update to Zend coding style (thanks, @jpiasetz)
-
-## 1.11.0 - 2014-01-29
-
--   Add support for multiple subscriptions per customer
-
-## 1.10.1 - 2013-12-02
-
--   Add new ApplicationFee
-
-## 1.9.1 - 2013-11-08
-
--   Fix a bug where a null nestable object causes warnings to fire.
-
-## 1.9.0 - 2013-10-16
-
--   Add support for metadata API.
-
-## 1.8.4 - 2013-09-18
-
--   Add support for closing disputes.
-
-## 1.8.3 - 2013-08-13
-
--   Add new Balance and BalanceTransaction
-
-## 1.8.2 - 2013-08-12
-
--   Add support for unsetting attributes by updating to NULL. Setting properties to a blank string is now an error.
-
-## 1.8.1 - 2013-07-12
-
--   Add support for multiple cards API (Stripe API version 2013-07-12: https://stripe.com/docs/upgrades#2013-07-05)
-
-## 1.8.0 - 2013-04-11
-
--   Allow Transfers to be creatable
--   Add new Recipient resource
-
-## 1.7.15 - 2013-02-21
-
--   Add 'id' to the list of permanent object attributes
-
-## 1.7.14 - 2013-02-20
-
--   Don't re-encode strings that are already encoded in UTF-8. If you were previously using plan or coupon objects with UTF-8 IDs, they may have been treated as ISO-8859-1 (Latin-1) and encoded to UTF-8 a 2nd time. You may now need to pass the IDs to utf8_encode before passing them to Stripe_Plan::retrieve or Stripe_Coupon::retrieve.
--   Ensure that all input is encoded in UTF-8 before submitting it to Stripe's servers. (github issue #27)
-
-## 1.7.13 - 2013-02-01
-
--   Add support for passing options when retrieving Stripe objects e.g., Stripe_Charge::retrieve(array("id"=>"foo", "expand" => array("customer"))); Stripe_Charge::retrieve("foo") will continue to work
-
-## 1.7.12 - 2013-01-15
-
--   Add support for setting a Stripe API version override
-
-## 1.7.11 - 2012-12-30
-
--   Version bump to cleanup constants and such (fix issue #26)
-
-## 1.7.10 - 2012-11-08
-
--   Add support for updating charge disputes.
--   Fix bug preventing retrieval of null attributes
-
-## 1.7.9 - 2012-11-08
-
--   Fix usage under autoloaders such as the one generated by composer (fix issue #22)
-
-## 1.7.8 - 2012-10-30
-
--   Add support for creating invoices.
--   Add support for new invoice lines return format
--   Add support for new list objects
-
-## 1.7.7 - 2012-09-14
-
--   Get all of the various version numbers in the repo in sync (no other changes)
-
-## 1.7.6 - 2012-08-31
-
--   Add update and pay methods to Invoice resource
-
-## 1.7.5 - 2012-08-23
-
--   Change internal function names so that Stripe_SingletonApiRequest is E_STRICT-clean (github issue #16)
-
-## 1.7.4 - 2012-08-21
-
--   Bugfix so that Stripe objects (e.g. Customer, Charge objects) used in API calls are transparently converted to their object IDs
-
-## 1.7.3 - 2012-08-15
-
--   Add new Account resource
-
-## 1.7.2 - 2012-06-26
-
--   Make clearer that you should be including lib/Stripe.php, not test/Stripe.php (github issue #14)
-
-## 1.7.1 - 2012-05-24
-
--   Add missing argument to Stripe_InvalidRequestError constructor in Stripe_ApiResource::instanceUrl. Fixes a warning when Stripe_ApiResource::instanceUrl is called on a resource with no ID (fix issue #12)
-
-## 1.7.0 - 2012-05-17
-
--   Support Composer and Packagist (github issue #9)
--   Add new deleteDiscount method to Stripe_Customer
--   Add new Transfer resource
--   Switch from using HTTP Basic auth to Bearer auth. (Note: Stripe will support Basic auth for the indefinite future, but recommends Bearer auth when possible going forward)
--   Numerous test suite improvements
->>>>>>> c812f1ae
