# Changelog

<<<<<<< HEAD
## 10.21.0-beta.1 - 2023-08-03
* [#1541](https://github.com/stripe/stripe-php/pull/1541) Update generated code for beta
  * Add support for `submit_card` test helper method on resource `Issuing.Card`

## 10.20.0-beta.2 - 2023-07-28
* [#1537](https://github.com/stripe/stripe-php/pull/1537) Update generated code for beta
  * Release specs are identical.
* [#1535](https://github.com/stripe/stripe-php/pull/1535) Update generated code for beta
  * Add support for new resource `Tax.Form`
  * Add support for `all`, `pdf`, and `retrieve` methods on resource `Form`
  * Add support for `payment_method_configuration_details` on `Checkout.Session` and `SetupIntent`
* [#1532](https://github.com/stripe/stripe-php/pull/1532) Update generated code for beta
* [#1531](https://github.com/stripe/stripe-php/pull/1531) Merge master into beta

## 10.20.0-beta.1 - 2023-07-27
  * Updated stable APIs to the latest version
=======
## 10.20.0 - 2023-08-03
* [#1544](https://github.com/stripe/stripe-php/pull/1544) Update generated code
* [#1539](https://github.com/stripe/stripe-php/pull/1539) Update generated code
  * Add support for `subscription_details` on `Invoice`
  * Add support for new values `sepa_debit_fingerprint` and `us_bank_account_fingerprint` on enum `Radar.ValueList.item_type`
>>>>>>> 6be8827e

## 10.19.0 - 2023-07-27
* [#1534](https://github.com/stripe/stripe-php/pull/1534) Update generated code
  * Improve PHPDoc type for `ApplicationFee.refunds`
  * Add support for `deleted` on `Apps.Secret`
* [#1526](https://github.com/stripe/stripe-php/pull/1526) Add constants for payment intent cancellation reasons
* [#1533](https://github.com/stripe/stripe-php/pull/1533) Update generated code
  * Add support for new value `service_tax` on enum `TaxRate.tax_type`
* [#1487](https://github.com/stripe/stripe-php/pull/1487) PHPDoc: use union of literals for $method parameter throughout

## 10.18.0 - 2023-07-20
* [#1533](https://github.com/stripe/stripe-php/pull/1533) Update generated code
  * Add support for new value `service_tax` on enum `TaxRate.tax_type`
* [#1526](https://github.com/stripe/stripe-php/pull/1526) Add constants for payment intent cancellation reasons
* [#1487](https://github.com/stripe/stripe-php/pull/1487) PHPDoc: use union of literals for $method parameter throughout

## 10.18.0-beta.1 - 2023-07-13
* [#1527](https://github.com/stripe/stripe-php/pull/1527) Update generated code for beta
  Release specs are identical.
* [#1524](https://github.com/stripe/stripe-php/pull/1524) Update generated code for beta
  * Add support for new resource `PaymentMethodConfiguration`
  * Add support for `all`, `create`, `retrieve`, and `update` methods on resource `PaymentMethodConfiguration`
  * Add support for `payment_method_configuration_details` on `PaymentIntent`
  * Rename `Tax.SettingService` -> `Tax.SettingsService` (parity with main release)
* [#1519](https://github.com/stripe/stripe-php/pull/1519) Update generated code for beta
  * Rename `Tax.SettingsService` -> `Tax.SettingService`

## 10.17.0 - 2023-07-13
* [#1525](https://github.com/stripe/stripe-php/pull/1525) Update generated code
  * Add support for new resource `Tax.Settings`
  * Add support for `retrieve` and `update` methods on resource `Settings`
  * Add support for new value `invalid_tax_location` on enum `StripeError.code`
  * Add support for `product` on `Tax.TransactionLineItem`
  * Add constant for `tax.settings.updated` webhook event
* [#1520](https://github.com/stripe/stripe-php/pull/1520) Update generated code
  * Release specs are identical.

## 10.16.0 - 2023-06-29
* [#1517](https://github.com/stripe/stripe-php/pull/1517) Update generated code
  * Add support for new value `application_fees_not_allowed` on enum `StripeError.code`
  * Add support for `effective_at` on `CreditNote` and `Invoice`
  * Add support for `on_behalf_of` on `Mandate`
* [#1514](https://github.com/stripe/stripe-php/pull/1514) Update generated code
  * Release specs are identical.
* [#1512](https://github.com/stripe/stripe-php/pull/1512) Update generated code
  * Change type of `Checkout.Session.success_url` from `string` to `nullable(string)`

## 10.16.0-beta.1 - 2023-06-22
* [#1515](https://github.com/stripe/stripe-php/pull/1515) Update generated code for beta
  * Add support for new resource `CustomerSession`
  * Add support for `create` method on resource `CustomerSession`
* [#1513](https://github.com/stripe/stripe-php/pull/1513) Update generated code for beta
  * Add support for `payment_details` on `PaymentIntent`
* [#1510](https://github.com/stripe/stripe-php/pull/1510) Update generated code for beta

## 10.15.0 - 2023-06-08
* [#1506](https://github.com/stripe/stripe-php/pull/1506) Update generated code
  * Add support for `preferred_locales` on `Issuing.Cardholder`

## 10.15.0-beta.2 - 2023-06-01
* [#1507](https://github.com/stripe/stripe-php/pull/1507) Update generated code for beta
  * Add support for `subscription_details` on `Invoice`
  * Add support for `set_pause_collection` on `QuoteLine`
  * Remove support for `locations` on `Tax.Settings`

## 10.15.0-beta.1 - 2023-05-25
* [#1500](https://github.com/stripe/stripe-php/pull/1500) Update generated code for beta
* [#1505](https://github.com/stripe/stripe-php/pull/1505) Handle developer message in preview error responses
* [#1504](https://github.com/stripe/stripe-php/pull/1504) Add default values for preview and raw_request parameters

## 10.14.0 - 2023-05-25
* [#1503](https://github.com/stripe/stripe-php/pull/1503) Update generated code
  * Add support for `zip` on `PaymentMethod`
  * Add support for new value `zip` on enum `PaymentMethod.type`
* [#1502](https://github.com/stripe/stripe-php/pull/1502) Generate error codes
* [#1501](https://github.com/stripe/stripe-php/pull/1501) Update generated code

* [#1499](https://github.com/stripe/stripe-php/pull/1499) Update generated code
  * Add support for new values `amusement_tax` and `communications_tax` on enum `TaxRate.tax_type`

## 10.14.0-beta.2 - 2023-05-19
* [#1498](https://github.com/stripe/stripe-php/pull/1498) Update generated code for beta
  * Add support for `subscribe` and `unsubscribe` methods on resource `FinancialConnections.Account`
  * Add support for `status_details` and `status` on `Tax.Settings`
* [#1486](https://github.com/stripe/stripe-php/pull/1486) Add $stripe->rawRequest

## 10.14.0-beta.1 - 2023-05-11
* [#1489](https://github.com/stripe/stripe-php/pull/1489) Update generated code for beta
  * Add support for `head_office` on `Tax.Settings`
* [#1497](https://github.com/stripe/stripe-php/pull/1497) Fix phpstan errors
* [#1484](https://github.com/stripe/stripe-php/pull/1484) Update generated code for beta

## 10.13.0 - 2023-05-11
* [#1490](https://github.com/stripe/stripe-php/pull/1490) Update generated code
  * Add support for `paypal` on `PaymentMethod`
  * Add support for `effective_percentage` on `TaxRate`
* [#1488](https://github.com/stripe/stripe-php/pull/1488) Increment PHPStan to strictness level 2
* [#1483](https://github.com/stripe/stripe-php/pull/1483) Update generated code

* [#1480](https://github.com/stripe/stripe-php/pull/1480) Update generated code
  * Change type of `Identity.VerificationSession.options` from `VerificationSessionOptions` to `nullable(VerificationSessionOptions)`
  * Change type of `Identity.VerificationSession.type` from `enum('document'|'id_number')` to `nullable(enum('document'|'id_number'))`
* [#1478](https://github.com/stripe/stripe-php/pull/1478) Update generated code
  * Release specs are identical.
* [#1475](https://github.com/stripe/stripe-php/pull/1475) Update generated code

## 10.13.0-beta.4 - 2023-04-20
* [#1481](https://github.com/stripe/stripe-php/pull/1481) Update generated code for beta
  * Add support for `country_options` on `Tax.Registration`
  * Remove support for `state` and `type` on `Tax.Registration`

## 10.13.0-beta.3 - 2023-04-13
* [#1477](https://github.com/stripe/stripe-php/pull/1477) Update generated code for beta
  * Add support for `collect_payment_method` and `confirm_payment_intent` methods on resource `Terminal.Reader`

## 10.13.0-beta.2 - 2023-04-06
* [#1472](https://github.com/stripe/stripe-php/pull/1472) Update generated code for beta
  * Updated stable APIs to the latest version

## 10.13.0-beta.1 - 2023-03-30
* [#1469](https://github.com/stripe/stripe-php/pull/1469) Update generated code
  * Add support for new value `ioss` on enum `Tax.Registration.type`

## 10.12.1 - 2023-04-04
* [#1473](https://github.com/stripe/stripe-php/pull/1473) Update generated code
  * Add back `deleted` from `Invoice.status`.

## 10.12.0 - 2023-03-30
* [#1470](https://github.com/stripe/stripe-php/pull/1470) Update generated code
  * Remove support for `create` method on resource `Tax.Transaction`
    * This is not a breaking change, as this method was deprecated before the Tax Transactions API was released in favor of the `createFromCalculation` method.
  * Remove support for value `deleted` from enum `Invoice.status`
    * This is not a breaking change, as the value was never returned or accepted as input.
* [#1468](https://github.com/stripe/stripe-php/pull/1468) Trigger workflow for tags
* [#1467](https://github.com/stripe/stripe-php/pull/1467) Update generated code (new)
  * Release specs are identical.

## 10.12.0-beta.1 - 2023-03-23
* [#1459](https://github.com/stripe/stripe-php/pull/1459) Update generated code for beta (new)
  * Add support for new resources `Tax.CalculationLineItem` and `Tax.TransactionLineItem`
  * Add support for `collect_inputs` method on resource `Terminal.Reader`
  * Add support for `financing_offer` on `Capital.FinancingSummary`
  * Add support for new value `link` on enum `PaymentLink.payment_method_types[]`
  * Add support for `automatic_payment_methods` on `SetupIntent`

## 10.11.0 - 2023-03-23
* [#1458](https://github.com/stripe/stripe-php/pull/1458) Update generated code
  * Add support for new resources `Tax.CalculationLineItem`, `Tax.Calculation`, `Tax.TransactionLineItem`, and `Tax.Transaction`
  * Add support for `create` and `list_line_items` methods on resource `Calculation`
  * Add support for `create_from_calculation`, `create_reversal`, `create`, `list_line_items`, and `retrieve` methods on resource `Transaction`
  * Add support for `currency_conversion` on `Checkout.Session`
  * Add support for new value `automatic_async` on enum `PaymentIntent.capture_method`
  * Add support for new value `link` on enum `PaymentLink.payment_method_types[]`
  * Add support for `automatic_payment_methods` on `SetupIntent`

## 10.11.0-beta.1 - 2023-03-16
* [#1456](https://github.com/stripe/stripe-php/pull/1456) API Updates
  * Add support for `create_from_calculation` method on resource `Tax.Transaction`
  * Change type of `Invoice.applies_to` from `nullable(QuotesResourceQuoteLinesAppliesTo)` to `QuotesResourceQuoteLinesAppliesTo`
  * Add support for `shipping_cost` on `Tax.Calculation` and `Tax.Transaction`
  * Add support for `tax_breakdown` on `Tax.Calculation`
  * Remove support for `tax_summary` on `Tax.Calculation`

## 10.10.0 - 2023-03-16
* [#1457](https://github.com/stripe/stripe-php/pull/1457) API Updates
  * Add support for `future_requirements` and `requirements` on `BankAccount`
  * Add support for new value `automatic_async` on enum `PaymentIntent.capture_method`
  * Add support for new value `cashapp` on enum `PaymentLink.payment_method_types[]`
  * Add support for `cashapp` on `PaymentMethod`
  * Add support for new value `cashapp` on enum `PaymentMethod.type`
* [#1454](https://github.com/stripe/stripe-php/pull/1454) Update generated code (new)
  * Add support for new value `cashapp` on enum `PaymentLink.payment_method_types[]`
  * Add support for `cashapp` on `PaymentMethod`
  * Add support for new value `cashapp` on enum `PaymentMethod.type`

## 10.10.0-beta.1 - 2023-03-09
* [#1451](https://github.com/stripe/stripe-php/pull/1451) API Updates for beta branch
  * Updated stable APIs to the latest version
  * Remove support for `list_transactions` method on resource `Tax.Transaction`
  * Change type of `SubscriptionSchedule.applies_to` from `nullable(QuotesResourceQuoteLinesAppliesTo)` to `QuotesResourceQuoteLinesAppliesTo`
  * Add support for `tax_summary` on `Tax.Calculation`
  * Remove support for `tax_breakdown` on `Tax.Calculation`

## 10.9.1 - 2023-03-14
* [#1453](https://github.com/stripe/stripe-php/pull/1453) Restore StripeClient.getService

## 10.9.0 - 2023-03-09
* [#1450](https://github.com/stripe/stripe-php/pull/1450) API Updates
  * Add support for `cancellation_details` on `Subscription`
  * Fix return types on custom methods (extends https://github.com/stripe/stripe-php/pull/1446)

* [#1446](https://github.com/stripe/stripe-php/pull/1446) stripe->customers->retrievePaymentMethod returns the wrong class (type hint)

## 10.9.0-beta.1 - 2023-03-02
* [#1448](https://github.com/stripe/stripe-php/pull/1448) API Updates for beta branch
  * Updated stable APIs to the latest version
  * Add support for new resources `Issuing.CardBundle` and `Issuing.CardDesign`
  * Add support for `all` and `retrieve` methods on resource `CardBundle`
  * Add support for `all`, `retrieve`, and `update` methods on resource `CardDesign`
  * Add support for `card_design` on `Issuing.Card`

## 10.8.0 - 2023-03-02
* [#1447](https://github.com/stripe/stripe-php/pull/1447) API Updates
  * Add support for `reconciliation_status` on `Payout`
  * Add support for new value `lease_tax` on enum `TaxRate.tax_type`

## 10.8.0-beta.1 - 2023-02-23
* [#1445](https://github.com/stripe/stripe-php/pull/1445) API Updates for beta branch
  * Updated stable APIs to the latest version

## 10.7.0 - 2023-02-23
* [#1444](https://github.com/stripe/stripe-php/pull/1444) API Updates
  * Add support for new value `igst` on enum `TaxRate.tax_type`

## 10.7.0-beta.1 - 2023-02-16
* [#1442](https://github.com/stripe/stripe-php/pull/1442) API Updates for beta branch
  * Updated stable APIs to the latest version
  * Add support for `currency_conversion` on `Checkout.Session`
  * Add support for `limits` on `FinancialConnections.Session`
  * Remove support for `reference` on `Tax.Calculation`

## 10.6.1 - 2023-02-21
* [#1443](https://github.com/stripe/stripe-php/pull/1443) Remove init.php from the list of ignored files

## 10.6.0 - 2023-02-16
* [#1441](https://github.com/stripe/stripe-php/pull/1441) API Updates
  * Add support for `refund_payment` method on resource `Terminal.Reader`
  * Add support for `custom_fields` on `Checkout.Session` and `PaymentLink`
* [#1236](https://github.com/stripe/stripe-php/pull/1236) subscription_proration_date not always presented in Invoice
* [#1431](https://github.com/stripe/stripe-php/pull/1431) Fix: Do not use unbounded version constraint for `actions/checkout`
* [#1436](https://github.com/stripe/stripe-php/pull/1436) Enhancement: Enable and configure `visibility_required` fixer
* [#1432](https://github.com/stripe/stripe-php/pull/1432) Enhancement: Update `actions/cache`
* [#1434](https://github.com/stripe/stripe-php/pull/1434) Fix: Remove parentheses
* [#1433](https://github.com/stripe/stripe-php/pull/1433) Enhancement: Run tests on PHP 8.2
* [#1438](https://github.com/stripe/stripe-php/pull/1438) Update .gitattributes

## 10.6.0-beta.1 - 2023-02-02
* [#1440](https://github.com/stripe/stripe-php/pull/1440) API Updates for beta branch
  * Updated stable APIs to the latest version
  * Add support for `all` method on resource `Transaction`
  * Add support for `inferred_balances_refresh`, `subscriptions`, and `transaction_refresh` on `FinancialConnections.Account`
  * Add support for `manual_entry`, `prefetch`, `status_details`, and `status` on `FinancialConnections.Session`
  * Add support for new resource `FinancialConnections.Transaction`

## 10.5.0 - 2023-02-02
* [#1439](https://github.com/stripe/stripe-php/pull/1439) API Updates
  * Add support for `resume` method on resource `Subscription`
  * Add support for `amount_shipping` and `shipping_cost` on `CreditNote` and `Invoice`
  * Add support for `shipping_details` on `Invoice`
  * Add support for `invoice_creation` on `PaymentLink`
  * Add support for `trial_settings` on `Subscription`
  * Add support for new value `paused` on enum `Subscription.status`

## 10.5.0-beta.2 - 2023-01-26
* [#1429](https://github.com/stripe/stripe-php/pull/1429) API Updates for beta branch
  * Updated stable APIs to the latest version
  * Add support for `list_transactions` method on resource `Tax.Transaction`

## 10.5.0-beta.1 - 2023-01-19
* [#1427](https://github.com/stripe/stripe-php/pull/1427) API Updates for beta branch
  * Updated stable APIs to the latest version
  * Add support for `Tax.Settings` resource.

## 10.4.0 - 2023-01-19
* [#1381](https://github.com/stripe/stripe-php/pull/1381) Add getService methods to StripeClient and AbstractServiceFactory to allow mocking
* [#1424](https://github.com/stripe/stripe-php/pull/1424) API Updates

  * Added `REFUND_CREATED`, `REFUND_UPDATED` event definitions.
* [#1426](https://github.com/stripe/stripe-php/pull/1426) Ignore PHP version for formatting
* [#1425](https://github.com/stripe/stripe-php/pull/1425) Fix Stripe::setAccountId parameter type
* [#1418](https://github.com/stripe/stripe-php/pull/1418) Switch to mb_convert_encoding to fix utf8_encode deprecation warning

## 10.4.0-beta.3 - 2023-01-12
* [#1423](https://github.com/stripe/stripe-php/pull/1423) API Updates for beta branch
  * Updated stable APIs to the latest version
  * Add support for `Tax.Registration` resource.
  * Change `draft_quote` method implementation from hitting `/v1/quotes/{quotes}/draft` to `/v1/quotes/{quotes}/mark_draft`

## 10.4.0-beta.2 - 2023-01-05
* [#1420](https://github.com/stripe/stripe-php/pull/1420) API Updates for beta branch
  * Updated stable APIs to the latest version
  * Add support for `mark_stale_quote` method on resource `Quote`

## 10.4.0-beta.1 - 2022-12-22
* [#1414](https://github.com/stripe/stripe-php/pull/1414) API Updates for beta branch
  * Updated stable APIs to the latest version
  * Move `$stripe->taxCalculations` to `$stripe->tax->calculations` and `$stripe->taxTransactions` to `$stripe->tax->transactions`

## 10.3.0 - 2022-12-22
* [#1413](https://github.com/stripe/stripe-php/pull/1413) API Updates
  Change `CheckoutSession.cancel_url` to be nullable.

## 10.3.0-beta.1 - 2022-12-15
* [#1412](https://github.com/stripe/stripe-php/pull/1412) API Updates for beta branch
  * Updated stable APIs to the latest version
  * Add support for new resources `QuoteLine`, `TaxCalculation`, and `TaxTransaction`
  * Add support for `create` and `list_line_items` methods on resource `TaxCalculation`
  * Add support for `create_reversal`, `create`, and `retrieve` methods on resource `TaxTransaction`

## 10.2.0 - 2022-12-15
* [#1411](https://github.com/stripe/stripe-php/pull/1411) API Updates
  * Add support for new value `invoice_overpaid` on enum `CustomerBalanceTransaction.type`
* [#1407](https://github.com/stripe/stripe-php/pull/1407) API Updates

## 10.2.0-beta.1 - 2022-12-08
* [#1408](https://github.com/stripe/stripe-php/pull/1408) API Updates for beta branch
  * Updated stable APIs to the latest version
* [#1406](https://github.com/stripe/stripe-php/pull/1406) API Updates for beta branch
  * Updated stable APIs to the latest version
* [#1398](https://github.com/stripe/stripe-php/pull/1398) API Updates for beta branch
  * Updated stable APIs to the latest version

## 10.1.0 - 2022-12-06
* [#1405](https://github.com/stripe/stripe-php/pull/1405) API Updates
  * Add support for `flow` on `BillingPortal.Session`
* [#1404](https://github.com/stripe/stripe-php/pull/1404) API Updates
  * Remove support for resources `Order` and `Sku`
  * Remove support for `all`, `cancel`, `create`, `list_line_items`, `reopen`, `retrieve`, `submit`, and `update` methods on resource `Order`
  * Remove support for `all`, `create`, `delete`, `retrieve`, and `update` methods on resource `Sku`
  * Add support for `custom_text` on `Checkout.Session` and `PaymentLink`
  * Add support for `invoice_creation` and `invoice` on `Checkout.Session`
  * Remove support for `product` on `LineItem`
  * Add support for `latest_charge` on `PaymentIntent`
  * Remove support for `charges` on `PaymentIntent`

## 10.0.0 - 2022-11-16
* [#1392](https://github.com/stripe/stripe-php/pull/1392) Next major release changes

Breaking changes that arose during code generation of the library that we postponed for the next major version. For changes to the Stripe products, read more at https://stripe.com/docs/upgrades#2022-11-15.

"⚠️" symbol highlights breaking changes.

## 9.9.0 - 2022-11-08
* [#1394](https://github.com/stripe/stripe-php/pull/1394) API Updates
  * Add support for new values `eg_tin`, `ph_tin`, and `tr_tin` on enum `TaxId.type`
* [#1389](https://github.com/stripe/stripe-php/pull/1389) API Updates
  * Add support for `on_behalf_of` on `Subscription`
* [#1379](https://github.com/stripe/stripe-php/pull/1379) Do not run Coveralls in PR-s

## 9.9.0-beta.2 - 2022-11-02
* [#1390](https://github.com/stripe/stripe-php/pull/1390) API Updates for beta branch
  * Updated beta APIs to the latest stable version

## 9.9.0-beta.1 - 2022-10-21
* [#1384](https://github.com/stripe/stripe-php/pull/1384) API Updates for beta branch
  * Updated stable APIs to the latest version
  * Add support for `network_data` on `Issuing.Transaction`
  * Add support for `paypal` on `Source`
  * Add support for new value `paypal` on enum `Source.type`

## 9.8.0 - 2022-10-20
* [#1383](https://github.com/stripe/stripe-php/pull/1383) API Updates
  * Add support for new values `jp_trn` and `ke_pin` on enum `TaxId.type`
* [#1293](https://github.com/stripe/stripe-php/pull/1293) Install deps in the install step of CI
* [#1291](https://github.com/stripe/stripe-php/pull/1291) Fix: Configure finder for `friendsofphp/php-cs-fixer`

## 9.7.0 - 2022-10-13
* [#1376](https://github.com/stripe/stripe-php/pull/1376) API Updates
  * Add support for `network_data` on `Issuing.Authorization`
* [#1374](https://github.com/stripe/stripe-php/pull/1374) Add request_log_url on ErrorObject
* [#1370](https://github.com/stripe/stripe-php/pull/1370) API Updates
  * Add support for `created` on `Checkout.Session`

## 9.7.0-beta.2 - 2022-10-07
* [#1373](https://github.com/stripe/stripe-php/pull/1373) API Updates for beta branch
  * Updated stable APIs to the latest version

## 9.7.0-beta.1 - 2022-09-26
* [#1368](https://github.com/stripe/stripe-php/pull/1368) API Updates for beta branch
  * Updated stable APIs to the latest version
  * Add `FinancingOffer`, `FinancingSummary` and `FinancingTransaction` resources.

## 9.6.0 - 2022-09-15
* [#1365](https://github.com/stripe/stripe-php/pull/1365) API Updates
  * Add support for `from_invoice` and `latest_revision` on `Invoice`
  * Add support for new value `pix` on enum `PaymentLink.payment_method_types[]`
  * Add support for `pix` on `PaymentMethod`
  * Add support for new value `pix` on enum `PaymentMethod.type`
  * Add support for `created` on `Treasury.CreditReversal` and `Treasury.DebitReversal`

## 9.5.0 - 2022-09-06
* [#1364](https://github.com/stripe/stripe-php/pull/1364) API Updates
  * Add support for new value `terminal_reader_splashscreen` on enum `File.purpose`
* [#1363](https://github.com/stripe/stripe-php/pull/1363) chore: Update PHP tests to handle search methods.

## 9.4.0 - 2022-08-26
* [#1362](https://github.com/stripe/stripe-php/pull/1362) API Updates
  * Add support for `login_page` on `BillingPortal.Configuration`
* [#1360](https://github.com/stripe/stripe-php/pull/1360) Add test coverage using Coveralls
* [#1361](https://github.com/stripe/stripe-php/pull/1361) fix: Fix type hints for error objects.
  * Update `Invoice.last_finalization_error`, `PaymentIntent.last_payment_error`, `SetupAttempt.setup_error` and `SetupIntent.setup_error` type to be `StripeObject`.
    * Addresses https://github.com/stripe/stripe-php/issues/1353. The library today does not actually return a `ErrorObject` for these fields, so the type annotation was incorrect.
* [#1356](https://github.com/stripe/stripe-php/pull/1356) Add beta readme.md section

## 9.4.0-beta.1 - 2022-08-26
* [#1358](https://github.com/stripe/stripe-php/pull/1358) API Updates for beta branch
  * Updated stable APIs to the latest version
  * Add support for the beta [Gift Card API](https://stripe.com/docs/gift-cards).

## 9.3.0 - 2022-08-23
* [#1355](https://github.com/stripe/stripe-php/pull/1355) API Updates
  * Change type of `Treasury.OutboundTransfer.destination_payment_method` from `string` to `string | null`
  * Change the return type of `CustomerService.fundCashBalance` test helper from `CustomerBalanceTransaction` to `CustomerCashBalanceTransaction`.
    * This would generally be considered a breaking change, but we've worked with all existing users to migrate and are comfortable releasing this as a minor as it is solely a test helper method. This was essentially broken prior to this change.

## 9.3.0-beta.1 - 2022-08-23
* [#1354](https://github.com/stripe/stripe-php/pull/1354) API Updates for beta branch
  - Updated stable APIs to the latest version
  - `Stripe-Version` beta headers are not pinned by-default and need to be manually specified, please refer to [beta SDKs README section](https://github.com/stripe/stripe-php/blob/master/README.md#beta-sdks)

## 9.2.0 - 2022-08-19
* [#1352](https://github.com/stripe/stripe-php/pull/1352) API Updates
  * Add support for new resource `CustomerCashBalanceTransaction`
  * Add support for `currency` on `PaymentLink`
  * Add constant for `customer_cash_balance_transaction.created` webhook event.
* [#1351](https://github.com/stripe/stripe-php/pull/1351) Add a support section to the readme
* [#1304](https://github.com/stripe/stripe-php/pull/1304) Allow passing PSR-3 loggers to setLogger as they are compatible

## 9.2.0-beta.1 - 2022-08-11
* [#1349](https://github.com/stripe/stripe-php/pull/1349) API Updates for beta branch
  - Updated stable APIs to the latest version
  - Add `refundPayment` method to Terminal resource

## 9.1.0 - 2022-08-11
* [#1348](https://github.com/stripe/stripe-php/pull/1348) API Updates
  * Add support for `payment_method_collection` on `Checkout.Session` and `PaymentLink`

* [#1346](https://github.com/stripe/stripe-php/pull/1346) API Updates
  * Add support for `expires_at` on `Apps.Secret`

## 9.1.0-beta.1 - 2022-08-03
* [#1345](https://github.com/stripe/stripe-php/pull/1345) API Updates for beta branch
  - Updated stable APIs to the latest version
  - Added the `Order` resource support

## 9.0.0 - 2022-08-02

Breaking changes that arose during code generation of the library that we postponed for the next major version. For changes to the SDK, read more detailed description at https://github.com/stripe/stripe-php/wiki/Migration-guide-for-v9. For changes to the Stripe products, read more at https://stripe.com/docs/upgrades#2022-08-01.

"⚠️" symbol highlights breaking changes.

* [#1344](https://github.com/stripe/stripe-php/pull/1344) API Updates
* [#1337](https://github.com/stripe/stripe-php/pull/1337) API Updates
* [#1273](https://github.com/stripe/stripe-php/pull/1273) Add some PHPDoc return types and fixes
* [#1341](https://github.com/stripe/stripe-php/pull/1341) Next major release changes

## 8.12.0 - 2022-07-25
* [#1332](https://github.com/stripe/stripe-php/pull/1332) API Updates
  * Add support for `default_currency` and `invoice_credit_balance` on `Customer`

## 8.12.0-beta.1 - 2022-07-22
* [#1331](https://github.com/stripe/stripe-php/pull/1331) API Updates for beta branch
  - Updated stable APIs to the latest version
* [#1328](https://github.com/stripe/stripe-php/pull/1328) API Updates for beta branch
  - Updated stable APIs to the latest version
  - Add `QuotePhase` resource
* [#1325](https://github.com/stripe/stripe-php/pull/1325) API Updates for beta branch
  - Updated stable APIs to the latest version
  - Add `QuotePhaseConfiguration` service.
  - Add `Price.migrate_to` property
  - Add `SubscriptionSchedule.amend` method.
  - Add `Discount.subscription_item` property.
  - Add `Quote.subscription_data.billing_behavior`, `billing_cycle_anchor`, `end_behavior`, `from_schedule`, `from_subscription`, `prebilling`, `proration_behavior` properties.
  - Add `phases` parameter to `Quote.create`
  - Add `Subscription.discounts`, `prebilling` properties.
* [#1320](https://github.com/stripe/stripe-php/pull/1320) API Updates for beta branch
  - Include `server_side_confirmation_beta=v1` beta
  - Add `secretKeyConfirmation` to `PaymentIntent`
* [#1317](https://github.com/stripe/stripe-php/pull/1317) API Updates for beta branch
  - Updated stable APIs to the latest version

## 8.11.0 - 2022-07-18
* [#1324](https://github.com/stripe/stripe-php/pull/1324) API Updates
  * Add support for new value `blik` on enum `PaymentLink.payment_method_types[]`
  * Add support for `blik` on `PaymentMethod`
  * Add support for new value `blik` on enum `PaymentMethod.type`
  * Add `Invoice.upcomingLines` method.
  * Add `SourceService.allSourceTransactions` method.
* [#1322](https://github.com/stripe/stripe-php/pull/1322) API Updates
  * Change type of `source_type` on `Transfer` from nullable string to string (comment-only change)

## 8.10.0 - 2022-07-07
* [#1319](https://github.com/stripe/stripe-php/pull/1319) API Updates
  * Add support for `currency_options` on `Coupon` and `Price`
  * Add support for `currency` on `Subscription`
* [#1318](https://github.com/stripe/stripe-php/pull/1318) API Updates
  * Add support for new values financial_connections.account.created, financial_connections.account.deactivated, financial_connections.account.disconnected, financial_connections.account.reactivated, and financial_connections.account.refreshed_balance on `Event`.

## 8.9.0 - 2022-06-29
* [#1316](https://github.com/stripe/stripe-php/pull/1316) API Updates
  * Add support for `deliver_card`, `fail_card`, `return_card`, and `ship_card` test helper methods on resource `Issuing.Card`
  * Add support for `subtotal_excluding_tax` on `CreditNote` and `Invoice`
  * Add support for `amount_excluding_tax` and `unit_amount_excluding_tax` on `CreditNoteLineItem` and `InvoiceLineItem`
  * Add support for `total_excluding_tax` on `Invoice`
  * Change type of `PaymentLink.payment_method_types[]` from `literal('card')` to `enum`
  * Add support for `promptpay` on `PaymentMethod`
  * Add support for new value `promptpay` on enum `PaymentMethod.type`
  * Add support for `hosted_regulatory_receipt_url` and `reversal_details` on `Treasury.ReceivedCredit` and `Treasury.ReceivedDebit`

## 8.8.0 - 2022-06-23
* [#1302](https://github.com/stripe/stripe-php/pull/1302) API Updates
  * Add support for `custom_unit_amount` on `Price`
* [#1301](https://github.com/stripe/stripe-php/pull/1301) API Updates

  Documentation updates.

## 8.7.0 - 2022-06-17
* [#1306](https://github.com/stripe/stripe-php/pull/1306) API Updates
  * Add support for `fund_cash_balance` test helper method on resource `Customer`
  * Add support for `total_excluding_tax` on `CreditNote`
  * Add support for `rendering_options` on `Invoice`
* [#1307](https://github.com/stripe/stripe-php/pull/1307) Support updating pre-release versions
* [#1305](https://github.com/stripe/stripe-php/pull/1305) Trigger workflows on beta branches
* [#1302](https://github.com/stripe/stripe-php/pull/1302) API Updates
  * Add support for `custom_unit_amount` on `Price`
* [#1301](https://github.com/stripe/stripe-php/pull/1301) API Updates

  Documentation updates.

## 8.6.0 - 2022-06-08
* [#1300](https://github.com/stripe/stripe-php/pull/1300) API Updates
  * Add support for `attach_to_self` and `flow_directions` on `SetupAttempt`

## 8.5.0 - 2022-06-01
* [#1298](https://github.com/stripe/stripe-php/pull/1298) API Updates
  * Add support for `radar_options` on `Charge` and `PaymentMethod`
  * Add support for new value `simulated_wisepos_e` on enum `Terminal.Reader.device_type`

## 8.4.0 - 2022-05-26
* [#1296](https://github.com/stripe/stripe-php/pull/1296) API Updates
  * Add support for `persons` method on resource `Account`
  * Add support for `balance_transactions` method on resource `Customer`
  * Add support for `id_number_secondary_provided` on `Person`
* [#1295](https://github.com/stripe/stripe-php/pull/1295) API Updates

## 8.3.0 - 2022-05-23
* [#1294](https://github.com/stripe/stripe-php/pull/1294) API Updates
  * Add support for new resource `Apps.Secret`
  * Add support for `affirm` and `link` on `PaymentMethod`
  * Add support for new values `affirm` and `link` on enum `PaymentMethod.type`
* [#1289](https://github.com/stripe/stripe-php/pull/1289) fix: Update RequestOptions#redactedApiKey to stop exploding null.

## 8.2.0 - 2022-05-19
* [#1286](https://github.com/stripe/stripe-php/pull/1286) API Updates
  * Add support for new resources `Treasury.CreditReversal`, `Treasury.DebitReversal`, `Treasury.FinancialAccountFeatures`, `Treasury.FinancialAccount`, `Treasury.FlowDetails`, `Treasury.InboundTransfer`, `Treasury.OutboundPayment`, `Treasury.OutboundTransfer`, `Treasury.ReceivedCredit`, `Treasury.ReceivedDebit`, `Treasury.TransactionEntry`, and `Treasury.Transaction`
  * Add support for `retrieve_payment_method` method on resource `Customer`
  * Add support for `all` and `list_owners` methods on resource `FinancialConnections.Account`
  * Add support for `treasury` on `Issuing.Authorization`, `Issuing.Dispute`, and `Issuing.Transaction`
  * Add support for `financial_account` on `Issuing.Card`
  * Add support for `client_secret` on `Order`
  * Add support for `attach_to_self` and `flow_directions` on `SetupIntent`

## 8.1.0 - 2022-05-11
* [#1284](https://github.com/stripe/stripe-php/pull/1284) API Updates
  * Add support for `consent_collection`, `customer_creation`, `payment_intent_data`, `shipping_options`, `submit_type`, and `tax_id_collection` on `PaymentLink`
  * Add support for `description` on `Subscription`

## 8.0.0 - 2022-05-09
* [#1283](https://github.com/stripe/stripe-php/pull/1283) Major version release of v8.0.0. The [migration guide](https://github.com/stripe/stripe-php/wiki/Migration-Guide-for-v8) contains more information.
  (⚠️ = breaking changes):
  * ⚠️ Replace the legacy `Order` API with the new `Order` API.
    * Resource modified: `Order`.
    * New methods: `cancel`, `list_line_items`, `reopen`, and `submit`
    * Removed methods: `pay` and `return_order`
    * Removed resources: `OrderItem` and `OrderReturn`
    * Removed references from other resources: `Charge.order`
  * ⚠️ Rename `\FinancialConnections\Account.refresh` method to `\FinancialConnections\Account.refresh_account`
  * Add support for `amount_discount`, `amount_tax`, and `product` on `LineItem`

## 7.128.0 - 2022-05-05
* [#1282](https://github.com/stripe/stripe-php/pull/1282) API Updates
  * Add support for `default_price` on `Product`
  * Add support for `instructions_email` on `Refund`

## 7.127.0 - 2022-05-05
* [#1281](https://github.com/stripe/stripe-php/pull/1281) API Updates
  * Add support for new resources `FinancialConnections.AccountOwner`, `FinancialConnections.AccountOwnership`, `FinancialConnections.Account`, and `FinancialConnections.Session`
* [#1278](https://github.com/stripe/stripe-php/pull/1278) Pin setup-php action version.
* [#1277](https://github.com/stripe/stripe-php/pull/1277) API Updates
  * Add support for `registered_address` on `Person`

## 7.126.0 - 2022-05-03
* [#1276](https://github.com/stripe/stripe-php/pull/1276) API Updates
  * Add support for new resource `CashBalance`
  * Change type of `BillingPortal.Configuration.application` from `$Application` to `deletable($Application)`
  * Add support for `cash_balance` on `Customer`
  * Add support for `application` on `Invoice`, `Quote`, `SubscriptionSchedule`, and `Subscription`
  * Add support for new value `eu_oss_vat` on enum `TaxId.type`
* [#1274](https://github.com/stripe/stripe-php/pull/1274) Fix PHPDoc on Discount for nullable properties
* [#1272](https://github.com/stripe/stripe-php/pull/1272) Allow users to pass a custom IPRESOLVE cURL option.

## 7.125.0 - 2022-04-21
* [#1270](https://github.com/stripe/stripe-php/pull/1270) API Updates
  * Add support for `expire` test helper method on resource `Refund`

## 7.124.0 - 2022-04-18
* [#1265](https://github.com/stripe/stripe-php/pull/1265) API Updates
  * Add support for new resources `FundingInstructions` and `Terminal.Configuration`
  * Add support for `create_funding_instructions` method on resource `Customer`
  * Add support for `amount_details` on `PaymentIntent`
  * Add support for `customer_balance` on `PaymentMethod`
  * Add support for new value `customer_balance` on enum `PaymentMethod.type`
  * Add support for `configuration_overrides` on `Terminal.Location`

## 7.123.0 - 2022-04-13
* [#1263](https://github.com/stripe/stripe-php/pull/1263) API Updates
  * Add support for `increment_authorization` method on resource `PaymentIntent`
* [#1262](https://github.com/stripe/stripe-php/pull/1262) Add support for updating the version of the repo
* [#1230](https://github.com/stripe/stripe-php/pull/1230) Add PHPDoc return types
* [#1242](https://github.com/stripe/stripe-php/pull/1242) Fix some PHPDoc in tests

## 7.122.0 - 2022-04-08
* [#1261](https://github.com/stripe/stripe-php/pull/1261) API Updates
  * Add support for `apply_customer_balance` method on resource `PaymentIntent`
* [#1259](https://github.com/stripe/stripe-php/pull/1259) API Updates

  * Add `payment_intent.partially_funded`, `terminal.reader.action_failed`, and `terminal.reader.action_succeeded` events.

## 7.121.0 - 2022-03-30
* [#1258](https://github.com/stripe/stripe-php/pull/1258) API Updates
  * Add support for `cancel_action`, `process_payment_intent`, `process_setup_intent`, and `set_reader_display` methods on resource `Terminal.Reader`
  * Add support for `action` on `Terminal.Reader`

## 7.120.0 - 2022-03-29
* [#1257](https://github.com/stripe/stripe-php/pull/1257) API Updates
  * Add support for Search API
    * Add support for `search` method on resources `Charge`, `Customer`, `Invoice`, `PaymentIntent`, `Price`, `Product`, and `Subscription`

## 7.119.0 - 2022-03-25
* [#1256](https://github.com/stripe/stripe-php/pull/1256) API Updates
  * Add support for PayNow and US Bank Accounts Debits payments
      * Add support for `paynow` and `us_bank_account` on `PaymentMethod`
      * Add support for new values `paynow` and `us_bank_account` on enum `PaymentMethod.type`
  * Add support for `failure_balance_transaction` on `Charge`

## 7.118.0 - 2022-03-23
* [#1255](https://github.com/stripe/stripe-php/pull/1255) API Updates
  * Add support for `cancel` method on resource `Refund`
  * Add support for new values `bg_uic`, `hu_tin`, and `si_tin` on enum `TaxId.type`
  * Add  `test_helpers.test_clock.advancing`, `test_helpers.test_clock.created`, `test_helpers.test_clock.deleted`, `test_helpers.test_clock.internal_failure`, and `test_helpers.test_clock.ready` events.

## 7.117.0 - 2022-03-18
* [#1254](https://github.com/stripe/stripe-php/pull/1254) API Updates
  * Add support for `status` on `Card`
* [#1251](https://github.com/stripe/stripe-php/pull/1251) Add support for SearchResult objects.
* [#1249](https://github.com/stripe/stripe-php/pull/1249) Add missing constant for payment_behavior

## 7.116.0 - 2022-03-02
* [#1248](https://github.com/stripe/stripe-php/pull/1248) API Updates
  * Add support for `proration_details` on `InvoiceLineItem`

## 7.115.0 - 2022-03-01
* [#1245](https://github.com/stripe/stripe-php/pull/1245) [#1247](https://github.com/stripe/stripe-php/pull/1247) API Updates
  * Add support for new resource `TestHelpers.TestClock`
  * Add support for `test_clock` on `Customer`, `Invoice`, `InvoiceItem`, `Quote`, `Subscription`, and `SubscriptionSchedule`
  * Add support for `next_action` on `Refund`
  * Add support for `konbini` on `PaymentMethod`
* [#1244](https://github.com/stripe/stripe-php/pull/1244) API Updates
  * Add support for new values `bbpos_wisepad3` and `stripe_m2` on enum `Terminal.Reader.device_type`

## 7.114.0 - 2022-02-15
* [#1243](https://github.com/stripe/stripe-php/pull/1243) Add test
* [#1240](https://github.com/stripe/stripe-php/pull/1240) API Updates
  * Add support for `verify_microdeposits` method on resources `PaymentIntent` and `SetupIntent`
* [#1241](https://github.com/stripe/stripe-php/pull/1241) Add generic parameter to \Stripe\Collection usages

## 7.113.0 - 2022-02-03
* [#1239](https://github.com/stripe/stripe-php/pull/1239) API Updates
  * Add `REASON_EXPIRED_UNCAPTURED_CHARGE` enum value on `Refund`.

## 7.112.0 - 2022-01-25
* [#1235](https://github.com/stripe/stripe-php/pull/1235) API Updates
  * Add support for `phone_number_collection` on `PaymentLink`
  * Add support for new value `is_vat` on enum `TaxId.type`

## 7.111.0 - 2022-01-20
* [#1233](https://github.com/stripe/stripe-php/pull/1233) API Updates
  * Add support for new resource `PaymentLink`
  * Add support for `payment_link` on `Checkout.Session`

## 7.110.0 - 2022-01-13
* [#1232](https://github.com/stripe/stripe-php/pull/1232) API Updates
  * Add support for `paid_out_of_band` on `Invoice`

## 7.109.0 - 2022-01-12
* [#1231](https://github.com/stripe/stripe-php/pull/1231) API Updates
  * Add support for `customer_creation` on `Checkout.Session`
* [#1227](https://github.com/stripe/stripe-php/pull/1227) Update docs URLs

## 7.108.0 - 2021-12-22
* [#1226](https://github.com/stripe/stripe-php/pull/1226) Upgrade php-cs-fixer to 3.4.0.
* [#1222](https://github.com/stripe/stripe-php/pull/1222) API Updates
  * Add support for `processing` on `PaymentIntent`
* [#1220](https://github.com/stripe/stripe-php/pull/1220) API Updates

## 7.107.0 - 2021-12-09
* [#1219](https://github.com/stripe/stripe-php/pull/1219) API Updates
  * Add support for `metadata` on `BillingPortal.Configuration`
  * Add support for `wallets` on `Issuing.Card`

## 7.106.0 - 2021-12-09
* [#1218](https://github.com/stripe/stripe-php/pull/1218) API Updates
  * Add support for new values `ge_vat` and `ua_vat` on enum `TaxId.type`
* [#1216](https://github.com/stripe/stripe-php/pull/1216) Fix namespaced classes in @return PHPDoc.
* [#1214](https://github.com/stripe/stripe-php/pull/1214) Announce PHP8 support in CHANGELOG.md

## 7.105.0 - 2021-12-06
* [#1213](https://github.com/stripe/stripe-php/pull/1213) PHP 8.1 missing ReturnTypeWillChange annotations.
* As of this version, PHP 8.1 is officially supported.

## 7.104.0 - 2021-12-01
* [#1211](https://github.com/stripe/stripe-php/pull/1211) PHPStan compatibility with PHP8.x
* [#1209](https://github.com/stripe/stripe-php/pull/1209) PHPUnit compatibility with PHP 8.x

## 7.103.0 - 2021-11-19
* [#1206](https://github.com/stripe/stripe-php/pull/1206) API Updates
  * Add support for new value `jct` on enum `TaxRate.tax_type`

## 7.102.0 - 2021-11-17
* [#1205](https://github.com/stripe/stripe-php/pull/1205) API Updates
  * Add support for `automatic_payment_methods` on `PaymentIntent`

## 7.101.0 - 2021-11-16
* [#1203](https://github.com/stripe/stripe-php/pull/1203) API Updates
  * Add support for new resource `ShippingRate`
  * Add support for `shipping_options` and `shipping_rate` on `Checkout.Session`
  * Add support for `expire` method on resource `Checkout.Session`
  * Add support for `status` on `Checkout.Session`

## 7.100.0 - 2021-10-11
* [#1190](https://github.com/stripe/stripe-php/pull/1190) API Updates
  * Add support for `klarna` on `PaymentMethod`.

## 7.99.0 - 2021-10-11
* [#1188](https://github.com/stripe/stripe-php/pull/1188) API Updates
  * Add support for `list_payment_methods` method on resource `Customer`

## 7.98.0 - 2021-10-07
* [#1187](https://github.com/stripe/stripe-php/pull/1187) API Updates
  * Add support for `phone_number_collection` on `Checkout.Session`
  * Add support for new value `customer_id` on enum `Radar.ValueList.item_type`
  * Add support for new value `bbpos_wisepos_e` on enum `Terminal.Reader.device_type`

## 7.97.0 - 2021-09-16
* [#1181](https://github.com/stripe/stripe-php/pull/1181) API Updates
  * Add support for `full_name_aliases` on `Person`

## 7.96.0 - 2021-09-15
* [#1178](https://github.com/stripe/stripe-php/pull/1178) API Updates
  * Add support for livemode on Reporting.ReportType
  * Add support for new value `rst` on enum `TaxRate.tax_type`

## 7.95.0 - 2021-09-01
* [#1177](https://github.com/stripe/stripe-php/pull/1177) API Updates
  * Add support for `future_requirements` on `Account`, `Capability`, and `Person`
  * Add support for `after_expiration`, `consent`, `consent_collection`, `expires_at`, and `recovered_from` on `Checkout.Session`

## 7.94.0 - 2021-08-19
* [#1173](https://github.com/stripe/stripe-php/pull/1173) API Updates
  * Add support for new value `fil` on enum `Checkout.Session.locale`
  * Add support for new value `au_arn` on enum `TaxId.type`

## 7.93.0 - 2021-08-11
* [#1172](https://github.com/stripe/stripe-php/pull/1172) API Updates
  * Add support for `locale` on `BillingPortal.Session`

* [#1171](https://github.com/stripe/stripe-php/pull/1171) Fix typo in docblock `CurlClient::executeStreamingRequestWithRetries`

## 7.92.0 - 2021-07-28
* [#1167](https://github.com/stripe/stripe-php/pull/1167) API Updates
  * Add support for `account_type` on `BankAccount`
  * Add support for new value `redacted` on enum `Review.closed_reason`

## 7.91.0 - 2021-07-22
* [#1164](https://github.com/stripe/stripe-php/pull/1164) API Updates
  * Add support for new values `hr`, `ko`, and `vi` on enum `Checkout.Session.locale`
  * Add support for `payment_settings` on `Subscription`

## 7.90.0 - 2021-07-20
* [#1163](https://github.com/stripe/stripe-php/pull/1163) API Updates
  * Add support for `wallet` on `Issuing.Transaction`
* [#1160](https://github.com/stripe/stripe-php/pull/1160) Remove unused API error types from docs.

## 7.89.0 - 2021-07-14
* [#1158](https://github.com/stripe/stripe-php/pull/1158) API Updates
  * Add support for `list_computed_upfront_line_items` method on resource `Quote`
* [#1157](https://github.com/stripe/stripe-php/pull/1157) Improve readme for old PHP versions

## 7.88.0 - 2021-07-09
* [#1152](https://github.com/stripe/stripe-php/pull/1152) API Updates
  * Add support for new resource `Quote`
  * Add support for `quote` on `Invoice`
  * Add support for new value `quote_accept` on enum `Invoice.billing_reason`
* [#1155](https://github.com/stripe/stripe-php/pull/1155) Add streaming methods to Service infra
  * Add support for `setStreamingHttpClient` and `streamingHttpClient` to `ApiRequestor`
  * Add support for `getStreamingClient` and `requestStream` to `AbstractService`
  * Add support for `requestStream` to `BaseStripeClient`
  * `\Stripe\RequestOptions::parse` now clones its input if it is already a `RequestOptions` object, to prevent accidental mutation.
* [#1151](https://github.com/stripe/stripe-php/pull/1151) Add `mode` constants into Checkout\Session

## 7.87.0 - 2021-06-30
* [#1149](https://github.com/stripe/stripe-php/pull/1149) API Updates
  * Add support for `wechat_pay` on `PaymentMethod`
* [#1143](https://github.com/stripe/stripe-php/pull/1143) Streaming requests
* [#1138](https://github.com/stripe/stripe-php/pull/1138) Deprecate travis

## 7.86.0 - 2021-06-25
* [#1145](https://github.com/stripe/stripe-php/pull/1145) API Updates
  * Add support for `boleto` on `PaymentMethod`.
  * Add support for `il_vat` as a member of the `TaxID.Type` enum.

## 7.85.0 - 2021-06-18
* [#1142](https://github.com/stripe/stripe-php/pull/1142) API Updates
  * Add support for new TaxId types: `ca_pst_mb`, `ca_pst_bc`, `ca_gst_hst`, and `ca_pst_sk`.

## 7.84.0 - 2021-06-16
* [#1141](https://github.com/stripe/stripe-php/pull/1141) Update PHPDocs
  * Add support for `url` on `Checkout\Session`

## 7.83.0 - 2021-06-07
* [#1140](https://github.com/stripe/stripe-php/pull/1140) API Updates
  * Added support for `tax_id_collection` on `Checkout\Session` and `Checkout\Session#create`
  * Update `Location` to be expandable on `Terminal\Reader`

## 7.82.0 - 2021-06-04
* [#1136](https://github.com/stripe/stripe-php/pull/1136) Update PHPDocs
  * Add support for `controller` on `Account`.

## 7.81.0 - 2021-06-04
* [#1135](https://github.com/stripe/stripe-php/pull/1135) API Updates
  * Add support for new resource `TaxCode`
  * Add support for `automatic_tax` `Invoice` and`Checkout.Session`.
  * Add support for `tax_behavior` on `Price`
  * Add support for `tax_code` on `Product`
  * Add support for `tax` on `Customer`
  * Add support for `tax_type` enum on `TaxRate`

## 7.80.0 - 2021-05-26
* [#1130](https://github.com/stripe/stripe-php/pull/1130) Update PHPDocs

## 7.79.0 - 2021-05-19
* [#1126](https://github.com/stripe/stripe-php/pull/1126) API Updates
  * Added support for new resource `Identity.VerificationReport`
  * Added support for new resource `Identity.VerificationSession`
  * `File#list.purpose` and `File.purpose` added new enum members: `identity_document_downloadable` and `selfie`.

## 7.78.0 - 2021-05-05
* [#1120](https://github.com/stripe/stripe-php/pull/1120) Update PHPDocs
  * Add support for `Radar.EarlyFraudWarning.payment_intent`

## 7.77.0 - 2021-04-12
* [#1110](https://github.com/stripe/stripe-php/pull/1110) Update PHPDocs
  * Add support for `acss_debit` on `PaymentMethod`
  * Add support for `payment_method_options` on `Checkout\Session`
* [#1107](https://github.com/stripe/stripe-php/pull/1107) Remove duplicate object phpdoc

## 7.76.0 - 2021-03-22
* [#1100](https://github.com/stripe/stripe-php/pull/1100) Update PHPDocs
  * Added support for `amount_shipping` on `Checkout.Session.total_details`
* [#1088](https://github.com/stripe/stripe-php/pull/1088) Make possibility to extend CurlClient

## 7.75.0 - 2021-02-22
* [#1094](https://github.com/stripe/stripe-php/pull/1094) Add support for Billing Portal Configuration API

## 7.74.0 - 2021-02-17
* [#1093](https://github.com/stripe/stripe-php/pull/1093) Update PHPDocs
  * Add support for on_behalf_of to Invoice

## 7.73.0 - 2021-02-16
* [#1091](https://github.com/stripe/stripe-php/pull/1091) Update PHPDocs
  * Add support for `afterpay_clearpay` on `PaymentMethod`.

## 7.72.0 - 2021-02-08
* [#1089](https://github.com/stripe/stripe-php/pull/1089) Update PHPDocs
  * Add support for `afterpay_clearpay_payments` on `Account.capabilities`
  * Add support for `payment_settings` on `Invoice`

## 7.71.0 - 2021-02-05
* [#1087](https://github.com/stripe/stripe-php/pull/1087) Update PHPDocs
* [#1086](https://github.com/stripe/stripe-php/pull/1086) Update CA cert bundle URL

## 7.70.0 - 2021-02-03
* [#1085](https://github.com/stripe/stripe-php/pull/1085) Update PHPDocs
  * Add support for `nationality` on `Person`
  * Add member `gb_vat` of `TaxID` enum

## 7.69.0 - 2021-01-21
* [#1079](https://github.com/stripe/stripe-php/pull/1079) Update PHPDocs

## 7.68.0 - 2021-01-14
* [#1063](https://github.com/stripe/stripe-php/pull/1063) Multiple API changes
* [#1061](https://github.com/stripe/stripe-php/pull/1061) Bump phpDocumentor to 3.0.0

## 7.67.0 - 2020-12-09
* [#1060](https://github.com/stripe/stripe-php/pull/1060) Improve PHPDocs for `Discount`
* [#1059](https://github.com/stripe/stripe-php/pull/1059) Upgrade PHPStan to 0.12.59
* [#1057](https://github.com/stripe/stripe-php/pull/1057) Bump PHP-CS-Fixer and update code

## 7.66.1 - 2020-12-01
* [#1054](https://github.com/stripe/stripe-php/pull/1054) Improve error message for invalid keys in StripeClient

## 7.66.0 - 2020-11-24
* [#1053](https://github.com/stripe/stripe-php/pull/1053) Update PHPDocs

## 7.65.0 - 2020-11-19
* [#1050](https://github.com/stripe/stripe-php/pull/1050) Added constants for `proration_behavior` on `Subscription`

## 7.64.0 - 2020-11-18
* [#1049](https://github.com/stripe/stripe-php/pull/1049) Update PHPDocs

## 7.63.0 - 2020-11-17
* [#1048](https://github.com/stripe/stripe-php/pull/1048) Update PHPDocs
* [#1046](https://github.com/stripe/stripe-php/pull/1046) Force IPv4 resolving

## 7.62.0 - 2020-11-09
* [#1041](https://github.com/stripe/stripe-php/pull/1041) Add missing constants on `Event`
* [#1038](https://github.com/stripe/stripe-php/pull/1038) Update PHPDocs

## 7.61.0 - 2020-10-20
* [#1030](https://github.com/stripe/stripe-php/pull/1030) Add support for `jp_rn` and `ru_kpp` as a `type` on `TaxId`

## 7.60.0 - 2020-10-15
* [#1027](https://github.com/stripe/stripe-php/pull/1027) Warn if opts are in params

## 7.58.0 - 2020-10-14
* [#1026](https://github.com/stripe/stripe-php/pull/1026) Add support for the Payout Reverse API

## 7.57.0 - 2020-09-29
* [#1020](https://github.com/stripe/stripe-php/pull/1020) Add support for the `SetupAttempt` resource and List API

## 7.56.0 - 2020-09-25
* [#1019](https://github.com/stripe/stripe-php/pull/1019) Update PHPDocs

## 7.55.0 - 2020-09-24
* [#1018](https://github.com/stripe/stripe-php/pull/1018) Multiple API changes
  * Updated PHPDocs
  * Added `TYPE_CONTRIBUTION` as a constant on `BalanceTransaction`

## 7.54.0 - 2020-09-23
* [#1017](https://github.com/stripe/stripe-php/pull/1017) Updated PHPDoc

## 7.53.1 - 2020-09-22
* [#1015](https://github.com/stripe/stripe-php/pull/1015) Bugfix: don't error on systems with php_uname in disablefunctions with whitespace

## 7.53.0 - 2020-09-21
* [#1016](https://github.com/stripe/stripe-php/pull/1016) Updated PHPDocs

## 7.52.0 - 2020-09-08
* [#1010](https://github.com/stripe/stripe-php/pull/1010) Update PHPDocs

## 7.51.0 - 2020-09-02
* [#1007](https://github.com/stripe/stripe-php/pull/1007) Multiple API changes
  * Add support for the Issuing Dispute Submit API
  * Add constants for `payment_status` on Checkout `Session`
* [#1003](https://github.com/stripe/stripe-php/pull/1003) Add trim to getSignatures to allow for leading whitespace.

## 7.50.0 - 2020-08-28
* [#1005](https://github.com/stripe/stripe-php/pull/1005) Updated PHPDocs

## 7.49.0 - 2020-08-19
* [#998](https://github.com/stripe/stripe-php/pull/998) PHPDocs updated

## 7.48.0 - 2020-08-17
* [#997](https://github.com/stripe/stripe-php/pull/997) PHPDocs updated
* [#996](https://github.com/stripe/stripe-php/pull/996) Fixing telemetry

## 7.47.0 - 2020-08-13
* [#994](https://github.com/stripe/stripe-php/pull/994) Nullable balance_transactions on issuing disputes
* [#991](https://github.com/stripe/stripe-php/pull/991) Fix invalid return types in OAuthService

## 7.46.1 - 2020-08-07
* [#990](https://github.com/stripe/stripe-php/pull/990) PHPdoc changes

## 7.46.0 - 2020-08-05
* [#989](https://github.com/stripe/stripe-php/pull/989) Add support for the `PromotionCode` resource and APIs

## 7.45.0 - 2020-07-28
* [#981](https://github.com/stripe/stripe-php/pull/981) PHPdoc updates

## 7.44.0 - 2020-07-20
* [#948](https://github.com/stripe/stripe-php/pull/948) Add `first()` and `last()` functions to `Collection`

## 7.43.0 - 2020-07-17
* [#975](https://github.com/stripe/stripe-php/pull/975) Add support for `political_exposure` on `Person`

## 7.42.0 - 2020-07-15
* [#974](https://github.com/stripe/stripe-php/pull/974) Add new constants for `purpose` on `File`

## 7.41.1 - 2020-07-15
* [#973](https://github.com/stripe/stripe-php/pull/973) Multiple PHPDoc fixes

## 7.41.0 - 2020-07-14
* [#971](https://github.com/stripe/stripe-php/pull/971) Adds enum values for `billing_address_collection` on Checkout `Session`

## 7.40.0 - 2020-07-06
* [#964](https://github.com/stripe/stripe-php/pull/964) Add OAuthService

## 7.39.0 - 2020-06-25
* [#960](https://github.com/stripe/stripe-php/pull/960) Add constants for `payment_behavior` on `Subscription`

## 7.38.0 - 2020-06-24
* [#959](https://github.com/stripe/stripe-php/pull/959) Add multiple constants missing for `Event`

## 7.37.2 - 2020-06-23
* [#957](https://github.com/stripe/stripe-php/pull/957) Updated PHPDocs

## 7.37.1 - 2020-06-11
* [#952](https://github.com/stripe/stripe-php/pull/952) Improve PHPDoc

## 7.37.0 - 2020-06-09
* [#950](https://github.com/stripe/stripe-php/pull/950) Add support for `id_npwp` and `my_frp` as `type` on `TaxId`

## 7.36.2 - 2020-06-03
* [#946](https://github.com/stripe/stripe-php/pull/946) Update PHPDoc

## 7.36.1 - 2020-05-28
* [#938](https://github.com/stripe/stripe-php/pull/938) Remove extra array_keys() call.
* [#942](https://github.com/stripe/stripe-php/pull/942) fix autopagination for service methods

## 7.36.0 - 2020-05-21
* [#937](https://github.com/stripe/stripe-php/pull/937) Add support for `ae_trn`, `cl_tin` and `sa_vat` as `type` on `TaxId`

## 7.35.0 - 2020-05-20
* [#936](https://github.com/stripe/stripe-php/pull/936) Add `anticipation_repayment` as a `type` on `BalanceTransaction`

## 7.34.0 - 2020-05-18
* [#934](https://github.com/stripe/stripe-php/pull/934) Add support for `issuing_dispute` as a `type` on `BalanceTransaction`

## 7.33.1 - 2020-05-15
* [#933](https://github.com/stripe/stripe-php/pull/933) Services bugfix: convert nested null params to empty strings

## 7.33.0 - 2020-05-14
* [#771](https://github.com/stripe/stripe-php/pull/771) Introduce client/services API. The [migration guide](https://github.com/stripe/stripe-php/wiki/Migration-to-StripeClient-and-services-in-7.33.0) contains before & after examples of the backwards-compatible changes.

## 7.32.1 - 2020-05-13
* [#932](https://github.com/stripe/stripe-php/pull/932) Fix multiple PHPDoc

## 7.32.0 - 2020-05-11
* [#931](https://github.com/stripe/stripe-php/pull/931) Add support for the `LineItem` resource and APIs

## 7.31.0 - 2020-05-01
* [#927](https://github.com/stripe/stripe-php/pull/927) Add support for new tax IDs

## 7.30.0 - 2020-04-29
* [#924](https://github.com/stripe/stripe-php/pull/924) Add support for the `Price` resource and APIs

## 7.29.0 - 2020-04-22
* [#920](https://github.com/stripe/stripe-php/pull/920) Add support for the `Session` resource and APIs on the `BillingPortal` namespace

## 7.28.1 - 2020-04-10
* [#915](https://github.com/stripe/stripe-php/pull/915) Improve PHPdocs for many classes

## 7.28.0 - 2020-04-03
* [#912](https://github.com/stripe/stripe-php/pull/912) Preserve backwards compatibility for typoed `TYPE_ADJUSTEMENT` enum.
* [#911](https://github.com/stripe/stripe-php/pull/911) Codegenerated PHPDoc for nested resources
* [#902](https://github.com/stripe/stripe-php/pull/902) Update docstrings for nested resources

## 7.27.3 - 2020-03-18
* [#899](https://github.com/stripe/stripe-php/pull/899) Convert keys to strings in `StripeObject::toArray()`

## 7.27.2 - 2020-03-13
* [#894](https://github.com/stripe/stripe-php/pull/894) Multiple PHPDocs changes

## 7.27.1 - 2020-03-03
* [#890](https://github.com/stripe/stripe-php/pull/890) Update PHPdoc

## 7.27.0 - 2020-02-28
* [#889](https://github.com/stripe/stripe-php/pull/889) Add new constants for `type` on `TaxId`

## 7.26.0 - 2020-02-26
* [#886](https://github.com/stripe/stripe-php/pull/886) Add support for listing Checkout `Session`
* [#883](https://github.com/stripe/stripe-php/pull/883) Add PHPDoc class descriptions

## 7.25.0 - 2020-02-14
* [#879](https://github.com/stripe/stripe-php/pull/879) Make `\Stripe\Collection` implement `\Countable`
* [#875](https://github.com/stripe/stripe-php/pull/875) Last set of PHP-CS-Fixer updates
* [#874](https://github.com/stripe/stripe-php/pull/874) Enable php_unit_internal_class rule
* [#873](https://github.com/stripe/stripe-php/pull/873) Add support for phpDocumentor in Makefile
* [#872](https://github.com/stripe/stripe-php/pull/872) Another batch of PHP-CS-Fixer rule updates
* [#871](https://github.com/stripe/stripe-php/pull/871) Fix a few PHPDoc comments
* [#870](https://github.com/stripe/stripe-php/pull/870) More PHP-CS-Fixer tweaks

## 7.24.0 - 2020-02-10
* [#862](https://github.com/stripe/stripe-php/pull/862) Better PHPDoc
* [#865](https://github.com/stripe/stripe-php/pull/865) Get closer to `@PhpCsFixer` standard ruleset

## 7.23.0 - 2020-02-05
* [#860](https://github.com/stripe/stripe-php/pull/860) Add PHPDoc types for expandable fields
* [#858](https://github.com/stripe/stripe-php/pull/858) Use `native_function_invocation` PHPStan rule
* [#857](https://github.com/stripe/stripe-php/pull/857) Update PHPDoc on nested resources
* [#855](https://github.com/stripe/stripe-php/pull/855) PHPDoc: `StripeObject` -> `ErrorObject` where appropriate
* [#837](https://github.com/stripe/stripe-php/pull/837) Autogen diff
* [#854](https://github.com/stripe/stripe-php/pull/854) Upgrade PHPStan and fix settings
* [#850](https://github.com/stripe/stripe-php/pull/850) Yet more PHPDoc updates

## 7.22.0 - 2020-01-31
* [#849](https://github.com/stripe/stripe-php/pull/849) Add new constants for `type` on `TaxId`
* [#843](https://github.com/stripe/stripe-php/pull/843) Even more PHPDoc fixes
* [#841](https://github.com/stripe/stripe-php/pull/841) More PHPDoc fixes

## 7.21.1 - 2020-01-29
* [#840](https://github.com/stripe/stripe-php/pull/840) Update phpdocs across multiple resources.

## 7.21.0 - 2020-01-28
* [#839](https://github.com/stripe/stripe-php/pull/839) Add support for `TYPE_ES_CIF` on `TaxId`

## 7.20.0 - 2020-01-23
* [#836](https://github.com/stripe/stripe-php/pull/836) Add new type values for `TaxId`

## 7.19.1 - 2020-01-14
* [#831](https://github.com/stripe/stripe-php/pull/831) Fix incorrect `UnexpectedValueException` instantiation

## 7.19.0 - 2020-01-14
* [#830](https://github.com/stripe/stripe-php/pull/830) Add support for `CreditNoteLineItem`

## 7.18.0 - 2020-01-13
* [#829](https://github.com/stripe/stripe-php/pull/829) Don't call php_uname function if disabled by php.ini

## 7.17.0 - 2020-01-08
* [#821](https://github.com/stripe/stripe-php/pull/821) Improve PHPDoc types for `ApiErrorException.get/setJsonBody()` methods

## 7.16.0 - 2020-01-06
* [#826](https://github.com/stripe/stripe-php/pull/826) Rename remaining `$options` to `$opts`
* [#825](https://github.com/stripe/stripe-php/pull/825) Update PHPDoc

## 7.15.0 - 2020-01-06
* [#824](https://github.com/stripe/stripe-php/pull/824) Add constant `TYPE_SG_UEN` to `TaxId`

## 7.14.2 - 2019-12-04
* [#816](https://github.com/stripe/stripe-php/pull/816) Disable autoloader when checking for `Throwable`

## 7.14.1 - 2019-11-26
* [#812](https://github.com/stripe/stripe-php/pull/812) Fix invalid PHPdoc on `Subscription`

## 7.14.0 - 2019-11-26
* [#811](https://github.com/stripe/stripe-php/pull/811) Add support for `CreditNote` preview.

## 7.13.0 - 2019-11-19
* [#808](https://github.com/stripe/stripe-php/pull/808) Add support for listing lines on an Invoice directly via `Invoice::allLines()`

## 7.12.0 - 2019-11-08

-   [#805](https://github.com/stripe/stripe-php/pull/805) Add Source::allSourceTransactions and SubscriptionItem::allUsageRecordSummaries
-   [#798](https://github.com/stripe/stripe-php/pull/798) The argument of `array_key_exists` cannot be `null`
-   [#803](https://github.com/stripe/stripe-php/pull/803) Removed unwanted got

## 7.11.0 - 2019-11-06

-   [#797](https://github.com/stripe/stripe-php/pull/797) Add support for reverse pagination

## 7.10.0 - 2019-11-05

-   [#795](https://github.com/stripe/stripe-php/pull/795) Add support for `Mandate`

## 7.9.0 - 2019-11-05

-   [#794](https://github.com/stripe/stripe-php/pull/794) Add PHPDoc to `ApiResponse`
-   [#792](https://github.com/stripe/stripe-php/pull/792) Use single quotes for `OBJECT_NAME` constants

## 7.8.0 - 2019-11-05

-   [#790](https://github.com/stripe/stripe-php/pull/790) Mark nullable fields in PHPDoc
-   [#788](https://github.com/stripe/stripe-php/pull/788) Early codegen fixes
-   [#787](https://github.com/stripe/stripe-php/pull/787) Use PHPStan in Travis CI

## 7.7.1 - 2019-10-25

-   [#781](https://github.com/stripe/stripe-php/pull/781) Fix telemetry header
-   [#780](https://github.com/stripe/stripe-php/pull/780) Contributor Convenant

## 7.7.0 - 2019-10-23

-   [#776](https://github.com/stripe/stripe-php/pull/776) Add `CAPABILITY_TRANSFERS` to `Account`
-   [#778](https://github.com/stripe/stripe-php/pull/778) Add support for `TYPE_MX_RFC` type on `TaxId`

## 7.6.0 - 2019-10-22

-   [#770](https://github.com/stripe/stripe-php/pull/770) Add missing constants for Customer's `TaxId`

## 7.5.0 - 2019-10-18

-   [#768](https://github.com/stripe/stripe-php/pull/768) Redact API key in `RequestOptions` debug info

## 7.4.0 - 2019-10-15

-   [#764](https://github.com/stripe/stripe-php/pull/764) Add support for HTTP request monitoring callback

## 7.3.1 - 2019-10-07

-   [#755](https://github.com/stripe/stripe-php/pull/755) Respect Stripe-Should-Retry and Retry-After headers

## 7.3.0 - 2019-10-02

-   [#752](https://github.com/stripe/stripe-php/pull/752) Add `payment_intent.canceled` and `setup_intent.canceled` events
-   [#749](https://github.com/stripe/stripe-php/pull/749) Call `toArray()` on objects only

## 7.2.2 - 2019-09-24

-   [#746](https://github.com/stripe/stripe-php/pull/746) Add missing decline codes

## 7.2.1 - 2019-09-23

-   [#744](https://github.com/stripe/stripe-php/pull/744) Added new PHPDoc

## 7.2.0 - 2019-09-17

-   [#738](https://github.com/stripe/stripe-php/pull/738) Added missing constants for `SetupIntent` events

## 7.1.1 - 2019-09-16

-   [#737](https://github.com/stripe/stripe-php/pull/737) Added new PHPDoc

## 7.1.0 - 2019-09-13

-   [#736](https://github.com/stripe/stripe-php/pull/736) Make `CaseInsensitiveArray` countable and traversable

## 7.0.2 - 2019-09-06

-   [#729](https://github.com/stripe/stripe-php/pull/729) Fix usage of `SignatureVerificationException` in PHPDoc blocks

## 7.0.1 - 2019-09-05

-   [#728](https://github.com/stripe/stripe-php/pull/728) Clean up Collection

## 7.0.0 - 2019-09-03

Major version release. The [migration guide](https://github.com/stripe/stripe-php/wiki/Migration-guide-for-v7) contains a detailed list of backwards-incompatible changes with upgrade instructions.

Pull requests included in this release (cf. [#552](https://github.com/stripe/stripe-php/pull/552)) (⚠️ = breaking changes):

-   ⚠️ Drop support for PHP 5.4 ([#551](https://github.com/stripe/stripe-php/pull/551))
-   ⚠️ Drop support for PHP 5.5 ([#554](https://github.com/stripe/stripe-php/pull/554))
-   Bump dependencies ([#553](https://github.com/stripe/stripe-php/pull/553))
-   Remove `CURLFile` check ([#555](https://github.com/stripe/stripe-php/pull/555))
-   Update constant definitions for PHP >= 5.6 ([#556](https://github.com/stripe/stripe-php/pull/556))
-   ⚠️ Remove `FileUpload` alias ([#557](https://github.com/stripe/stripe-php/pull/557))
-   Remove `curl_reset` check ([#570](https://github.com/stripe/stripe-php/pull/570))
-   Use `\Stripe\<class>::class` constant instead of strings ([#643](https://github.com/stripe/stripe-php/pull/643))
-   Use `array_column` to flatten params ([#686](https://github.com/stripe/stripe-php/pull/686))
-   ⚠️ Remove deprecated methods ([#692](https://github.com/stripe/stripe-php/pull/692))
-   ⚠️ Remove `IssuerFraudRecord` ([#696](https://github.com/stripe/stripe-php/pull/696))
-   Update constructors of Stripe exception classes ([#559](https://github.com/stripe/stripe-php/pull/559))
-   Fix remaining TODOs ([#700](https://github.com/stripe/stripe-php/pull/700))
-   Use yield for autopagination ([#703](https://github.com/stripe/stripe-php/pull/703))
-   ⚠️ Rename fake magic methods and rewrite array conversion ([#704](https://github.com/stripe/stripe-php/pull/704))
-   Add `ErrorObject` to Stripe exceptions ([#705](https://github.com/stripe/stripe-php/pull/705))
-   Start using PHP CS Fixer ([#706](https://github.com/stripe/stripe-php/pull/706))
-   Update error messages for nested resource operations ([#708](https://github.com/stripe/stripe-php/pull/708))
-   Upgrade retry logic ([#707](https://github.com/stripe/stripe-php/pull/707))
-   ⚠️ `Collection` improvements / fixes ([#715](https://github.com/stripe/stripe-php/pull/715))
-   ⚠️ Modernize exceptions ([#709](https://github.com/stripe/stripe-php/pull/709))
-   Add constants for error codes ([#716](https://github.com/stripe/stripe-php/pull/716))
-   Update certificate bundle ([#717](https://github.com/stripe/stripe-php/pull/717))
-   Retry requests on a 429 that's a lock timeout ([#718](https://github.com/stripe/stripe-php/pull/718))
-   Fix `toArray()` calls ([#719](https://github.com/stripe/stripe-php/pull/719))
-   Couple of fixes for PHP 7.4 ([#725](https://github.com/stripe/stripe-php/pull/725))

## 6.43.1 - 2019-08-29

-   [#722](https://github.com/stripe/stripe-php/pull/722) Make `LoggerInterface::error` compatible with its PSR-3 counterpart
-   [#714](https://github.com/stripe/stripe-php/pull/714) Add `pending_setup_intent` property in `Subscription`
-   [#713](https://github.com/stripe/stripe-php/pull/713) Add typehint to `ApiResponse`
-   [#712](https://github.com/stripe/stripe-php/pull/712) Fix comment
-   [#701](https://github.com/stripe/stripe-php/pull/701) Start testing PHP 7.3

## 6.43.0 - 2019-08-09

-   [#694](https://github.com/stripe/stripe-php/pull/694) Add `SubscriptionItem::createUsageRecord` method

## 6.42.0 - 2019-08-09

-   [#688](https://github.com/stripe/stripe-php/pull/688) Remove `SubscriptionScheduleRevision`
    -   Note that this is technically a breaking change, however we've chosen to release it as a minor version in light of the fact that this resource and its API methods were virtually unused.

## 6.41.0 - 2019-07-31

-   [#683](https://github.com/stripe/stripe-php/pull/683) Move the List Balance History API to `/v1/balance_transactions`

## 6.40.0 - 2019-06-27

-   [#675](https://github.com/stripe/stripe-php/pull/675) Add support for `SetupIntent` resource and APIs

## 6.39.2 - 2019-06-26

-   [#676](https://github.com/stripe/stripe-php/pull/676) Fix exception message in `CustomerBalanceTransaction::update()`

## 6.39.1 - 2019-06-25

-   [#674](https://github.com/stripe/stripe-php/pull/674) Add new constants for `collection_method` on `Invoice`

## 6.39.0 - 2019-06-24

-   [#673](https://github.com/stripe/stripe-php/pull/673) Enable request latency telemetry by default

## 6.38.0 - 2019-06-17

-   [#649](https://github.com/stripe/stripe-php/pull/649) Add support for `CustomerBalanceTransaction` resource and APIs

## 6.37.2 - 2019-06-17

-   [#671](https://github.com/stripe/stripe-php/pull/671) Add new PHPDoc
-   [#672](https://github.com/stripe/stripe-php/pull/672) Add constants for `submit_type` on Checkout `Session`

## 6.37.1 - 2019-06-14

-   [#670](https://github.com/stripe/stripe-php/pull/670) Add new PHPDoc

## 6.37.0 - 2019-05-23

-   [#663](https://github.com/stripe/stripe-php/pull/663) Add support for `radar.early_fraud_warning` resource

## 6.36.0 - 2019-05-22

-   [#661](https://github.com/stripe/stripe-php/pull/661) Add constants for new TaxId types
-   [#662](https://github.com/stripe/stripe-php/pull/662) Add constants for BalanceTransaction types

## 6.35.2 - 2019-05-20

-   [#655](https://github.com/stripe/stripe-php/pull/655) Add constants for payment intent statuses
-   [#659](https://github.com/stripe/stripe-php/pull/659) Fix PHPDoc for various nested Account actions
-   [#660](https://github.com/stripe/stripe-php/pull/660) Fix various PHPDoc

## 6.35.1 - 2019-05-20

-   [#658](https://github.com/stripe/stripe-php/pull/658) Use absolute value when checking timestamp tolerance

## 6.35.0 - 2019-05-14

-   [#651](https://github.com/stripe/stripe-php/pull/651) Add support for the Capability resource and APIs

## 6.34.6 - 2019-05-13

-   [#654](https://github.com/stripe/stripe-php/pull/654) Fix typo in definition of `Event::PAYMENT_METHOD_ATTACHED` constant

## 6.34.5 - 2019-05-06

-   [#647](https://github.com/stripe/stripe-php/pull/647) Set the return type to static for more operations

## 6.34.4 - 2019-05-06

-   [#650](https://github.com/stripe/stripe-php/pull/650) Add missing constants for Event types

## 6.34.3 - 2019-05-01

-   [#644](https://github.com/stripe/stripe-php/pull/644) Update return type to `static` to improve static analysis
-   [#645](https://github.com/stripe/stripe-php/pull/645) Fix constant for `payment_intent.payment_failed`

## 6.34.2 - 2019-04-26

-   [#642](https://github.com/stripe/stripe-php/pull/642) Fix an issue where existing idempotency keys would be overwritten when using automatic retries

## 6.34.1 - 2019-04-25

-   [#640](https://github.com/stripe/stripe-php/pull/640) Add missing phpdocs

## 6.34.0 - 2019-04-24

-   [#626](https://github.com/stripe/stripe-php/pull/626) Add support for the `TaxRate` resource and APIs
-   [#639](https://github.com/stripe/stripe-php/pull/639) Fix multiple phpdoc issues

## 6.33.0 - 2019-04-22

-   [#630](https://github.com/stripe/stripe-php/pull/630) Add support for the `TaxId` resource and APIs

## 6.32.1 - 2019-04-19

-   [#636](https://github.com/stripe/stripe-php/pull/636) Correct type of `$personId` in PHPDoc

## 6.32.0 - 2019-04-18

-   [#621](https://github.com/stripe/stripe-php/pull/621) Add support for `CreditNote`

## 6.31.5 - 2019-04-12

-   [#628](https://github.com/stripe/stripe-php/pull/628) Add constants for `person.*` event types
-   [#628](https://github.com/stripe/stripe-php/pull/628) Add missing constants for `Account` and `Person`

## 6.31.4 - 2019-04-05

-   [#624](https://github.com/stripe/stripe-php/pull/624) Fix encoding of nested parameters in multipart requests

## 6.31.3 - 2019-04-02

-   [#623](https://github.com/stripe/stripe-php/pull/623) Only use HTTP/2 with curl >= 7.60.0

## 6.31.2 - 2019-03-25

-   [#619](https://github.com/stripe/stripe-php/pull/619) Fix PHPDoc return types for list methods for nested resources

## 6.31.1 - 2019-03-22

-   [#612](https://github.com/stripe/stripe-php/pull/612) Add a lot of constants
-   [#614](https://github.com/stripe/stripe-php/pull/614) Add missing subscription status constants

## 6.31.0 - 2019-03-18

-   [#600](https://github.com/stripe/stripe-php/pull/600) Add support for the `PaymentMethod` resource and APIs
-   [#606](https://github.com/stripe/stripe-php/pull/606) Add support for retrieving a Checkout `Session`
-   [#611](https://github.com/stripe/stripe-php/pull/611) Add support for deleting a Terminal `Location` and `Reader`

## 6.30.5 - 2019-03-11

-   [#607](https://github.com/stripe/stripe-php/pull/607) Correctly handle case where a metadata key is called `metadata`

## 6.30.4 - 2019-02-27

-   [#602](https://github.com/stripe/stripe-php/pull/602) Add `subscription_schedule` to `Subscription` for PHPDoc.

## 6.30.3 - 2019-02-26

-   [#603](https://github.com/stripe/stripe-php/pull/603) Improve PHPDoc on the `Source` object to cover all types of Sources currently supported.

## 6.30.2 - 2019-02-25

-   [#601](https://github.com/stripe/stripe-php/pull/601) Fix PHPDoc across multiple resources and add support for new events.

## 6.30.1 - 2019-02-16

-   [#599](https://github.com/stripe/stripe-php/pull/599) Fix PHPDoc for `SubscriptionSchedule` and `SubscriptionScheduleRevision`

## 6.30.0 - 2019-02-12

-   [#590](https://github.com/stripe/stripe-php/pull/590) Add support for `SubscriptionSchedule` and `SubscriptionScheduleRevision`

## 6.29.3 - 2019-01-31

-   [#592](https://github.com/stripe/stripe-php/pull/592) Some more PHPDoc fixes

## 6.29.2 - 2019-01-31

-   [#591](https://github.com/stripe/stripe-php/pull/591) Fix PHPDoc for nested resources

## 6.29.1 - 2019-01-25

-   [#566](https://github.com/stripe/stripe-php/pull/566) Fix dangling message contents
-   [#586](https://github.com/stripe/stripe-php/pull/586) Don't overwrite `CURLOPT_HTTP_VERSION` option

## 6.29.0 - 2019-01-23

-   [#579](https://github.com/stripe/stripe-php/pull/579) Rename `CheckoutSession` to `Session` and move it under the `Checkout` namespace. This is a breaking change, but we've reached out to affected merchants and all new merchants would use the new approach.

## 6.28.1 - 2019-01-21

-   [#580](https://github.com/stripe/stripe-php/pull/580) Properly serialize `individual` on `Account` objects

## 6.28.0 - 2019-01-03

-   [#576](https://github.com/stripe/stripe-php/pull/576) Add support for iterating directly over `Collection` instances

## 6.27.0 - 2018-12-21

-   [#571](https://github.com/stripe/stripe-php/pull/571) Add support for the `CheckoutSession` resource

## 6.26.0 - 2018-12-11

-   [#568](https://github.com/stripe/stripe-php/pull/568) Enable persistent connections

## 6.25.0 - 2018-12-10

-   [#567](https://github.com/stripe/stripe-php/pull/567) Add support for account links

## 6.24.0 - 2018-11-28

-   [#562](https://github.com/stripe/stripe-php/pull/562) Add support for the Review resource
-   [#564](https://github.com/stripe/stripe-php/pull/564) Add event name constants for subscription schedule aborted/expiring

## 6.23.0 - 2018-11-27

-   [#542](https://github.com/stripe/stripe-php/pull/542) Add support for `ValueList` and `ValueListItem` for Radar

## 6.22.1 - 2018-11-20

-   [#561](https://github.com/stripe/stripe-php/pull/561) Add cast and some docs to telemetry introduced in 6.22.0/549

## 6.22.0 - 2018-11-15

-   [#549](https://github.com/stripe/stripe-php/pull/549) Add support for client telemetry

## 6.21.1 - 2018-11-12

-   [#548](https://github.com/stripe/stripe-php/pull/548) Don't mutate `Exception` class properties from `OAuthBase` error

## 6.21.0 - 2018-11-08

-   [#537](https://github.com/stripe/stripe-php/pull/537) Add new API endpoints for the `Invoice` resource.

## 6.20.1 - 2018-11-07

-   [#546](https://github.com/stripe/stripe-php/pull/546) Drop files from the Composer package that aren't needed in the release

## 6.20.0 - 2018-10-30

-   [#536](https://github.com/stripe/stripe-php/pull/536) Add support for the `Person` resource
-   [#541](https://github.com/stripe/stripe-php/pull/541) Add support for the `WebhookEndpoint` resource

## 6.19.5 - 2018-10-17

-   [#539](https://github.com/stripe/stripe-php/pull/539) Fix methods on `\Stripe\PaymentIntent` to properly pass arguments to the API.

## 6.19.4 - 2018-10-11

-   [#534](https://github.com/stripe/stripe-php/pull/534) Fix PSR-4 autoloading for `\Stripe\FileUpload` class alias

## 6.19.3 - 2018-10-09

-   [#530](https://github.com/stripe/stripe-php/pull/530) Add constants for `flow` (`FLOW_*`), `status` (`STATUS_*`) and `usage` (`USAGE_*`) on `\Stripe\Source`

## 6.19.2 - 2018-10-08

-   [#531](https://github.com/stripe/stripe-php/pull/531) Store HTTP response headers in case-insensitive array

## 6.19.1 - 2018-09-25

-   [#526](https://github.com/stripe/stripe-php/pull/526) Ignore null values in request parameters

## 6.19.0 - 2018-09-24

-   [#523](https://github.com/stripe/stripe-php/pull/523) Add support for Stripe Terminal

## 6.18.0 - 2018-09-24

-   [#520](https://github.com/stripe/stripe-php/pull/520) Rename `\Stripe\FileUpload` to `\Stripe\File`

## 6.17.2 - 2018-09-18

-   [#522](https://github.com/stripe/stripe-php/pull/522) Fix warning when adding a new additional owner to an existing array

## 6.17.1 - 2018-09-14

-   [#517](https://github.com/stripe/stripe-php/pull/517) Integer-index encode all sequential arrays

## 6.17.0 - 2018-09-05

-   [#514](https://github.com/stripe/stripe-php/pull/514) Add support for reporting resources

## 6.16.0 - 2018-08-23

-   [#509](https://github.com/stripe/stripe-php/pull/509) Add support for usage record summaries

## 6.15.0 - 2018-08-03

-   [#504](https://github.com/stripe/stripe-php/pull/504) Add cancel support for topups

## 6.14.0 - 2018-08-02

-   [#505](https://github.com/stripe/stripe-php/pull/505) Add support for file links

## 6.13.0 - 2018-07-31

-   [#502](https://github.com/stripe/stripe-php/pull/502) Add `isDeleted()` method to `\Stripe\StripeObject`

## 6.12.0 - 2018-07-28

-   [#501](https://github.com/stripe/stripe-php/pull/501) Add support for scheduled query runs (`\Stripe\Sigma\ScheduledQueryRun`) for Sigma

## 6.11.0 - 2018-07-26

-   [#500](https://github.com/stripe/stripe-php/pull/500) Add support for Stripe Issuing

## 6.10.4 - 2018-07-19

-   [#498](https://github.com/stripe/stripe-php/pull/498) Internal improvements to the `\Stripe\ApiResource.classUrl()` method

## 6.10.3 - 2018-07-16

-   [#497](https://github.com/stripe/stripe-php/pull/497) Use HTTP/2 only for HTTPS requests

## 6.10.2 - 2018-07-11

-   [#494](https://github.com/stripe/stripe-php/pull/494) Enable HTTP/2 support

## 6.10.1 - 2018-07-10

-   [#493](https://github.com/stripe/stripe-php/pull/493) Add PHPDoc for `auto_advance` on `\Stripe\Invoice`

## 6.10.0 - 2018-06-28

-   [#488](https://github.com/stripe/stripe-php/pull/488) Add support for `$appPartnerId` to `Stripe::setAppInfo()`

## 6.9.0 - 2018-06-28

-   [#487](https://github.com/stripe/stripe-php/pull/487) Add support for payment intents

## 6.8.2 - 2018-06-24

-   [#486](https://github.com/stripe/stripe-php/pull/486) Make `Account.deauthorize()` return the `StripeObject` from the API

## 6.8.1 - 2018-06-13

-   [#472](https://github.com/stripe/stripe-php/pull/472) Added phpDoc for `ApiRequestor` and others, especially regarding thrown errors

## 6.8.0 - 2018-06-13

-   [#481](https://github.com/stripe/stripe-php/pull/481) Add new `\Stripe\Discount` and `\Stripe\OrderItem` classes, add more PHPDoc describing object attributes

## 6.7.4 - 2018-05-29

-   [#480](https://github.com/stripe/stripe-php/pull/480) PHPDoc changes for API version 2018-05-21 and the addition of the new `CHARGE_EXPIRED` event type

## 6.7.3 - 2018-05-28

-   [#479](https://github.com/stripe/stripe-php/pull/479) Fix unnecessary traits on `\Stripe\InvoiceLineItem`

## 6.7.2 - 2018-05-28

-   [#471](https://github.com/stripe/stripe-php/pull/471) Add `OBJECT_NAME` constant to all API resource classes, add `\Stripe\InvoiceLineItem` class

## 6.7.1 - 2018-05-13

-   [#468](https://github.com/stripe/stripe-php/pull/468) Update fields in PHP docs for accuracy

## 6.7.0 - 2018-05-09

-   [#466](https://github.com/stripe/stripe-php/pull/466) Add support for issuer fraud records

## 6.6.0 - 2018-04-11

-   [#460](https://github.com/stripe/stripe-php/pull/460) Add support for flexible billing primitives

## 6.5.0 - 2018-04-05

-   [#461](https://github.com/stripe/stripe-php/pull/461) Don't zero keys on non-`metadata` subobjects

## 6.4.2 - 2018-03-17

-   [#458](https://github.com/stripe/stripe-php/pull/458) Add PHPDoc for `account` on `\Stripe\Event`

## 6.4.1 - 2018-03-02

-   [#455](https://github.com/stripe/stripe-php/pull/455) Fix namespaces in PHPDoc
-   [#456](https://github.com/stripe/stripe-php/pull/456) Fix namespaces for some exceptions

## 6.4.0 - 2018-02-28

-   [#453](https://github.com/stripe/stripe-php/pull/453) Add constants for `reason` (`REASON_*`) and `status` (`STATUS_*`) on `\Stripe\Dispute`

## 6.3.2 - 2018-02-27

-   [#452](https://github.com/stripe/stripe-php/pull/452) Add PHPDoc for `amount_paid` and `amount_remaining` on `\Stripe\Invoice`

## 6.3.1 - 2018-02-26

-   [#443](https://github.com/stripe/stripe-php/pull/443) Add event types as constants to `\Stripe\Event` class

## 6.3.0 - 2018-02-23

-   [#450](https://github.com/stripe/stripe-php/pull/450) Add support for `code` attribute on all Stripe exceptions

## 6.2.0 - 2018-02-21

-   [#440](https://github.com/stripe/stripe-php/pull/440) Add support for topups
-   [#442](https://github.com/stripe/stripe-php/pull/442) Fix PHPDoc for `\Stripe\Error\SignatureVerification`

## 6.1.0 - 2018-02-12

-   [#435](https://github.com/stripe/stripe-php/pull/435) Fix header persistence on `Collection` objects
-   [#436](https://github.com/stripe/stripe-php/pull/436) Introduce new `Idempotency` error class

## 6.0.0 - 2018-02-07

Major version release. List of backwards incompatible changes to watch out for:

-   The minimum PHP version is now 5.4.0. If you're using PHP 5.3 or older, consider upgrading to a more recent version.

*   `\Stripe\AttachedObject` no longer exists. Attributes that used to be instances of `\Stripe\AttachedObject` (such as `metadata`) are now instances of `\Stripe\StripeObject`.

-   Attributes that used to be PHP arrays (such as `legal_entity->additional_owners` on `\Stripe\Account` instances) are now instances of `\Stripe\StripeObject`, except when they are empty. `\Stripe\StripeObject` has array semantics so this should not be an issue unless you are actively checking types.

*   `\Stripe\Collection` now derives from `\Stripe\StripeObject` rather than from `\Stripe\ApiResource`.

Pull requests included in this release:

-   [#410](https://github.com/stripe/stripe-php/pull/410) Drop support for PHP 5.3
-   [#411](https://github.com/stripe/stripe-php/pull/411) Use traits for common API operations
-   [#414](https://github.com/stripe/stripe-php/pull/414) Use short array syntax
-   [#404](https://github.com/stripe/stripe-php/pull/404) Fix serialization logic
-   [#417](https://github.com/stripe/stripe-php/pull/417) Remove `ExternalAccount` class
-   [#418](https://github.com/stripe/stripe-php/pull/418) Increase test coverage
-   [#421](https://github.com/stripe/stripe-php/pull/421) Update CA bundle and add script for future updates
-   [#422](https://github.com/stripe/stripe-php/pull/422) Use vendored CA bundle for all requests
-   [#428](https://github.com/stripe/stripe-php/pull/428) Support for automatic request retries

## 5.9.2 - 2018-02-07

-   [#431](https://github.com/stripe/stripe-php/pull/431) Update PHPDoc @property tags for latest API version

## 5.9.1 - 2018-02-06

-   [#427](https://github.com/stripe/stripe-php/pull/427) Add and update PHPDoc @property tags on all API resources

## 5.9.0 - 2018-01-17

-   [#421](https://github.com/stripe/stripe-php/pull/421) Updated bundled CA certificates
-   [#423](https://github.com/stripe/stripe-php/pull/423) Escape unsanitized input in OAuth example

## 5.8.0 - 2017-12-20

-   [#403](https://github.com/stripe/stripe-php/pull/403) Add `__debugInfo()` magic method to `StripeObject`

## 5.7.0 - 2017-11-28

-   [#390](https://github.com/stripe/stripe-php/pull/390) Remove some unsupported API methods
-   [#391](https://github.com/stripe/stripe-php/pull/391) Alphabetize the list of API resources in `Util::convertToStripeObject()` and add missing resources
-   [#393](https://github.com/stripe/stripe-php/pull/393) Fix expiry date update for card sources

## 5.6.0 - 2017-10-31

-   [#386](https://github.com/stripe/stripe-php/pull/386) Support for exchange rates APIs

## 5.5.1 - 2017-10-30

-   [#387](https://github.com/stripe/stripe-php/pull/387) Allow `personal_address_kana` and `personal_address_kanji` to be updated on an account

## 5.5.0 - 2017-10-27

-   [#385](https://github.com/stripe/stripe-php/pull/385) Support for listing source transactions

## 5.4.0 - 2017-10-24

-   [#383](https://github.com/stripe/stripe-php/pull/383) Add static methods to manipulate resources from parent
    -   `Account` gains methods for external accounts and login links (e.g. `createExternalAccount`, `createLoginLink`)
    -   `ApplicationFee` gains methods for refunds
    -   `Customer` gains methods for sources
    -   `Transfer` gains methods for reversals

## 5.3.0 - 2017-10-11

-   [#378](https://github.com/stripe/stripe-php/pull/378) Rename source `delete` to `detach` (and deprecate the former)

## 5.2.3 - 2017-09-27

-   Add PHPDoc for `Card`

## 5.2.2 - 2017-09-20

-   Fix deserialization mapping of `FileUpload` objects

## 5.2.1 - 2017-09-14

-   Serialized `shipping` nested attribute

## 5.2.0 - 2017-08-29

-   Add support for `InvalidClient` OAuth error

## 5.1.3 - 2017-08-14

-   Allow `address_kana` and `address_kanji` to be updated for custom accounts

## 5.1.2 - 2017-08-01

-   Fix documented return type of `autoPagingIterator()` (was missing namespace)

## 5.1.1 - 2017-07-03

-   Fix order returns to use the right URL `/v1/order_returns`

## 5.1.0 - 2017-06-30

-   Add support for OAuth

## 5.0.0 - 2017-06-27

-   `pay` on invoice now takes params as well as opts

## 4.13.0 - 2017-06-19

-   Add support for ephemeral keys

## 4.12.0 - 2017-06-05

-   Clients can implement `getUserAgentInfo()` to add additional user agent information

## 4.11.0 - 2017-06-05

-   Implement `Countable` for `AttachedObject` (`metadata` and `additional_owners`)

## 4.10.0 - 2017-05-25

-   Add support for login links

## 4.9.1 - 2017-05-10

-   Fix docs to include arrays on `$id` parameter for retrieve methods

## 4.9.0 - 2017-04-28

-   Support for checking webhook signatures

## 4.8.1 - 2017-04-24

-   Allow nested field `payout_schedule` to be updated

## 4.8.0 - 2017-04-20

-   Add `\Stripe\Stripe::setLogger()` to support an external PSR-3 compatible logger

## 4.7.0 - 2017-04-10

-   Add support for payouts and recipient transfers

## 4.6.0 - 2017-04-06

-   Please see 4.7.0 instead (no-op release)

## 4.5.1 - 2017-03-22

-   Remove hard dependency on cURL

## 4.5.0 - 2017-03-20

-   Support for detaching sources from customers

## 4.4.2 - 2017-02-27

-   Correct handling of `owner` parameter when updating sources

## 4.4.1 - 2017-02-24

-   Correct the error check on a bad JSON decoding

## 4.4.0 - 2017-01-18

-   Add support for updating sources

## 4.3.0 - 2016-11-30

-   Add support for verifying sources

## 4.2.0 - 2016-11-21

-   Add retrieve method for 3-D Secure resources

## 4.1.1 - 2016-10-21

-   Add docblock with model properties for `Plan`

## 4.1.0 - 2016-10-18

-   Support for 403 status codes (permission denied)

## 4.0.1 - 2016-10-17

-   Fix transfer reversal materialization
-   Fixes for some property definitions in docblocks

## 4.0.0 - 2016-09-28

-   Support for subscription items
-   Drop attempt to force TLS 1.2: please note that this could be breaking if you're using old OS distributions or packages and upgraded recently (so please make sure to test your integration!)

## 3.23.0 - 2016-09-15

-   Add support for Apple Pay domains

## 3.22.0 - 2016-09-13

-   Add `Stripe::setAppInfo` to allow plugins to register user agent information

## 3.21.0 - 2016-08-25

-   Add `Source` model for generic payment sources

## 3.20.0 - 2016-08-08

-   Add `getDeclineCode` to card errors

## 3.19.0 - 2016-07-29

-   Opt requests directly into TLS 1.2 where OpenSSL >= 1.0.1 (see #277 for context)

## 3.18.0 - 2016-07-28

-   Add new `STATUS_` constants for subscriptions

## 3.17.1 - 2016-07-28

-   Fix auto-paging iterator so that it plays nicely with `iterator_to_array`

## 3.17.0 - 2016-07-14

-   Add field annotations to model classes for better editor hinting

## 3.16.0 - 2016-07-12

-   Add `ThreeDSecure` model for 3-D secure payments

## 3.15.0 - 2016-06-29

-   Add static `update` method to all resources that can be changed.

## 3.14.3 - 2016-06-20

-   Make sure that cURL never sends `Expects: 100-continue`, even on large request bodies

## 3.14.2 - 2016-06-03

-   Add `inventory` under `SKU` to list of keys that have nested data and can be updated

## 3.14.1 - 2016-05-27

-   Fix some inconsistencies in PHPDoc

## 3.14.0 - 2016-05-25

-   Add support for returning Relay orders

## 3.13.0 - 2016-05-04

-   Add `list`, `create`, `update`, `retrieve`, and `delete` methods to the Subscription class

## 3.12.1 - 2016-04-07

-   Additional check on value arrays for some extra safety

## 3.12.0 - 2016-03-31

-   Fix bug `refreshFrom` on `StripeObject` would not take an `$opts` array
-   Fix bug where `$opts` not passed to parent `save` method in `Account`
-   Fix bug where non-existent variable was referenced in `reverse` in `Transfer`
-   Update CA cert bundle for compatibility with OpenSSL versions below 1.0.1

## 3.11.0 - 2016-03-22

-   Allow `CurlClient` to be initialized with default `CURLOPT_*` options

## 3.10.1 - 2016-03-22

-   Fix bug where request params and options were ignored in `ApplicationFee`'s `refund.`

## 3.10.0 - 2016-03-15

-   Add `reject` on `Account` to support the new API feature

## 3.9.2 - 2016-03-04

-   Fix error when an object's metadata is set more than once

## 3.9.1 - 2016-02-24

-   Fix encoding behavior of nested arrays for requests (see #227)

## 3.9.0 - 2016-02-09

-   Add automatic pagination mechanism with `autoPagingIterator()`
-   Allow global account ID to be set with `Stripe::setAccountId()`

## 3.8.0 - 2016-02-08

-   Add `CountrySpec` model for looking up country payment information

## 3.7.1 - 2016-02-01

-   Update bundled CA certs

## 3.7.0 - 2016-01-27

-   Support deleting Relay products and SKUs

## 3.6.0 - 2016-01-05

-   Allow configuration of HTTP client timeouts

## 3.5.0 - 2015-12-01

-   Add a verification routine for external accounts

## 3.4.0 - 2015-09-14

-   Products, SKUs, and Orders -- https://stripe.com/relay

## 3.3.0 - 2015-09-11

-   Add support for 429 Rate Limit response

## 3.2.0 - 2015-08-17

-   Add refund listing and retrieval without an associated charge

## 3.1.0 - 2015-08-03

-   Add dispute listing and retrieval
-   Add support for manage account deletion

## 3.0.0 - 2015-07-28

-   Rename `\Stripe\Object` to `\Stripe\StripeObject` (PHP 7 compatibility)
-   Rename `getCode` and `getParam` in exceptions to `getStripeCode` and `getStripeParam`
-   Add support for calling `json_encode` on Stripe objects in PHP 5.4+
-   Start supporting/testing PHP 7

## 2.3.0 - 2015-07-06

-   Add request ID to all Stripe exceptions

## 2.2.0 - 2015-06-01

-   Add support for Alipay accounts as sources
-   Add support for bank accounts as sources (private beta)
-   Add support for bank accounts and cards as external_accounts on Account objects

## 2.1.4 - 2015-05-13

-   Fix CA certificate file path (thanks @lphilps & @matthewarkin)

## 2.1.3 - 2015-05-12

-   Fix to account updating to permit `tos_acceptance` and `personal_address` to be set properly
-   Fix to Transfer reversal creation (thanks @neatness!)
-   Network requests are now done through a swappable class for easier mocking

## 2.1.2 - 2015-04-10

-   Remove SSL cert revokation checking (all pre-Heartbleed certs have expired)
-   Bug fixes to account updating

## 2.1.1 - 2015-02-27

-   Support transfer reversals

## 2.1.0 - 2015-02-19

-   Support new API version (2015-02-18)
-   Added Bitcoin Receiever update and delete actions
-   Edited tests to prefer "source" over "card" as per new API version

## 2.0.1 - 2015-02-16

-   Fix to fetching endpoints that use a non-default baseUrl (`FileUpload`)

## 2.0.0 - 2015-02-14

-   Bumped minimum version to 5.3.3
-   Switched to Stripe namespace instead of Stripe\_ class name prefiexes (thanks @chadicus!)
-   Switched tests to PHPUnit (thanks @chadicus!)
-   Switched style guide to PSR2 (thanks @chadicus!)
-   Added \$opts hash to the end of most methods: this permits passing 'idempotency_key', 'stripe_account', or 'stripe_version'. The last 2 will persist across multiple object loads.
-   Added support for retrieving Account by ID

## 1.18.0 - 2015-01-21

-   Support making bitcoin charges through BitcoinReceiver source object

## 1.17.5 - 2014-12-23

-   Adding support for creating file uploads.

## 1.17.4 - 2014-12-15

-   Saving objects fetched with a custom key now works (thanks @JustinHook & @jpasilan)
-   Added methods for reporting charges as safe or fraudulent and for specifying the reason for refunds

## 1.17.3 - 2014-11-06

-   Better handling of HHVM support for SSL certificate blacklist checking.

## 1.17.2 - 2014-09-23

-   Coupons now are backed by a `Stripe_Coupon` instead of `Stripe_Object`, and support updating metadata
-   Running operations (`create`, `retrieve`, `all`) on upcoming invoice items now works

## 1.17.1 - 2014-07-31

-   Requests now send Content-Type header

## 1.17.0 - 2014-07-29

-   Application Fee refunds now a list instead of array
-   HHVM now works
-   Small bug fixes (thanks @bencromwell & @fastest963)
-   `__toString` now returns the name of the object in addition to its JSON representation

## 1.16.0 - 2014-06-17

-   Add metadata for refunds and disputes

## 1.15.0 - 2014-05-28

-   Support canceling transfers

## 1.14.1 - 2014-05-21

-   Support cards for recipients.

## 1.13.1 - 2014-05-15

-   Fix bug in account resource where `id` wasn't in the result

## 1.13.0 - 2014-04-10

-   Add support for certificate blacklisting
-   Update ca bundle
-   Drop support for HHVM (Temporarily)

## 1.12.0 - 2014-04-01

-   Add Stripe_RateLimitError for catching rate limit errors.
-   Update to Zend coding style (thanks, @jpiasetz)

## 1.11.0 - 2014-01-29

-   Add support for multiple subscriptions per customer

## 1.10.1 - 2013-12-02

-   Add new ApplicationFee

## 1.9.1 - 2013-11-08

-   Fix a bug where a null nestable object causes warnings to fire.

## 1.9.0 - 2013-10-16

-   Add support for metadata API.

## 1.8.4 - 2013-09-18

-   Add support for closing disputes.

## 1.8.3 - 2013-08-13

-   Add new Balance and BalanceTransaction

## 1.8.2 - 2013-08-12

-   Add support for unsetting attributes by updating to NULL. Setting properties to a blank string is now an error.

## 1.8.1 - 2013-07-12

-   Add support for multiple cards API (Stripe API version 2013-07-12: https://stripe.com/docs/upgrades#2013-07-05)

## 1.8.0 - 2013-04-11

-   Allow Transfers to be creatable
-   Add new Recipient resource

## 1.7.15 - 2013-02-21

-   Add 'id' to the list of permanent object attributes

## 1.7.14 - 2013-02-20

-   Don't re-encode strings that are already encoded in UTF-8. If you were previously using plan or coupon objects with UTF-8 IDs, they may have been treated as ISO-8859-1 (Latin-1) and encoded to UTF-8 a 2nd time. You may now need to pass the IDs to utf8_encode before passing them to Stripe_Plan::retrieve or Stripe_Coupon::retrieve.
-   Ensure that all input is encoded in UTF-8 before submitting it to Stripe's servers. (github issue #27)

## 1.7.13 - 2013-02-01

-   Add support for passing options when retrieving Stripe objects e.g., Stripe_Charge::retrieve(array("id"=>"foo", "expand" => array("customer"))); Stripe_Charge::retrieve("foo") will continue to work

## 1.7.12 - 2013-01-15

-   Add support for setting a Stripe API version override

## 1.7.11 - 2012-12-30

-   Version bump to cleanup constants and such (fix issue #26)

## 1.7.10 - 2012-11-08

-   Add support for updating charge disputes.
-   Fix bug preventing retrieval of null attributes

## 1.7.9 - 2012-11-08

-   Fix usage under autoloaders such as the one generated by composer (fix issue #22)

## 1.7.8 - 2012-10-30

-   Add support for creating invoices.
-   Add support for new invoice lines return format
-   Add support for new list objects

## 1.7.7 - 2012-09-14

-   Get all of the various version numbers in the repo in sync (no other changes)

## 1.7.6 - 2012-08-31

-   Add update and pay methods to Invoice resource

## 1.7.5 - 2012-08-23

-   Change internal function names so that Stripe_SingletonApiRequest is E_STRICT-clean (github issue #16)

## 1.7.4 - 2012-08-21

-   Bugfix so that Stripe objects (e.g. Customer, Charge objects) used in API calls are transparently converted to their object IDs

## 1.7.3 - 2012-08-15

-   Add new Account resource

## 1.7.2 - 2012-06-26

-   Make clearer that you should be including lib/Stripe.php, not test/Stripe.php (github issue #14)

## 1.7.1 - 2012-05-24

-   Add missing argument to Stripe_InvalidRequestError constructor in Stripe_ApiResource::instanceUrl. Fixes a warning when Stripe_ApiResource::instanceUrl is called on a resource with no ID (fix issue #12)

## 1.7.0 - 2012-05-17

-   Support Composer and Packagist (github issue #9)
-   Add new deleteDiscount method to Stripe_Customer
-   Add new Transfer resource
-   Switch from using HTTP Basic auth to Bearer auth. (Note: Stripe will support Basic auth for the indefinite future, but recommends Bearer auth when possible going forward)
-   Numerous test suite improvements
<|MERGE_RESOLUTION|>--- conflicted
+++ resolved
@@ -1,9 +1,14 @@
 # Changelog
 
-<<<<<<< HEAD
 ## 10.21.0-beta.1 - 2023-08-03
 * [#1541](https://github.com/stripe/stripe-php/pull/1541) Update generated code for beta
   * Add support for `submit_card` test helper method on resource `Issuing.Card`
+
+## 10.20.0 - 2023-08-03
+* [#1544](https://github.com/stripe/stripe-php/pull/1544) Update generated code
+* [#1539](https://github.com/stripe/stripe-php/pull/1539) Update generated code
+  * Add support for `subscription_details` on `Invoice`
+  * Add support for new values `sepa_debit_fingerprint` and `us_bank_account_fingerprint` on enum `Radar.ValueList.item_type`
 
 ## 10.20.0-beta.2 - 2023-07-28
 * [#1537](https://github.com/stripe/stripe-php/pull/1537) Update generated code for beta
@@ -17,13 +22,6 @@
 
 ## 10.20.0-beta.1 - 2023-07-27
   * Updated stable APIs to the latest version
-=======
-## 10.20.0 - 2023-08-03
-* [#1544](https://github.com/stripe/stripe-php/pull/1544) Update generated code
-* [#1539](https://github.com/stripe/stripe-php/pull/1539) Update generated code
-  * Add support for `subscription_details` on `Invoice`
-  * Add support for new values `sepa_debit_fingerprint` and `us_bank_account_fingerprint` on enum `Radar.ValueList.item_type`
->>>>>>> 6be8827e
 
 ## 10.19.0 - 2023-07-27
 * [#1534](https://github.com/stripe/stripe-php/pull/1534) Update generated code
