--- conflicted
+++ resolved
@@ -1,6 +1,12 @@
 # Changelog
 
-<<<<<<< HEAD
+## 9.9.0 - 2022-11-08
+* [#1394](https://github.com/stripe/stripe-php/pull/1394) API Updates
+  * Add support for new values `eg_tin`, `ph_tin`, and `tr_tin` on enum `TaxId.type`
+* [#1389](https://github.com/stripe/stripe-php/pull/1389) API Updates
+  * Add support for `on_behalf_of` on `Subscription`
+* [#1379](https://github.com/stripe/stripe-php/pull/1379) Do not run Coveralls in PR-s
+
 ## 9.9.0-beta.2 - 2022-11-02
 * [#1390](https://github.com/stripe/stripe-php/pull/1390) API Updates for beta branch
   * Updated beta APIs to the latest stable version
@@ -11,14 +17,6 @@
   * Add support for `network_data` on `Issuing.Transaction`
   * Add support for `paypal` on `Source`
   * Add support for new value `paypal` on enum `Source.type`
-=======
-## 9.9.0 - 2022-11-08
-* [#1394](https://github.com/stripe/stripe-php/pull/1394) API Updates
-  * Add support for new values `eg_tin`, `ph_tin`, and `tr_tin` on enum `TaxId.type`
-* [#1389](https://github.com/stripe/stripe-php/pull/1389) API Updates
-  * Add support for `on_behalf_of` on `Subscription`
-* [#1379](https://github.com/stripe/stripe-php/pull/1379) Do not run Coveralls in PR-s
->>>>>>> 640468a1
 
 ## 9.8.0 - 2022-10-20
 * [#1383](https://github.com/stripe/stripe-php/pull/1383) API Updates
