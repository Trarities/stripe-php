# Changelog

<<<<<<< HEAD
## 10.13.0-beta.4 - 2023-04-20
* [#1481](https://github.com/stripe/stripe-php/pull/1481) Update generated code for beta
  * Add support for `country_options` on `Tax.Registration`
  * Remove support for `state` and `type` on `Tax.Registration`

## 10.13.0-beta.3 - 2023-04-13
* [#1477](https://github.com/stripe/stripe-php/pull/1477) Update generated code for beta
  * Add support for `collect_payment_method` and `confirm_payment_intent` methods on resource `Terminal.Reader`

## 10.13.0-beta.2 - 2023-04-06
* [#1472](https://github.com/stripe/stripe-php/pull/1472) Update generated code for beta
  * Updated stable APIs to the latest version

## 10.13.0-beta.1 - 2023-03-30
* [#1469](https://github.com/stripe/stripe-php/pull/1469) Update generated code
  * Add support for new value `ioss` on enum `Tax.Registration.type`
=======
## 10.13.0 - 2023-05-11
* [#1490](https://github.com/stripe/stripe-php/pull/1490) Update generated code
  * Add support for `paypal` on `PaymentMethod`
  * Add support for `effective_percentage` on `TaxRate`
* [#1488](https://github.com/stripe/stripe-php/pull/1488) Increment PHPStan to strictness level 2
* [#1483](https://github.com/stripe/stripe-php/pull/1483) Update generated code

* [#1480](https://github.com/stripe/stripe-php/pull/1480) Update generated code
  * Change type of `Identity.VerificationSession.options` from `VerificationSessionOptions` to `nullable(VerificationSessionOptions)`
  * Change type of `Identity.VerificationSession.type` from `enum('document'|'id_number')` to `nullable(enum('document'|'id_number'))`
* [#1478](https://github.com/stripe/stripe-php/pull/1478) Update generated code
  * Release specs are identical.
* [#1475](https://github.com/stripe/stripe-php/pull/1475) Update generated code

>>>>>>> 4ad20dd0

## 10.12.1 - 2023-04-04
* [#1473](https://github.com/stripe/stripe-php/pull/1473) Update generated code
  * Add back `deleted` from `Invoice.status`.

## 10.12.0 - 2023-03-30
* [#1470](https://github.com/stripe/stripe-php/pull/1470) Update generated code
  * Remove support for `create` method on resource `Tax.Transaction`
    * This is not a breaking change, as this method was deprecated before the Tax Transactions API was released in favor of the `createFromCalculation` method.
  * Remove support for value `deleted` from enum `Invoice.status`
    * This is not a breaking change, as the value was never returned or accepted as input.
* [#1468](https://github.com/stripe/stripe-php/pull/1468) Trigger workflow for tags
* [#1467](https://github.com/stripe/stripe-php/pull/1467) Update generated code (new)
  * Release specs are identical.

## 10.12.0-beta.1 - 2023-03-23
* [#1459](https://github.com/stripe/stripe-php/pull/1459) Update generated code for beta (new)
  * Add support for new resources `Tax.CalculationLineItem` and `Tax.TransactionLineItem`
  * Add support for `collect_inputs` method on resource `Terminal.Reader`
  * Add support for `financing_offer` on `Capital.FinancingSummary`
  * Add support for new value `link` on enum `PaymentLink.payment_method_types[]`
  * Add support for `automatic_payment_methods` on `SetupIntent`

## 10.11.0 - 2023-03-23
* [#1458](https://github.com/stripe/stripe-php/pull/1458) Update generated code
  * Add support for new resources `Tax.CalculationLineItem`, `Tax.Calculation`, `Tax.TransactionLineItem`, and `Tax.Transaction`
  * Add support for `create` and `list_line_items` methods on resource `Calculation`
  * Add support for `create_from_calculation`, `create_reversal`, `create`, `list_line_items`, and `retrieve` methods on resource `Transaction`
  * Add support for `currency_conversion` on `Checkout.Session`
  * Add support for new value `automatic_async` on enum `PaymentIntent.capture_method`
  * Add support for new value `link` on enum `PaymentLink.payment_method_types[]`
  * Add support for `automatic_payment_methods` on `SetupIntent`

## 10.11.0-beta.1 - 2023-03-16
* [#1456](https://github.com/stripe/stripe-php/pull/1456) API Updates
  * Add support for `create_from_calculation` method on resource `Tax.Transaction`
  * Change type of `Invoice.applies_to` from `nullable(QuotesResourceQuoteLinesAppliesTo)` to `QuotesResourceQuoteLinesAppliesTo`
  * Add support for `shipping_cost` on `Tax.Calculation` and `Tax.Transaction`
  * Add support for `tax_breakdown` on `Tax.Calculation`
  * Remove support for `tax_summary` on `Tax.Calculation`

## 10.10.0 - 2023-03-16
* [#1457](https://github.com/stripe/stripe-php/pull/1457) API Updates
  * Add support for `future_requirements` and `requirements` on `BankAccount`
  * Add support for new value `automatic_async` on enum `PaymentIntent.capture_method`
  * Add support for new value `cashapp` on enum `PaymentLink.payment_method_types[]`
  * Add support for `cashapp` on `PaymentMethod`
  * Add support for new value `cashapp` on enum `PaymentMethod.type`
* [#1454](https://github.com/stripe/stripe-php/pull/1454) Update generated code (new)
  * Add support for new value `cashapp` on enum `PaymentLink.payment_method_types[]`
  * Add support for `cashapp` on `PaymentMethod`
  * Add support for new value `cashapp` on enum `PaymentMethod.type`

## 10.10.0-beta.1 - 2023-03-09
* [#1451](https://github.com/stripe/stripe-php/pull/1451) API Updates for beta branch
  * Updated stable APIs to the latest version
  * Remove support for `list_transactions` method on resource `Tax.Transaction`
  * Change type of `SubscriptionSchedule.applies_to` from `nullable(QuotesResourceQuoteLinesAppliesTo)` to `QuotesResourceQuoteLinesAppliesTo`
  * Add support for `tax_summary` on `Tax.Calculation`
  * Remove support for `tax_breakdown` on `Tax.Calculation`

## 10.9.1 - 2023-03-14
* [#1453](https://github.com/stripe/stripe-php/pull/1453) Restore StripeClient.getService

## 10.9.0 - 2023-03-09
* [#1450](https://github.com/stripe/stripe-php/pull/1450) API Updates
  * Add support for `cancellation_details` on `Subscription`
  * Fix return types on custom methods (extends https://github.com/stripe/stripe-php/pull/1446)

* [#1446](https://github.com/stripe/stripe-php/pull/1446) stripe->customers->retrievePaymentMethod returns the wrong class (type hint)

## 10.9.0-beta.1 - 2023-03-02
* [#1448](https://github.com/stripe/stripe-php/pull/1448) API Updates for beta branch
  * Updated stable APIs to the latest version
  * Add support for new resources `Issuing.CardBundle` and `Issuing.CardDesign`
  * Add support for `all` and `retrieve` methods on resource `CardBundle`
  * Add support for `all`, `retrieve`, and `update` methods on resource `CardDesign`
  * Add support for `card_design` on `Issuing.Card`

## 10.8.0 - 2023-03-02
* [#1447](https://github.com/stripe/stripe-php/pull/1447) API Updates
  * Add support for `reconciliation_status` on `Payout`
  * Add support for new value `lease_tax` on enum `TaxRate.tax_type`

## 10.8.0-beta.1 - 2023-02-23
* [#1445](https://github.com/stripe/stripe-php/pull/1445) API Updates for beta branch
  * Updated stable APIs to the latest version

## 10.7.0 - 2023-02-23
* [#1444](https://github.com/stripe/stripe-php/pull/1444) API Updates
  * Add support for new value `igst` on enum `TaxRate.tax_type`

## 10.7.0-beta.1 - 2023-02-16
* [#1442](https://github.com/stripe/stripe-php/pull/1442) API Updates for beta branch
  * Updated stable APIs to the latest version
  * Add support for `currency_conversion` on `Checkout.Session`
  * Add support for `limits` on `FinancialConnections.Session`
  * Remove support for `reference` on `Tax.Calculation`

## 10.6.1 - 2023-02-21
* [#1443](https://github.com/stripe/stripe-php/pull/1443) Remove init.php from the list of ignored files

## 10.6.0 - 2023-02-16
* [#1441](https://github.com/stripe/stripe-php/pull/1441) API Updates
  * Add support for `refund_payment` method on resource `Terminal.Reader`
  * Add support for `custom_fields` on `Checkout.Session` and `PaymentLink`
* [#1236](https://github.com/stripe/stripe-php/pull/1236) subscription_proration_date not always presented in Invoice
* [#1431](https://github.com/stripe/stripe-php/pull/1431) Fix: Do not use unbounded version constraint for `actions/checkout`
* [#1436](https://github.com/stripe/stripe-php/pull/1436) Enhancement: Enable and configure `visibility_required` fixer
* [#1432](https://github.com/stripe/stripe-php/pull/1432) Enhancement: Update `actions/cache`
* [#1434](https://github.com/stripe/stripe-php/pull/1434) Fix: Remove parentheses
* [#1433](https://github.com/stripe/stripe-php/pull/1433) Enhancement: Run tests on PHP 8.2
* [#1438](https://github.com/stripe/stripe-php/pull/1438) Update .gitattributes

## 10.6.0-beta.1 - 2023-02-02
* [#1440](https://github.com/stripe/stripe-php/pull/1440) API Updates for beta branch
  * Updated stable APIs to the latest version
  * Add support for `all` method on resource `Transaction`
  * Add support for `inferred_balances_refresh`, `subscriptions`, and `transaction_refresh` on `FinancialConnections.Account`
  * Add support for `manual_entry`, `prefetch`, `status_details`, and `status` on `FinancialConnections.Session`
  * Add support for new resource `FinancialConnections.Transaction`

## 10.5.0 - 2023-02-02
* [#1439](https://github.com/stripe/stripe-php/pull/1439) API Updates
  * Add support for `resume` method on resource `Subscription`
  * Add support for `amount_shipping` and `shipping_cost` on `CreditNote` and `Invoice`
  * Add support for `shipping_details` on `Invoice`
  * Add support for `invoice_creation` on `PaymentLink`
  * Add support for `trial_settings` on `Subscription`
  * Add support for new value `paused` on enum `Subscription.status`

## 10.5.0-beta.2 - 2023-01-26
* [#1429](https://github.com/stripe/stripe-php/pull/1429) API Updates for beta branch
  * Updated stable APIs to the latest version
  * Add support for `list_transactions` method on resource `Tax.Transaction`

## 10.5.0-beta.1 - 2023-01-19
* [#1427](https://github.com/stripe/stripe-php/pull/1427) API Updates for beta branch
  * Updated stable APIs to the latest version
  * Add support for `Tax.Settings` resource.

## 10.4.0 - 2023-01-19
* [#1381](https://github.com/stripe/stripe-php/pull/1381) Add getService methods to StripeClient and AbstractServiceFactory to allow mocking
* [#1424](https://github.com/stripe/stripe-php/pull/1424) API Updates

  * Added `REFUND_CREATED`, `REFUND_UPDATED` event definitions.
* [#1426](https://github.com/stripe/stripe-php/pull/1426) Ignore PHP version for formatting
* [#1425](https://github.com/stripe/stripe-php/pull/1425) Fix Stripe::setAccountId parameter type
* [#1418](https://github.com/stripe/stripe-php/pull/1418) Switch to mb_convert_encoding to fix utf8_encode deprecation warning

## 10.4.0-beta.3 - 2023-01-12
* [#1423](https://github.com/stripe/stripe-php/pull/1423) API Updates for beta branch
  * Updated stable APIs to the latest version
  * Add support for `Tax.Registration` resource.
  * Change `draft_quote` method implementation from hitting `/v1/quotes/{quotes}/draft` to `/v1/quotes/{quotes}/mark_draft`

## 10.4.0-beta.2 - 2023-01-05
* [#1420](https://github.com/stripe/stripe-php/pull/1420) API Updates for beta branch
  * Updated stable APIs to the latest version
  * Add support for `mark_stale_quote` method on resource `Quote`

## 10.4.0-beta.1 - 2022-12-22
* [#1414](https://github.com/stripe/stripe-php/pull/1414) API Updates for beta branch
  * Updated stable APIs to the latest version
  * Move `$stripe->taxCalculations` to `$stripe->tax->calculations` and `$stripe->taxTransactions` to `$stripe->tax->transactions`

## 10.3.0 - 2022-12-22
* [#1413](https://github.com/stripe/stripe-php/pull/1413) API Updates
  Change `CheckoutSession.cancel_url` to be nullable.

## 10.3.0-beta.1 - 2022-12-15
* [#1412](https://github.com/stripe/stripe-php/pull/1412) API Updates for beta branch
  * Updated stable APIs to the latest version
  * Add support for new resources `QuoteLine`, `TaxCalculation`, and `TaxTransaction`
  * Add support for `create` and `list_line_items` methods on resource `TaxCalculation`
  * Add support for `create_reversal`, `create`, and `retrieve` methods on resource `TaxTransaction`

## 10.2.0 - 2022-12-15
* [#1411](https://github.com/stripe/stripe-php/pull/1411) API Updates
  * Add support for new value `invoice_overpaid` on enum `CustomerBalanceTransaction.type`
* [#1407](https://github.com/stripe/stripe-php/pull/1407) API Updates

## 10.2.0-beta.1 - 2022-12-08
* [#1408](https://github.com/stripe/stripe-php/pull/1408) API Updates for beta branch
  * Updated stable APIs to the latest version
* [#1406](https://github.com/stripe/stripe-php/pull/1406) API Updates for beta branch
  * Updated stable APIs to the latest version
* [#1398](https://github.com/stripe/stripe-php/pull/1398) API Updates for beta branch
  * Updated stable APIs to the latest version

## 10.1.0 - 2022-12-06
* [#1405](https://github.com/stripe/stripe-php/pull/1405) API Updates
  * Add support for `flow` on `BillingPortal.Session`
* [#1404](https://github.com/stripe/stripe-php/pull/1404) API Updates
  * Remove support for resources `Order` and `Sku`
  * Remove support for `all`, `cancel`, `create`, `list_line_items`, `reopen`, `retrieve`, `submit`, and `update` methods on resource `Order`
  * Remove support for `all`, `create`, `delete`, `retrieve`, and `update` methods on resource `Sku`
  * Add support for `custom_text` on `Checkout.Session` and `PaymentLink`
  * Add support for `invoice_creation` and `invoice` on `Checkout.Session`
  * Remove support for `product` on `LineItem`
  * Add support for `latest_charge` on `PaymentIntent`
  * Remove support for `charges` on `PaymentIntent`

## 10.0.0 - 2022-11-16
* [#1392](https://github.com/stripe/stripe-php/pull/1392) Next major release changes

Breaking changes that arose during code generation of the library that we postponed for the next major version. For changes to the Stripe products, read more at https://stripe.com/docs/upgrades#2022-11-15.

"⚠️" symbol highlights breaking changes.

## 9.9.0 - 2022-11-08
* [#1394](https://github.com/stripe/stripe-php/pull/1394) API Updates
  * Add support for new values `eg_tin`, `ph_tin`, and `tr_tin` on enum `TaxId.type`
* [#1389](https://github.com/stripe/stripe-php/pull/1389) API Updates
  * Add support for `on_behalf_of` on `Subscription`
* [#1379](https://github.com/stripe/stripe-php/pull/1379) Do not run Coveralls in PR-s

## 9.9.0-beta.2 - 2022-11-02
* [#1390](https://github.com/stripe/stripe-php/pull/1390) API Updates for beta branch
  * Updated beta APIs to the latest stable version

## 9.9.0-beta.1 - 2022-10-21
* [#1384](https://github.com/stripe/stripe-php/pull/1384) API Updates for beta branch
  * Updated stable APIs to the latest version
  * Add support for `network_data` on `Issuing.Transaction`
  * Add support for `paypal` on `Source`
  * Add support for new value `paypal` on enum `Source.type`

## 9.8.0 - 2022-10-20
* [#1383](https://github.com/stripe/stripe-php/pull/1383) API Updates
  * Add support for new values `jp_trn` and `ke_pin` on enum `TaxId.type`
* [#1293](https://github.com/stripe/stripe-php/pull/1293) Install deps in the install step of CI
* [#1291](https://github.com/stripe/stripe-php/pull/1291) Fix: Configure finder for `friendsofphp/php-cs-fixer`

## 9.7.0 - 2022-10-13
* [#1376](https://github.com/stripe/stripe-php/pull/1376) API Updates
  * Add support for `network_data` on `Issuing.Authorization`
* [#1374](https://github.com/stripe/stripe-php/pull/1374) Add request_log_url on ErrorObject
* [#1370](https://github.com/stripe/stripe-php/pull/1370) API Updates
  * Add support for `created` on `Checkout.Session`

## 9.7.0-beta.2 - 2022-10-07
* [#1373](https://github.com/stripe/stripe-php/pull/1373) API Updates for beta branch
  * Updated stable APIs to the latest version

## 9.7.0-beta.1 - 2022-09-26
* [#1368](https://github.com/stripe/stripe-php/pull/1368) API Updates for beta branch
  * Updated stable APIs to the latest version
  * Add `FinancingOffer`, `FinancingSummary` and `FinancingTransaction` resources.

## 9.6.0 - 2022-09-15
* [#1365](https://github.com/stripe/stripe-php/pull/1365) API Updates
  * Add support for `from_invoice` and `latest_revision` on `Invoice`
  * Add support for new value `pix` on enum `PaymentLink.payment_method_types[]`
  * Add support for `pix` on `PaymentMethod`
  * Add support for new value `pix` on enum `PaymentMethod.type`
  * Add support for `created` on `Treasury.CreditReversal` and `Treasury.DebitReversal`

## 9.5.0 - 2022-09-06
* [#1364](https://github.com/stripe/stripe-php/pull/1364) API Updates
  * Add support for new value `terminal_reader_splashscreen` on enum `File.purpose`
* [#1363](https://github.com/stripe/stripe-php/pull/1363) chore: Update PHP tests to handle search methods.

## 9.4.0 - 2022-08-26
* [#1362](https://github.com/stripe/stripe-php/pull/1362) API Updates
  * Add support for `login_page` on `BillingPortal.Configuration`
* [#1360](https://github.com/stripe/stripe-php/pull/1360) Add test coverage using Coveralls
* [#1361](https://github.com/stripe/stripe-php/pull/1361) fix: Fix type hints for error objects.
  * Update `Invoice.last_finalization_error`, `PaymentIntent.last_payment_error`, `SetupAttempt.setup_error` and `SetupIntent.setup_error` type to be `StripeObject`.
    * Addresses https://github.com/stripe/stripe-php/issues/1353. The library today does not actually return a `ErrorObject` for these fields, so the type annotation was incorrect.
* [#1356](https://github.com/stripe/stripe-php/pull/1356) Add beta readme.md section

## 9.4.0-beta.1 - 2022-08-26
* [#1358](https://github.com/stripe/stripe-php/pull/1358) API Updates for beta branch
  * Updated stable APIs to the latest version
  * Add support for the beta [Gift Card API](https://stripe.com/docs/gift-cards).

## 9.3.0 - 2022-08-23
* [#1355](https://github.com/stripe/stripe-php/pull/1355) API Updates
  * Change type of `Treasury.OutboundTransfer.destination_payment_method` from `string` to `string | null`
  * Change the return type of `CustomerService.fundCashBalance` test helper from `CustomerBalanceTransaction` to `CustomerCashBalanceTransaction`.
    * This would generally be considered a breaking change, but we've worked with all existing users to migrate and are comfortable releasing this as a minor as it is solely a test helper method. This was essentially broken prior to this change.

## 9.3.0-beta.1 - 2022-08-23
* [#1354](https://github.com/stripe/stripe-php/pull/1354) API Updates for beta branch
  - Updated stable APIs to the latest version
  - `Stripe-Version` beta headers are not pinned by-default and need to be manually specified, please refer to [beta SDKs README section](https://github.com/stripe/stripe-php/blob/master/README.md#beta-sdks)

## 9.2.0 - 2022-08-19
* [#1352](https://github.com/stripe/stripe-php/pull/1352) API Updates
  * Add support for new resource `CustomerCashBalanceTransaction`
  * Add support for `currency` on `PaymentLink`
  * Add constant for `customer_cash_balance_transaction.created` webhook event.
* [#1351](https://github.com/stripe/stripe-php/pull/1351) Add a support section to the readme
* [#1304](https://github.com/stripe/stripe-php/pull/1304) Allow passing PSR-3 loggers to setLogger as they are compatible

## 9.2.0-beta.1 - 2022-08-11
* [#1349](https://github.com/stripe/stripe-php/pull/1349) API Updates for beta branch
  - Updated stable APIs to the latest version
  - Add `refundPayment` method to Terminal resource

## 9.1.0 - 2022-08-11
* [#1348](https://github.com/stripe/stripe-php/pull/1348) API Updates
  * Add support for `payment_method_collection` on `Checkout.Session` and `PaymentLink`

* [#1346](https://github.com/stripe/stripe-php/pull/1346) API Updates
  * Add support for `expires_at` on `Apps.Secret`

## 9.1.0-beta.1 - 2022-08-03
* [#1345](https://github.com/stripe/stripe-php/pull/1345) API Updates for beta branch
  - Updated stable APIs to the latest version
  - Added the `Order` resource support

## 9.0.0 - 2022-08-02

Breaking changes that arose during code generation of the library that we postponed for the next major version. For changes to the SDK, read more detailed description at https://github.com/stripe/stripe-php/wiki/Migration-guide-for-v9. For changes to the Stripe products, read more at https://stripe.com/docs/upgrades#2022-08-01.

"⚠️" symbol highlights breaking changes.

* [#1344](https://github.com/stripe/stripe-php/pull/1344) API Updates
* [#1337](https://github.com/stripe/stripe-php/pull/1337) API Updates
* [#1273](https://github.com/stripe/stripe-php/pull/1273) Add some PHPDoc return types and fixes
* [#1341](https://github.com/stripe/stripe-php/pull/1341) Next major release changes

## 8.12.0 - 2022-07-25
* [#1332](https://github.com/stripe/stripe-php/pull/1332) API Updates
  * Add support for `default_currency` and `invoice_credit_balance` on `Customer`

## 8.12.0-beta.1 - 2022-07-22
* [#1331](https://github.com/stripe/stripe-php/pull/1331) API Updates for beta branch
  - Updated stable APIs to the latest version
* [#1328](https://github.com/stripe/stripe-php/pull/1328) API Updates for beta branch
  - Updated stable APIs to the latest version
  - Add `QuotePhase` resource
* [#1325](https://github.com/stripe/stripe-php/pull/1325) API Updates for beta branch
  - Updated stable APIs to the latest version
  - Add `QuotePhaseConfiguration` service.
  - Add `Price.migrate_to` property
  - Add `SubscriptionSchedule.amend` method.
  - Add `Discount.subscription_item` property.
  - Add `Quote.subscription_data.billing_behavior`, `billing_cycle_anchor`, `end_behavior`, `from_schedule`, `from_subscription`, `prebilling`, `proration_behavior` properties.
  - Add `phases` parameter to `Quote.create`
  - Add `Subscription.discounts`, `prebilling` properties.
* [#1320](https://github.com/stripe/stripe-php/pull/1320) API Updates for beta branch
  - Include `server_side_confirmation_beta=v1` beta
  - Add `secretKeyConfirmation` to `PaymentIntent`
* [#1317](https://github.com/stripe/stripe-php/pull/1317) API Updates for beta branch
  - Updated stable APIs to the latest version

## 8.11.0 - 2022-07-18
* [#1324](https://github.com/stripe/stripe-php/pull/1324) API Updates
  * Add support for new value `blik` on enum `PaymentLink.payment_method_types[]`
  * Add support for `blik` on `PaymentMethod`
  * Add support for new value `blik` on enum `PaymentMethod.type`
  * Add `Invoice.upcomingLines` method.
  * Add `SourceService.allSourceTransactions` method.
* [#1322](https://github.com/stripe/stripe-php/pull/1322) API Updates
  * Change type of `source_type` on `Transfer` from nullable string to string (comment-only change)

## 8.10.0 - 2022-07-07
* [#1319](https://github.com/stripe/stripe-php/pull/1319) API Updates
  * Add support for `currency_options` on `Coupon` and `Price`
  * Add support for `currency` on `Subscription`
* [#1318](https://github.com/stripe/stripe-php/pull/1318) API Updates
  * Add support for new values financial_connections.account.created, financial_connections.account.deactivated, financial_connections.account.disconnected, financial_connections.account.reactivated, and financial_connections.account.refreshed_balance on `Event`.

## 8.9.0 - 2022-06-29
* [#1316](https://github.com/stripe/stripe-php/pull/1316) API Updates
  * Add support for `deliver_card`, `fail_card`, `return_card`, and `ship_card` test helper methods on resource `Issuing.Card`
  * Add support for `subtotal_excluding_tax` on `CreditNote` and `Invoice`
  * Add support for `amount_excluding_tax` and `unit_amount_excluding_tax` on `CreditNoteLineItem` and `InvoiceLineItem`
  * Add support for `total_excluding_tax` on `Invoice`
  * Change type of `PaymentLink.payment_method_types[]` from `literal('card')` to `enum`
  * Add support for `promptpay` on `PaymentMethod`
  * Add support for new value `promptpay` on enum `PaymentMethod.type`
  * Add support for `hosted_regulatory_receipt_url` and `reversal_details` on `Treasury.ReceivedCredit` and `Treasury.ReceivedDebit`

## 8.8.0 - 2022-06-23
* [#1302](https://github.com/stripe/stripe-php/pull/1302) API Updates
  * Add support for `custom_unit_amount` on `Price`
* [#1301](https://github.com/stripe/stripe-php/pull/1301) API Updates

  Documentation updates.

## 8.7.0 - 2022-06-17
* [#1306](https://github.com/stripe/stripe-php/pull/1306) API Updates
  * Add support for `fund_cash_balance` test helper method on resource `Customer`
  * Add support for `total_excluding_tax` on `CreditNote`
  * Add support for `rendering_options` on `Invoice`
* [#1307](https://github.com/stripe/stripe-php/pull/1307) Support updating pre-release versions
* [#1305](https://github.com/stripe/stripe-php/pull/1305) Trigger workflows on beta branches
* [#1302](https://github.com/stripe/stripe-php/pull/1302) API Updates
  * Add support for `custom_unit_amount` on `Price`
* [#1301](https://github.com/stripe/stripe-php/pull/1301) API Updates

  Documentation updates.

## 8.6.0 - 2022-06-08
* [#1300](https://github.com/stripe/stripe-php/pull/1300) API Updates
  * Add support for `attach_to_self` and `flow_directions` on `SetupAttempt`

## 8.5.0 - 2022-06-01
* [#1298](https://github.com/stripe/stripe-php/pull/1298) API Updates
  * Add support for `radar_options` on `Charge` and `PaymentMethod`
  * Add support for new value `simulated_wisepos_e` on enum `Terminal.Reader.device_type`

## 8.4.0 - 2022-05-26
* [#1296](https://github.com/stripe/stripe-php/pull/1296) API Updates
  * Add support for `persons` method on resource `Account`
  * Add support for `balance_transactions` method on resource `Customer`
  * Add support for `id_number_secondary_provided` on `Person`
* [#1295](https://github.com/stripe/stripe-php/pull/1295) API Updates

## 8.3.0 - 2022-05-23
* [#1294](https://github.com/stripe/stripe-php/pull/1294) API Updates
  * Add support for new resource `Apps.Secret`
  * Add support for `affirm` and `link` on `PaymentMethod`
  * Add support for new values `affirm` and `link` on enum `PaymentMethod.type`
* [#1289](https://github.com/stripe/stripe-php/pull/1289) fix: Update RequestOptions#redactedApiKey to stop exploding null.

## 8.2.0 - 2022-05-19
* [#1286](https://github.com/stripe/stripe-php/pull/1286) API Updates
  * Add support for new resources `Treasury.CreditReversal`, `Treasury.DebitReversal`, `Treasury.FinancialAccountFeatures`, `Treasury.FinancialAccount`, `Treasury.FlowDetails`, `Treasury.InboundTransfer`, `Treasury.OutboundPayment`, `Treasury.OutboundTransfer`, `Treasury.ReceivedCredit`, `Treasury.ReceivedDebit`, `Treasury.TransactionEntry`, and `Treasury.Transaction`
  * Add support for `retrieve_payment_method` method on resource `Customer`
  * Add support for `all` and `list_owners` methods on resource `FinancialConnections.Account`
  * Add support for `treasury` on `Issuing.Authorization`, `Issuing.Dispute`, and `Issuing.Transaction`
  * Add support for `financial_account` on `Issuing.Card`
  * Add support for `client_secret` on `Order`
  * Add support for `attach_to_self` and `flow_directions` on `SetupIntent`

## 8.1.0 - 2022-05-11
* [#1284](https://github.com/stripe/stripe-php/pull/1284) API Updates
  * Add support for `consent_collection`, `customer_creation`, `payment_intent_data`, `shipping_options`, `submit_type`, and `tax_id_collection` on `PaymentLink`
  * Add support for `description` on `Subscription`

## 8.0.0 - 2022-05-09
* [#1283](https://github.com/stripe/stripe-php/pull/1283) Major version release of v8.0.0. The [migration guide](https://github.com/stripe/stripe-php/wiki/Migration-Guide-for-v8) contains more information.
  (⚠️ = breaking changes):
  * ⚠️ Replace the legacy `Order` API with the new `Order` API.
    * Resource modified: `Order`.
    * New methods: `cancel`, `list_line_items`, `reopen`, and `submit`
    * Removed methods: `pay` and `return_order`
    * Removed resources: `OrderItem` and `OrderReturn`
    * Removed references from other resources: `Charge.order`
  * ⚠️ Rename `\FinancialConnections\Account.refresh` method to `\FinancialConnections\Account.refresh_account`
  * Add support for `amount_discount`, `amount_tax`, and `product` on `LineItem`

## 7.128.0 - 2022-05-05
* [#1282](https://github.com/stripe/stripe-php/pull/1282) API Updates
  * Add support for `default_price` on `Product`
  * Add support for `instructions_email` on `Refund`

## 7.127.0 - 2022-05-05
* [#1281](https://github.com/stripe/stripe-php/pull/1281) API Updates
  * Add support for new resources `FinancialConnections.AccountOwner`, `FinancialConnections.AccountOwnership`, `FinancialConnections.Account`, and `FinancialConnections.Session`
* [#1278](https://github.com/stripe/stripe-php/pull/1278) Pin setup-php action version.
* [#1277](https://github.com/stripe/stripe-php/pull/1277) API Updates
  * Add support for `registered_address` on `Person`

## 7.126.0 - 2022-05-03
* [#1276](https://github.com/stripe/stripe-php/pull/1276) API Updates
  * Add support for new resource `CashBalance`
  * Change type of `BillingPortal.Configuration.application` from `$Application` to `deletable($Application)`
  * Add support for `cash_balance` on `Customer`
  * Add support for `application` on `Invoice`, `Quote`, `SubscriptionSchedule`, and `Subscription`
  * Add support for new value `eu_oss_vat` on enum `TaxId.type`
* [#1274](https://github.com/stripe/stripe-php/pull/1274) Fix PHPDoc on Discount for nullable properties
* [#1272](https://github.com/stripe/stripe-php/pull/1272) Allow users to pass a custom IPRESOLVE cURL option.

## 7.125.0 - 2022-04-21
* [#1270](https://github.com/stripe/stripe-php/pull/1270) API Updates
  * Add support for `expire` test helper method on resource `Refund`

## 7.124.0 - 2022-04-18
* [#1265](https://github.com/stripe/stripe-php/pull/1265) API Updates
  * Add support for new resources `FundingInstructions` and `Terminal.Configuration`
  * Add support for `create_funding_instructions` method on resource `Customer`
  * Add support for `amount_details` on `PaymentIntent`
  * Add support for `customer_balance` on `PaymentMethod`
  * Add support for new value `customer_balance` on enum `PaymentMethod.type`
  * Add support for `configuration_overrides` on `Terminal.Location`

## 7.123.0 - 2022-04-13
* [#1263](https://github.com/stripe/stripe-php/pull/1263) API Updates
  * Add support for `increment_authorization` method on resource `PaymentIntent`
* [#1262](https://github.com/stripe/stripe-php/pull/1262) Add support for updating the version of the repo
* [#1230](https://github.com/stripe/stripe-php/pull/1230) Add PHPDoc return types
* [#1242](https://github.com/stripe/stripe-php/pull/1242) Fix some PHPDoc in tests

## 7.122.0 - 2022-04-08
* [#1261](https://github.com/stripe/stripe-php/pull/1261) API Updates
  * Add support for `apply_customer_balance` method on resource `PaymentIntent`
* [#1259](https://github.com/stripe/stripe-php/pull/1259) API Updates

  * Add `payment_intent.partially_funded`, `terminal.reader.action_failed`, and `terminal.reader.action_succeeded` events.

## 7.121.0 - 2022-03-30
* [#1258](https://github.com/stripe/stripe-php/pull/1258) API Updates
  * Add support for `cancel_action`, `process_payment_intent`, `process_setup_intent`, and `set_reader_display` methods on resource `Terminal.Reader`
  * Add support for `action` on `Terminal.Reader`

## 7.120.0 - 2022-03-29
* [#1257](https://github.com/stripe/stripe-php/pull/1257) API Updates
  * Add support for Search API
    * Add support for `search` method on resources `Charge`, `Customer`, `Invoice`, `PaymentIntent`, `Price`, `Product`, and `Subscription`

## 7.119.0 - 2022-03-25
* [#1256](https://github.com/stripe/stripe-php/pull/1256) API Updates
  * Add support for PayNow and US Bank Accounts Debits payments
      * Add support for `paynow` and `us_bank_account` on `PaymentMethod`
      * Add support for new values `paynow` and `us_bank_account` on enum `PaymentMethod.type`
  * Add support for `failure_balance_transaction` on `Charge`

## 7.118.0 - 2022-03-23
* [#1255](https://github.com/stripe/stripe-php/pull/1255) API Updates
  * Add support for `cancel` method on resource `Refund`
  * Add support for new values `bg_uic`, `hu_tin`, and `si_tin` on enum `TaxId.type`
  * Add  `test_helpers.test_clock.advancing`, `test_helpers.test_clock.created`, `test_helpers.test_clock.deleted`, `test_helpers.test_clock.internal_failure`, and `test_helpers.test_clock.ready` events.

## 7.117.0 - 2022-03-18
* [#1254](https://github.com/stripe/stripe-php/pull/1254) API Updates
  * Add support for `status` on `Card`
* [#1251](https://github.com/stripe/stripe-php/pull/1251) Add support for SearchResult objects.
* [#1249](https://github.com/stripe/stripe-php/pull/1249) Add missing constant for payment_behavior

## 7.116.0 - 2022-03-02
* [#1248](https://github.com/stripe/stripe-php/pull/1248) API Updates
  * Add support for `proration_details` on `InvoiceLineItem`

## 7.115.0 - 2022-03-01
* [#1245](https://github.com/stripe/stripe-php/pull/1245) [#1247](https://github.com/stripe/stripe-php/pull/1247) API Updates
  * Add support for new resource `TestHelpers.TestClock`
  * Add support for `test_clock` on `Customer`, `Invoice`, `InvoiceItem`, `Quote`, `Subscription`, and `SubscriptionSchedule`
  * Add support for `next_action` on `Refund`
  * Add support for `konbini` on `PaymentMethod`
* [#1244](https://github.com/stripe/stripe-php/pull/1244) API Updates
  * Add support for new values `bbpos_wisepad3` and `stripe_m2` on enum `Terminal.Reader.device_type`

## 7.114.0 - 2022-02-15
* [#1243](https://github.com/stripe/stripe-php/pull/1243) Add test
* [#1240](https://github.com/stripe/stripe-php/pull/1240) API Updates
  * Add support for `verify_microdeposits` method on resources `PaymentIntent` and `SetupIntent`
* [#1241](https://github.com/stripe/stripe-php/pull/1241) Add generic parameter to \Stripe\Collection usages

## 7.113.0 - 2022-02-03
* [#1239](https://github.com/stripe/stripe-php/pull/1239) API Updates
  * Add `REASON_EXPIRED_UNCAPTURED_CHARGE` enum value on `Refund`.

## 7.112.0 - 2022-01-25
* [#1235](https://github.com/stripe/stripe-php/pull/1235) API Updates
  * Add support for `phone_number_collection` on `PaymentLink`
  * Add support for new value `is_vat` on enum `TaxId.type`

## 7.111.0 - 2022-01-20
* [#1233](https://github.com/stripe/stripe-php/pull/1233) API Updates
  * Add support for new resource `PaymentLink`
  * Add support for `payment_link` on `Checkout.Session`

## 7.110.0 - 2022-01-13
* [#1232](https://github.com/stripe/stripe-php/pull/1232) API Updates
  * Add support for `paid_out_of_band` on `Invoice`

## 7.109.0 - 2022-01-12
* [#1231](https://github.com/stripe/stripe-php/pull/1231) API Updates
  * Add support for `customer_creation` on `Checkout.Session`
* [#1227](https://github.com/stripe/stripe-php/pull/1227) Update docs URLs

## 7.108.0 - 2021-12-22
* [#1226](https://github.com/stripe/stripe-php/pull/1226) Upgrade php-cs-fixer to 3.4.0.
* [#1222](https://github.com/stripe/stripe-php/pull/1222) API Updates
  * Add support for `processing` on `PaymentIntent`
* [#1220](https://github.com/stripe/stripe-php/pull/1220) API Updates

## 7.107.0 - 2021-12-09
* [#1219](https://github.com/stripe/stripe-php/pull/1219) API Updates
  * Add support for `metadata` on `BillingPortal.Configuration`
  * Add support for `wallets` on `Issuing.Card`

## 7.106.0 - 2021-12-09
* [#1218](https://github.com/stripe/stripe-php/pull/1218) API Updates
  * Add support for new values `ge_vat` and `ua_vat` on enum `TaxId.type`
* [#1216](https://github.com/stripe/stripe-php/pull/1216) Fix namespaced classes in @return PHPDoc.
* [#1214](https://github.com/stripe/stripe-php/pull/1214) Announce PHP8 support in CHANGELOG.md

## 7.105.0 - 2021-12-06
* [#1213](https://github.com/stripe/stripe-php/pull/1213) PHP 8.1 missing ReturnTypeWillChange annotations.
* As of this version, PHP 8.1 is officially supported.

## 7.104.0 - 2021-12-01
* [#1211](https://github.com/stripe/stripe-php/pull/1211) PHPStan compatibility with PHP8.x
* [#1209](https://github.com/stripe/stripe-php/pull/1209) PHPUnit compatibility with PHP 8.x

## 7.103.0 - 2021-11-19
* [#1206](https://github.com/stripe/stripe-php/pull/1206) API Updates
  * Add support for new value `jct` on enum `TaxRate.tax_type`

## 7.102.0 - 2021-11-17
* [#1205](https://github.com/stripe/stripe-php/pull/1205) API Updates
  * Add support for `automatic_payment_methods` on `PaymentIntent`

## 7.101.0 - 2021-11-16
* [#1203](https://github.com/stripe/stripe-php/pull/1203) API Updates
  * Add support for new resource `ShippingRate`
  * Add support for `shipping_options` and `shipping_rate` on `Checkout.Session`
  * Add support for `expire` method on resource `Checkout.Session`
  * Add support for `status` on `Checkout.Session`

## 7.100.0 - 2021-10-11
* [#1190](https://github.com/stripe/stripe-php/pull/1190) API Updates
  * Add support for `klarna` on `PaymentMethod`.

## 7.99.0 - 2021-10-11
* [#1188](https://github.com/stripe/stripe-php/pull/1188) API Updates
  * Add support for `list_payment_methods` method on resource `Customer`

## 7.98.0 - 2021-10-07
* [#1187](https://github.com/stripe/stripe-php/pull/1187) API Updates
  * Add support for `phone_number_collection` on `Checkout.Session`
  * Add support for new value `customer_id` on enum `Radar.ValueList.item_type`
  * Add support for new value `bbpos_wisepos_e` on enum `Terminal.Reader.device_type`

## 7.97.0 - 2021-09-16
* [#1181](https://github.com/stripe/stripe-php/pull/1181) API Updates
  * Add support for `full_name_aliases` on `Person`

## 7.96.0 - 2021-09-15
* [#1178](https://github.com/stripe/stripe-php/pull/1178) API Updates
  * Add support for livemode on Reporting.ReportType
  * Add support for new value `rst` on enum `TaxRate.tax_type`

## 7.95.0 - 2021-09-01
* [#1177](https://github.com/stripe/stripe-php/pull/1177) API Updates
  * Add support for `future_requirements` on `Account`, `Capability`, and `Person`
  * Add support for `after_expiration`, `consent`, `consent_collection`, `expires_at`, and `recovered_from` on `Checkout.Session`

## 7.94.0 - 2021-08-19
* [#1173](https://github.com/stripe/stripe-php/pull/1173) API Updates
  * Add support for new value `fil` on enum `Checkout.Session.locale`
  * Add support for new value `au_arn` on enum `TaxId.type`

## 7.93.0 - 2021-08-11
* [#1172](https://github.com/stripe/stripe-php/pull/1172) API Updates
  * Add support for `locale` on `BillingPortal.Session`

* [#1171](https://github.com/stripe/stripe-php/pull/1171) Fix typo in docblock `CurlClient::executeStreamingRequestWithRetries`

## 7.92.0 - 2021-07-28
* [#1167](https://github.com/stripe/stripe-php/pull/1167) API Updates
  * Add support for `account_type` on `BankAccount`
  * Add support for new value `redacted` on enum `Review.closed_reason`

## 7.91.0 - 2021-07-22
* [#1164](https://github.com/stripe/stripe-php/pull/1164) API Updates
  * Add support for new values `hr`, `ko`, and `vi` on enum `Checkout.Session.locale`
  * Add support for `payment_settings` on `Subscription`

## 7.90.0 - 2021-07-20
* [#1163](https://github.com/stripe/stripe-php/pull/1163) API Updates
  * Add support for `wallet` on `Issuing.Transaction`
* [#1160](https://github.com/stripe/stripe-php/pull/1160) Remove unused API error types from docs.

## 7.89.0 - 2021-07-14
* [#1158](https://github.com/stripe/stripe-php/pull/1158) API Updates
  * Add support for `list_computed_upfront_line_items` method on resource `Quote`
* [#1157](https://github.com/stripe/stripe-php/pull/1157) Improve readme for old PHP versions

## 7.88.0 - 2021-07-09
* [#1152](https://github.com/stripe/stripe-php/pull/1152) API Updates
  * Add support for new resource `Quote`
  * Add support for `quote` on `Invoice`
  * Add support for new value `quote_accept` on enum `Invoice.billing_reason`
* [#1155](https://github.com/stripe/stripe-php/pull/1155) Add streaming methods to Service infra
  * Add support for `setStreamingHttpClient` and `streamingHttpClient` to `ApiRequestor`
  * Add support for `getStreamingClient` and `requestStream` to `AbstractService`
  * Add support for `requestStream` to `BaseStripeClient`
  * `\Stripe\RequestOptions::parse` now clones its input if it is already a `RequestOptions` object, to prevent accidental mutation.
* [#1151](https://github.com/stripe/stripe-php/pull/1151) Add `mode` constants into Checkout\Session

## 7.87.0 - 2021-06-30
* [#1149](https://github.com/stripe/stripe-php/pull/1149) API Updates
  * Add support for `wechat_pay` on `PaymentMethod`
* [#1143](https://github.com/stripe/stripe-php/pull/1143) Streaming requests
* [#1138](https://github.com/stripe/stripe-php/pull/1138) Deprecate travis

## 7.86.0 - 2021-06-25
* [#1145](https://github.com/stripe/stripe-php/pull/1145) API Updates
  * Add support for `boleto` on `PaymentMethod`.
  * Add support for `il_vat` as a member of the `TaxID.Type` enum.

## 7.85.0 - 2021-06-18
* [#1142](https://github.com/stripe/stripe-php/pull/1142) API Updates
  * Add support for new TaxId types: `ca_pst_mb`, `ca_pst_bc`, `ca_gst_hst`, and `ca_pst_sk`.

## 7.84.0 - 2021-06-16
* [#1141](https://github.com/stripe/stripe-php/pull/1141) Update PHPDocs
  * Add support for `url` on `Checkout\Session`

## 7.83.0 - 2021-06-07
* [#1140](https://github.com/stripe/stripe-php/pull/1140) API Updates
  * Added support for `tax_id_collection` on `Checkout\Session` and `Checkout\Session#create`
  * Update `Location` to be expandable on `Terminal\Reader`

## 7.82.0 - 2021-06-04
* [#1136](https://github.com/stripe/stripe-php/pull/1136) Update PHPDocs
  * Add support for `controller` on `Account`.

## 7.81.0 - 2021-06-04
* [#1135](https://github.com/stripe/stripe-php/pull/1135) API Updates
  * Add support for new resource `TaxCode`
  * Add support for `automatic_tax` `Invoice` and`Checkout.Session`.
  * Add support for `tax_behavior` on `Price`
  * Add support for `tax_code` on `Product`
  * Add support for `tax` on `Customer`
  * Add support for `tax_type` enum on `TaxRate`

## 7.80.0 - 2021-05-26
* [#1130](https://github.com/stripe/stripe-php/pull/1130) Update PHPDocs

## 7.79.0 - 2021-05-19
* [#1126](https://github.com/stripe/stripe-php/pull/1126) API Updates
  * Added support for new resource `Identity.VerificationReport`
  * Added support for new resource `Identity.VerificationSession`
  * `File#list.purpose` and `File.purpose` added new enum members: `identity_document_downloadable` and `selfie`.

## 7.78.0 - 2021-05-05
* [#1120](https://github.com/stripe/stripe-php/pull/1120) Update PHPDocs
  * Add support for `Radar.EarlyFraudWarning.payment_intent`

## 7.77.0 - 2021-04-12
* [#1110](https://github.com/stripe/stripe-php/pull/1110) Update PHPDocs
  * Add support for `acss_debit` on `PaymentMethod`
  * Add support for `payment_method_options` on `Checkout\Session`
* [#1107](https://github.com/stripe/stripe-php/pull/1107) Remove duplicate object phpdoc

## 7.76.0 - 2021-03-22
* [#1100](https://github.com/stripe/stripe-php/pull/1100) Update PHPDocs
  * Added support for `amount_shipping` on `Checkout.Session.total_details`
* [#1088](https://github.com/stripe/stripe-php/pull/1088) Make possibility to extend CurlClient

## 7.75.0 - 2021-02-22
* [#1094](https://github.com/stripe/stripe-php/pull/1094) Add support for Billing Portal Configuration API

## 7.74.0 - 2021-02-17
* [#1093](https://github.com/stripe/stripe-php/pull/1093) Update PHPDocs
  * Add support for on_behalf_of to Invoice

## 7.73.0 - 2021-02-16
* [#1091](https://github.com/stripe/stripe-php/pull/1091) Update PHPDocs
  * Add support for `afterpay_clearpay` on `PaymentMethod`.

## 7.72.0 - 2021-02-08
* [#1089](https://github.com/stripe/stripe-php/pull/1089) Update PHPDocs
  * Add support for `afterpay_clearpay_payments` on `Account.capabilities`
  * Add support for `payment_settings` on `Invoice`

## 7.71.0 - 2021-02-05
* [#1087](https://github.com/stripe/stripe-php/pull/1087) Update PHPDocs
* [#1086](https://github.com/stripe/stripe-php/pull/1086) Update CA cert bundle URL

## 7.70.0 - 2021-02-03
* [#1085](https://github.com/stripe/stripe-php/pull/1085) Update PHPDocs
  * Add support for `nationality` on `Person`
  * Add member `gb_vat` of `TaxID` enum

## 7.69.0 - 2021-01-21
* [#1079](https://github.com/stripe/stripe-php/pull/1079) Update PHPDocs

## 7.68.0 - 2021-01-14
* [#1063](https://github.com/stripe/stripe-php/pull/1063) Multiple API changes
* [#1061](https://github.com/stripe/stripe-php/pull/1061) Bump phpDocumentor to 3.0.0

## 7.67.0 - 2020-12-09
* [#1060](https://github.com/stripe/stripe-php/pull/1060) Improve PHPDocs for `Discount`
* [#1059](https://github.com/stripe/stripe-php/pull/1059) Upgrade PHPStan to 0.12.59
* [#1057](https://github.com/stripe/stripe-php/pull/1057) Bump PHP-CS-Fixer and update code

## 7.66.1 - 2020-12-01
* [#1054](https://github.com/stripe/stripe-php/pull/1054) Improve error message for invalid keys in StripeClient

## 7.66.0 - 2020-11-24
* [#1053](https://github.com/stripe/stripe-php/pull/1053) Update PHPDocs

## 7.65.0 - 2020-11-19
* [#1050](https://github.com/stripe/stripe-php/pull/1050) Added constants for `proration_behavior` on `Subscription`

## 7.64.0 - 2020-11-18
* [#1049](https://github.com/stripe/stripe-php/pull/1049) Update PHPDocs

## 7.63.0 - 2020-11-17
* [#1048](https://github.com/stripe/stripe-php/pull/1048) Update PHPDocs
* [#1046](https://github.com/stripe/stripe-php/pull/1046) Force IPv4 resolving

## 7.62.0 - 2020-11-09
* [#1041](https://github.com/stripe/stripe-php/pull/1041) Add missing constants on `Event`
* [#1038](https://github.com/stripe/stripe-php/pull/1038) Update PHPDocs

## 7.61.0 - 2020-10-20
* [#1030](https://github.com/stripe/stripe-php/pull/1030) Add support for `jp_rn` and `ru_kpp` as a `type` on `TaxId`

## 7.60.0 - 2020-10-15
* [#1027](https://github.com/stripe/stripe-php/pull/1027) Warn if opts are in params

## 7.58.0 - 2020-10-14
* [#1026](https://github.com/stripe/stripe-php/pull/1026) Add support for the Payout Reverse API

## 7.57.0 - 2020-09-29
* [#1020](https://github.com/stripe/stripe-php/pull/1020) Add support for the `SetupAttempt` resource and List API

## 7.56.0 - 2020-09-25
* [#1019](https://github.com/stripe/stripe-php/pull/1019) Update PHPDocs

## 7.55.0 - 2020-09-24
* [#1018](https://github.com/stripe/stripe-php/pull/1018) Multiple API changes
  * Updated PHPDocs
  * Added `TYPE_CONTRIBUTION` as a constant on `BalanceTransaction`

## 7.54.0 - 2020-09-23
* [#1017](https://github.com/stripe/stripe-php/pull/1017) Updated PHPDoc

## 7.53.1 - 2020-09-22
* [#1015](https://github.com/stripe/stripe-php/pull/1015) Bugfix: don't error on systems with php_uname in disablefunctions with whitespace

## 7.53.0 - 2020-09-21
* [#1016](https://github.com/stripe/stripe-php/pull/1016) Updated PHPDocs

## 7.52.0 - 2020-09-08
* [#1010](https://github.com/stripe/stripe-php/pull/1010) Update PHPDocs

## 7.51.0 - 2020-09-02
* [#1007](https://github.com/stripe/stripe-php/pull/1007) Multiple API changes
  * Add support for the Issuing Dispute Submit API
  * Add constants for `payment_status` on Checkout `Session`
* [#1003](https://github.com/stripe/stripe-php/pull/1003) Add trim to getSignatures to allow for leading whitespace.

## 7.50.0 - 2020-08-28
* [#1005](https://github.com/stripe/stripe-php/pull/1005) Updated PHPDocs

## 7.49.0 - 2020-08-19
* [#998](https://github.com/stripe/stripe-php/pull/998) PHPDocs updated

## 7.48.0 - 2020-08-17
* [#997](https://github.com/stripe/stripe-php/pull/997) PHPDocs updated
* [#996](https://github.com/stripe/stripe-php/pull/996) Fixing telemetry

## 7.47.0 - 2020-08-13
* [#994](https://github.com/stripe/stripe-php/pull/994) Nullable balance_transactions on issuing disputes
* [#991](https://github.com/stripe/stripe-php/pull/991) Fix invalid return types in OAuthService

## 7.46.1 - 2020-08-07
* [#990](https://github.com/stripe/stripe-php/pull/990) PHPdoc changes

## 7.46.0 - 2020-08-05
* [#989](https://github.com/stripe/stripe-php/pull/989) Add support for the `PromotionCode` resource and APIs

## 7.45.0 - 2020-07-28
* [#981](https://github.com/stripe/stripe-php/pull/981) PHPdoc updates

## 7.44.0 - 2020-07-20
* [#948](https://github.com/stripe/stripe-php/pull/948) Add `first()` and `last()` functions to `Collection`

## 7.43.0 - 2020-07-17
* [#975](https://github.com/stripe/stripe-php/pull/975) Add support for `political_exposure` on `Person`

## 7.42.0 - 2020-07-15
* [#974](https://github.com/stripe/stripe-php/pull/974) Add new constants for `purpose` on `File`

## 7.41.1 - 2020-07-15
* [#973](https://github.com/stripe/stripe-php/pull/973) Multiple PHPDoc fixes

## 7.41.0 - 2020-07-14
* [#971](https://github.com/stripe/stripe-php/pull/971) Adds enum values for `billing_address_collection` on Checkout `Session`

## 7.40.0 - 2020-07-06
* [#964](https://github.com/stripe/stripe-php/pull/964) Add OAuthService

## 7.39.0 - 2020-06-25
* [#960](https://github.com/stripe/stripe-php/pull/960) Add constants for `payment_behavior` on `Subscription`

## 7.38.0 - 2020-06-24
* [#959](https://github.com/stripe/stripe-php/pull/959) Add multiple constants missing for `Event`

## 7.37.2 - 2020-06-23
* [#957](https://github.com/stripe/stripe-php/pull/957) Updated PHPDocs

## 7.37.1 - 2020-06-11
* [#952](https://github.com/stripe/stripe-php/pull/952) Improve PHPDoc

## 7.37.0 - 2020-06-09
* [#950](https://github.com/stripe/stripe-php/pull/950) Add support for `id_npwp` and `my_frp` as `type` on `TaxId`

## 7.36.2 - 2020-06-03
* [#946](https://github.com/stripe/stripe-php/pull/946) Update PHPDoc

## 7.36.1 - 2020-05-28
* [#938](https://github.com/stripe/stripe-php/pull/938) Remove extra array_keys() call.
* [#942](https://github.com/stripe/stripe-php/pull/942) fix autopagination for service methods

## 7.36.0 - 2020-05-21
* [#937](https://github.com/stripe/stripe-php/pull/937) Add support for `ae_trn`, `cl_tin` and `sa_vat` as `type` on `TaxId`

## 7.35.0 - 2020-05-20
* [#936](https://github.com/stripe/stripe-php/pull/936) Add `anticipation_repayment` as a `type` on `BalanceTransaction`

## 7.34.0 - 2020-05-18
* [#934](https://github.com/stripe/stripe-php/pull/934) Add support for `issuing_dispute` as a `type` on `BalanceTransaction`

## 7.33.1 - 2020-05-15
* [#933](https://github.com/stripe/stripe-php/pull/933) Services bugfix: convert nested null params to empty strings

## 7.33.0 - 2020-05-14
* [#771](https://github.com/stripe/stripe-php/pull/771) Introduce client/services API. The [migration guide](https://github.com/stripe/stripe-php/wiki/Migration-to-StripeClient-and-services-in-7.33.0) contains before & after examples of the backwards-compatible changes.

## 7.32.1 - 2020-05-13
* [#932](https://github.com/stripe/stripe-php/pull/932) Fix multiple PHPDoc

## 7.32.0 - 2020-05-11
* [#931](https://github.com/stripe/stripe-php/pull/931) Add support for the `LineItem` resource and APIs

## 7.31.0 - 2020-05-01
* [#927](https://github.com/stripe/stripe-php/pull/927) Add support for new tax IDs

## 7.30.0 - 2020-04-29
* [#924](https://github.com/stripe/stripe-php/pull/924) Add support for the `Price` resource and APIs

## 7.29.0 - 2020-04-22
* [#920](https://github.com/stripe/stripe-php/pull/920) Add support for the `Session` resource and APIs on the `BillingPortal` namespace

## 7.28.1 - 2020-04-10
* [#915](https://github.com/stripe/stripe-php/pull/915) Improve PHPdocs for many classes

## 7.28.0 - 2020-04-03
* [#912](https://github.com/stripe/stripe-php/pull/912) Preserve backwards compatibility for typoed `TYPE_ADJUSTEMENT` enum.
* [#911](https://github.com/stripe/stripe-php/pull/911) Codegenerated PHPDoc for nested resources
* [#902](https://github.com/stripe/stripe-php/pull/902) Update docstrings for nested resources

## 7.27.3 - 2020-03-18
* [#899](https://github.com/stripe/stripe-php/pull/899) Convert keys to strings in `StripeObject::toArray()`

## 7.27.2 - 2020-03-13
* [#894](https://github.com/stripe/stripe-php/pull/894) Multiple PHPDocs changes

## 7.27.1 - 2020-03-03
* [#890](https://github.com/stripe/stripe-php/pull/890) Update PHPdoc

## 7.27.0 - 2020-02-28
* [#889](https://github.com/stripe/stripe-php/pull/889) Add new constants for `type` on `TaxId`

## 7.26.0 - 2020-02-26
* [#886](https://github.com/stripe/stripe-php/pull/886) Add support for listing Checkout `Session`
* [#883](https://github.com/stripe/stripe-php/pull/883) Add PHPDoc class descriptions

## 7.25.0 - 2020-02-14
* [#879](https://github.com/stripe/stripe-php/pull/879) Make `\Stripe\Collection` implement `\Countable`
* [#875](https://github.com/stripe/stripe-php/pull/875) Last set of PHP-CS-Fixer updates
* [#874](https://github.com/stripe/stripe-php/pull/874) Enable php_unit_internal_class rule
* [#873](https://github.com/stripe/stripe-php/pull/873) Add support for phpDocumentor in Makefile
* [#872](https://github.com/stripe/stripe-php/pull/872) Another batch of PHP-CS-Fixer rule updates
* [#871](https://github.com/stripe/stripe-php/pull/871) Fix a few PHPDoc comments
* [#870](https://github.com/stripe/stripe-php/pull/870) More PHP-CS-Fixer tweaks

## 7.24.0 - 2020-02-10
* [#862](https://github.com/stripe/stripe-php/pull/862) Better PHPDoc
* [#865](https://github.com/stripe/stripe-php/pull/865) Get closer to `@PhpCsFixer` standard ruleset

## 7.23.0 - 2020-02-05
* [#860](https://github.com/stripe/stripe-php/pull/860) Add PHPDoc types for expandable fields
* [#858](https://github.com/stripe/stripe-php/pull/858) Use `native_function_invocation` PHPStan rule
* [#857](https://github.com/stripe/stripe-php/pull/857) Update PHPDoc on nested resources
* [#855](https://github.com/stripe/stripe-php/pull/855) PHPDoc: `StripeObject` -> `ErrorObject` where appropriate
* [#837](https://github.com/stripe/stripe-php/pull/837) Autogen diff
* [#854](https://github.com/stripe/stripe-php/pull/854) Upgrade PHPStan and fix settings
* [#850](https://github.com/stripe/stripe-php/pull/850) Yet more PHPDoc updates

## 7.22.0 - 2020-01-31
* [#849](https://github.com/stripe/stripe-php/pull/849) Add new constants for `type` on `TaxId`
* [#843](https://github.com/stripe/stripe-php/pull/843) Even more PHPDoc fixes
* [#841](https://github.com/stripe/stripe-php/pull/841) More PHPDoc fixes

## 7.21.1 - 2020-01-29
* [#840](https://github.com/stripe/stripe-php/pull/840) Update phpdocs across multiple resources.

## 7.21.0 - 2020-01-28
* [#839](https://github.com/stripe/stripe-php/pull/839) Add support for `TYPE_ES_CIF` on `TaxId`

## 7.20.0 - 2020-01-23
* [#836](https://github.com/stripe/stripe-php/pull/836) Add new type values for `TaxId`

## 7.19.1 - 2020-01-14
* [#831](https://github.com/stripe/stripe-php/pull/831) Fix incorrect `UnexpectedValueException` instantiation

## 7.19.0 - 2020-01-14
* [#830](https://github.com/stripe/stripe-php/pull/830) Add support for `CreditNoteLineItem`

## 7.18.0 - 2020-01-13
* [#829](https://github.com/stripe/stripe-php/pull/829) Don't call php_uname function if disabled by php.ini

## 7.17.0 - 2020-01-08
* [#821](https://github.com/stripe/stripe-php/pull/821) Improve PHPDoc types for `ApiErrorException.get/setJsonBody()` methods

## 7.16.0 - 2020-01-06
* [#826](https://github.com/stripe/stripe-php/pull/826) Rename remaining `$options` to `$opts`
* [#825](https://github.com/stripe/stripe-php/pull/825) Update PHPDoc

## 7.15.0 - 2020-01-06
* [#824](https://github.com/stripe/stripe-php/pull/824) Add constant `TYPE_SG_UEN` to `TaxId`

## 7.14.2 - 2019-12-04
* [#816](https://github.com/stripe/stripe-php/pull/816) Disable autoloader when checking for `Throwable`

## 7.14.1 - 2019-11-26
* [#812](https://github.com/stripe/stripe-php/pull/812) Fix invalid PHPdoc on `Subscription`

## 7.14.0 - 2019-11-26
* [#811](https://github.com/stripe/stripe-php/pull/811) Add support for `CreditNote` preview.

## 7.13.0 - 2019-11-19
* [#808](https://github.com/stripe/stripe-php/pull/808) Add support for listing lines on an Invoice directly via `Invoice::allLines()`

## 7.12.0 - 2019-11-08

-   [#805](https://github.com/stripe/stripe-php/pull/805) Add Source::allSourceTransactions and SubscriptionItem::allUsageRecordSummaries
-   [#798](https://github.com/stripe/stripe-php/pull/798) The argument of `array_key_exists` cannot be `null`
-   [#803](https://github.com/stripe/stripe-php/pull/803) Removed unwanted got

## 7.11.0 - 2019-11-06

-   [#797](https://github.com/stripe/stripe-php/pull/797) Add support for reverse pagination

## 7.10.0 - 2019-11-05

-   [#795](https://github.com/stripe/stripe-php/pull/795) Add support for `Mandate`

## 7.9.0 - 2019-11-05

-   [#794](https://github.com/stripe/stripe-php/pull/794) Add PHPDoc to `ApiResponse`
-   [#792](https://github.com/stripe/stripe-php/pull/792) Use single quotes for `OBJECT_NAME` constants

## 7.8.0 - 2019-11-05

-   [#790](https://github.com/stripe/stripe-php/pull/790) Mark nullable fields in PHPDoc
-   [#788](https://github.com/stripe/stripe-php/pull/788) Early codegen fixes
-   [#787](https://github.com/stripe/stripe-php/pull/787) Use PHPStan in Travis CI

## 7.7.1 - 2019-10-25

-   [#781](https://github.com/stripe/stripe-php/pull/781) Fix telemetry header
-   [#780](https://github.com/stripe/stripe-php/pull/780) Contributor Convenant

## 7.7.0 - 2019-10-23

-   [#776](https://github.com/stripe/stripe-php/pull/776) Add `CAPABILITY_TRANSFERS` to `Account`
-   [#778](https://github.com/stripe/stripe-php/pull/778) Add support for `TYPE_MX_RFC` type on `TaxId`

## 7.6.0 - 2019-10-22

-   [#770](https://github.com/stripe/stripe-php/pull/770) Add missing constants for Customer's `TaxId`

## 7.5.0 - 2019-10-18

-   [#768](https://github.com/stripe/stripe-php/pull/768) Redact API key in `RequestOptions` debug info

## 7.4.0 - 2019-10-15

-   [#764](https://github.com/stripe/stripe-php/pull/764) Add support for HTTP request monitoring callback

## 7.3.1 - 2019-10-07

-   [#755](https://github.com/stripe/stripe-php/pull/755) Respect Stripe-Should-Retry and Retry-After headers

## 7.3.0 - 2019-10-02

-   [#752](https://github.com/stripe/stripe-php/pull/752) Add `payment_intent.canceled` and `setup_intent.canceled` events
-   [#749](https://github.com/stripe/stripe-php/pull/749) Call `toArray()` on objects only

## 7.2.2 - 2019-09-24

-   [#746](https://github.com/stripe/stripe-php/pull/746) Add missing decline codes

## 7.2.1 - 2019-09-23

-   [#744](https://github.com/stripe/stripe-php/pull/744) Added new PHPDoc

## 7.2.0 - 2019-09-17

-   [#738](https://github.com/stripe/stripe-php/pull/738) Added missing constants for `SetupIntent` events

## 7.1.1 - 2019-09-16

-   [#737](https://github.com/stripe/stripe-php/pull/737) Added new PHPDoc

## 7.1.0 - 2019-09-13

-   [#736](https://github.com/stripe/stripe-php/pull/736) Make `CaseInsensitiveArray` countable and traversable

## 7.0.2 - 2019-09-06

-   [#729](https://github.com/stripe/stripe-php/pull/729) Fix usage of `SignatureVerificationException` in PHPDoc blocks

## 7.0.1 - 2019-09-05

-   [#728](https://github.com/stripe/stripe-php/pull/728) Clean up Collection

## 7.0.0 - 2019-09-03

Major version release. The [migration guide](https://github.com/stripe/stripe-php/wiki/Migration-guide-for-v7) contains a detailed list of backwards-incompatible changes with upgrade instructions.

Pull requests included in this release (cf. [#552](https://github.com/stripe/stripe-php/pull/552)) (⚠️ = breaking changes):

-   ⚠️ Drop support for PHP 5.4 ([#551](https://github.com/stripe/stripe-php/pull/551))
-   ⚠️ Drop support for PHP 5.5 ([#554](https://github.com/stripe/stripe-php/pull/554))
-   Bump dependencies ([#553](https://github.com/stripe/stripe-php/pull/553))
-   Remove `CURLFile` check ([#555](https://github.com/stripe/stripe-php/pull/555))
-   Update constant definitions for PHP >= 5.6 ([#556](https://github.com/stripe/stripe-php/pull/556))
-   ⚠️ Remove `FileUpload` alias ([#557](https://github.com/stripe/stripe-php/pull/557))
-   Remove `curl_reset` check ([#570](https://github.com/stripe/stripe-php/pull/570))
-   Use `\Stripe\<class>::class` constant instead of strings ([#643](https://github.com/stripe/stripe-php/pull/643))
-   Use `array_column` to flatten params ([#686](https://github.com/stripe/stripe-php/pull/686))
-   ⚠️ Remove deprecated methods ([#692](https://github.com/stripe/stripe-php/pull/692))
-   ⚠️ Remove `IssuerFraudRecord` ([#696](https://github.com/stripe/stripe-php/pull/696))
-   Update constructors of Stripe exception classes ([#559](https://github.com/stripe/stripe-php/pull/559))
-   Fix remaining TODOs ([#700](https://github.com/stripe/stripe-php/pull/700))
-   Use yield for autopagination ([#703](https://github.com/stripe/stripe-php/pull/703))
-   ⚠️ Rename fake magic methods and rewrite array conversion ([#704](https://github.com/stripe/stripe-php/pull/704))
-   Add `ErrorObject` to Stripe exceptions ([#705](https://github.com/stripe/stripe-php/pull/705))
-   Start using PHP CS Fixer ([#706](https://github.com/stripe/stripe-php/pull/706))
-   Update error messages for nested resource operations ([#708](https://github.com/stripe/stripe-php/pull/708))
-   Upgrade retry logic ([#707](https://github.com/stripe/stripe-php/pull/707))
-   ⚠️ `Collection` improvements / fixes ([#715](https://github.com/stripe/stripe-php/pull/715))
-   ⚠️ Modernize exceptions ([#709](https://github.com/stripe/stripe-php/pull/709))
-   Add constants for error codes ([#716](https://github.com/stripe/stripe-php/pull/716))
-   Update certificate bundle ([#717](https://github.com/stripe/stripe-php/pull/717))
-   Retry requests on a 429 that's a lock timeout ([#718](https://github.com/stripe/stripe-php/pull/718))
-   Fix `toArray()` calls ([#719](https://github.com/stripe/stripe-php/pull/719))
-   Couple of fixes for PHP 7.4 ([#725](https://github.com/stripe/stripe-php/pull/725))

## 6.43.1 - 2019-08-29

-   [#722](https://github.com/stripe/stripe-php/pull/722) Make `LoggerInterface::error` compatible with its PSR-3 counterpart
-   [#714](https://github.com/stripe/stripe-php/pull/714) Add `pending_setup_intent` property in `Subscription`
-   [#713](https://github.com/stripe/stripe-php/pull/713) Add typehint to `ApiResponse`
-   [#712](https://github.com/stripe/stripe-php/pull/712) Fix comment
-   [#701](https://github.com/stripe/stripe-php/pull/701) Start testing PHP 7.3

## 6.43.0 - 2019-08-09

-   [#694](https://github.com/stripe/stripe-php/pull/694) Add `SubscriptionItem::createUsageRecord` method

## 6.42.0 - 2019-08-09

-   [#688](https://github.com/stripe/stripe-php/pull/688) Remove `SubscriptionScheduleRevision`
    -   Note that this is technically a breaking change, however we've chosen to release it as a minor version in light of the fact that this resource and its API methods were virtually unused.

## 6.41.0 - 2019-07-31

-   [#683](https://github.com/stripe/stripe-php/pull/683) Move the List Balance History API to `/v1/balance_transactions`

## 6.40.0 - 2019-06-27

-   [#675](https://github.com/stripe/stripe-php/pull/675) Add support for `SetupIntent` resource and APIs

## 6.39.2 - 2019-06-26

-   [#676](https://github.com/stripe/stripe-php/pull/676) Fix exception message in `CustomerBalanceTransaction::update()`

## 6.39.1 - 2019-06-25

-   [#674](https://github.com/stripe/stripe-php/pull/674) Add new constants for `collection_method` on `Invoice`

## 6.39.0 - 2019-06-24

-   [#673](https://github.com/stripe/stripe-php/pull/673) Enable request latency telemetry by default

## 6.38.0 - 2019-06-17

-   [#649](https://github.com/stripe/stripe-php/pull/649) Add support for `CustomerBalanceTransaction` resource and APIs

## 6.37.2 - 2019-06-17

-   [#671](https://github.com/stripe/stripe-php/pull/671) Add new PHPDoc
-   [#672](https://github.com/stripe/stripe-php/pull/672) Add constants for `submit_type` on Checkout `Session`

## 6.37.1 - 2019-06-14

-   [#670](https://github.com/stripe/stripe-php/pull/670) Add new PHPDoc

## 6.37.0 - 2019-05-23

-   [#663](https://github.com/stripe/stripe-php/pull/663) Add support for `radar.early_fraud_warning` resource

## 6.36.0 - 2019-05-22

-   [#661](https://github.com/stripe/stripe-php/pull/661) Add constants for new TaxId types
-   [#662](https://github.com/stripe/stripe-php/pull/662) Add constants for BalanceTransaction types

## 6.35.2 - 2019-05-20

-   [#655](https://github.com/stripe/stripe-php/pull/655) Add constants for payment intent statuses
-   [#659](https://github.com/stripe/stripe-php/pull/659) Fix PHPDoc for various nested Account actions
-   [#660](https://github.com/stripe/stripe-php/pull/660) Fix various PHPDoc

## 6.35.1 - 2019-05-20

-   [#658](https://github.com/stripe/stripe-php/pull/658) Use absolute value when checking timestamp tolerance

## 6.35.0 - 2019-05-14

-   [#651](https://github.com/stripe/stripe-php/pull/651) Add support for the Capability resource and APIs

## 6.34.6 - 2019-05-13

-   [#654](https://github.com/stripe/stripe-php/pull/654) Fix typo in definition of `Event::PAYMENT_METHOD_ATTACHED` constant

## 6.34.5 - 2019-05-06

-   [#647](https://github.com/stripe/stripe-php/pull/647) Set the return type to static for more operations

## 6.34.4 - 2019-05-06

-   [#650](https://github.com/stripe/stripe-php/pull/650) Add missing constants for Event types

## 6.34.3 - 2019-05-01

-   [#644](https://github.com/stripe/stripe-php/pull/644) Update return type to `static` to improve static analysis
-   [#645](https://github.com/stripe/stripe-php/pull/645) Fix constant for `payment_intent.payment_failed`

## 6.34.2 - 2019-04-26

-   [#642](https://github.com/stripe/stripe-php/pull/642) Fix an issue where existing idempotency keys would be overwritten when using automatic retries

## 6.34.1 - 2019-04-25

-   [#640](https://github.com/stripe/stripe-php/pull/640) Add missing phpdocs

## 6.34.0 - 2019-04-24

-   [#626](https://github.com/stripe/stripe-php/pull/626) Add support for the `TaxRate` resource and APIs
-   [#639](https://github.com/stripe/stripe-php/pull/639) Fix multiple phpdoc issues

## 6.33.0 - 2019-04-22

-   [#630](https://github.com/stripe/stripe-php/pull/630) Add support for the `TaxId` resource and APIs

## 6.32.1 - 2019-04-19

-   [#636](https://github.com/stripe/stripe-php/pull/636) Correct type of `$personId` in PHPDoc

## 6.32.0 - 2019-04-18

-   [#621](https://github.com/stripe/stripe-php/pull/621) Add support for `CreditNote`

## 6.31.5 - 2019-04-12

-   [#628](https://github.com/stripe/stripe-php/pull/628) Add constants for `person.*` event types
-   [#628](https://github.com/stripe/stripe-php/pull/628) Add missing constants for `Account` and `Person`

## 6.31.4 - 2019-04-05

-   [#624](https://github.com/stripe/stripe-php/pull/624) Fix encoding of nested parameters in multipart requests

## 6.31.3 - 2019-04-02

-   [#623](https://github.com/stripe/stripe-php/pull/623) Only use HTTP/2 with curl >= 7.60.0

## 6.31.2 - 2019-03-25

-   [#619](https://github.com/stripe/stripe-php/pull/619) Fix PHPDoc return types for list methods for nested resources

## 6.31.1 - 2019-03-22

-   [#612](https://github.com/stripe/stripe-php/pull/612) Add a lot of constants
-   [#614](https://github.com/stripe/stripe-php/pull/614) Add missing subscription status constants

## 6.31.0 - 2019-03-18

-   [#600](https://github.com/stripe/stripe-php/pull/600) Add support for the `PaymentMethod` resource and APIs
-   [#606](https://github.com/stripe/stripe-php/pull/606) Add support for retrieving a Checkout `Session`
-   [#611](https://github.com/stripe/stripe-php/pull/611) Add support for deleting a Terminal `Location` and `Reader`

## 6.30.5 - 2019-03-11

-   [#607](https://github.com/stripe/stripe-php/pull/607) Correctly handle case where a metadata key is called `metadata`

## 6.30.4 - 2019-02-27

-   [#602](https://github.com/stripe/stripe-php/pull/602) Add `subscription_schedule` to `Subscription` for PHPDoc.

## 6.30.3 - 2019-02-26

-   [#603](https://github.com/stripe/stripe-php/pull/603) Improve PHPDoc on the `Source` object to cover all types of Sources currently supported.

## 6.30.2 - 2019-02-25

-   [#601](https://github.com/stripe/stripe-php/pull/601) Fix PHPDoc across multiple resources and add support for new events.

## 6.30.1 - 2019-02-16

-   [#599](https://github.com/stripe/stripe-php/pull/599) Fix PHPDoc for `SubscriptionSchedule` and `SubscriptionScheduleRevision`

## 6.30.0 - 2019-02-12

-   [#590](https://github.com/stripe/stripe-php/pull/590) Add support for `SubscriptionSchedule` and `SubscriptionScheduleRevision`

## 6.29.3 - 2019-01-31

-   [#592](https://github.com/stripe/stripe-php/pull/592) Some more PHPDoc fixes

## 6.29.2 - 2019-01-31

-   [#591](https://github.com/stripe/stripe-php/pull/591) Fix PHPDoc for nested resources

## 6.29.1 - 2019-01-25

-   [#566](https://github.com/stripe/stripe-php/pull/566) Fix dangling message contents
-   [#586](https://github.com/stripe/stripe-php/pull/586) Don't overwrite `CURLOPT_HTTP_VERSION` option

## 6.29.0 - 2019-01-23

-   [#579](https://github.com/stripe/stripe-php/pull/579) Rename `CheckoutSession` to `Session` and move it under the `Checkout` namespace. This is a breaking change, but we've reached out to affected merchants and all new merchants would use the new approach.

## 6.28.1 - 2019-01-21

-   [#580](https://github.com/stripe/stripe-php/pull/580) Properly serialize `individual` on `Account` objects

## 6.28.0 - 2019-01-03

-   [#576](https://github.com/stripe/stripe-php/pull/576) Add support for iterating directly over `Collection` instances

## 6.27.0 - 2018-12-21

-   [#571](https://github.com/stripe/stripe-php/pull/571) Add support for the `CheckoutSession` resource

## 6.26.0 - 2018-12-11

-   [#568](https://github.com/stripe/stripe-php/pull/568) Enable persistent connections

## 6.25.0 - 2018-12-10

-   [#567](https://github.com/stripe/stripe-php/pull/567) Add support for account links

## 6.24.0 - 2018-11-28

-   [#562](https://github.com/stripe/stripe-php/pull/562) Add support for the Review resource
-   [#564](https://github.com/stripe/stripe-php/pull/564) Add event name constants for subscription schedule aborted/expiring

## 6.23.0 - 2018-11-27

-   [#542](https://github.com/stripe/stripe-php/pull/542) Add support for `ValueList` and `ValueListItem` for Radar

## 6.22.1 - 2018-11-20

-   [#561](https://github.com/stripe/stripe-php/pull/561) Add cast and some docs to telemetry introduced in 6.22.0/549

## 6.22.0 - 2018-11-15

-   [#549](https://github.com/stripe/stripe-php/pull/549) Add support for client telemetry

## 6.21.1 - 2018-11-12

-   [#548](https://github.com/stripe/stripe-php/pull/548) Don't mutate `Exception` class properties from `OAuthBase` error

## 6.21.0 - 2018-11-08

-   [#537](https://github.com/stripe/stripe-php/pull/537) Add new API endpoints for the `Invoice` resource.

## 6.20.1 - 2018-11-07

-   [#546](https://github.com/stripe/stripe-php/pull/546) Drop files from the Composer package that aren't needed in the release

## 6.20.0 - 2018-10-30

-   [#536](https://github.com/stripe/stripe-php/pull/536) Add support for the `Person` resource
-   [#541](https://github.com/stripe/stripe-php/pull/541) Add support for the `WebhookEndpoint` resource

## 6.19.5 - 2018-10-17

-   [#539](https://github.com/stripe/stripe-php/pull/539) Fix methods on `\Stripe\PaymentIntent` to properly pass arguments to the API.

## 6.19.4 - 2018-10-11

-   [#534](https://github.com/stripe/stripe-php/pull/534) Fix PSR-4 autoloading for `\Stripe\FileUpload` class alias

## 6.19.3 - 2018-10-09

-   [#530](https://github.com/stripe/stripe-php/pull/530) Add constants for `flow` (`FLOW_*`), `status` (`STATUS_*`) and `usage` (`USAGE_*`) on `\Stripe\Source`

## 6.19.2 - 2018-10-08

-   [#531](https://github.com/stripe/stripe-php/pull/531) Store HTTP response headers in case-insensitive array

## 6.19.1 - 2018-09-25

-   [#526](https://github.com/stripe/stripe-php/pull/526) Ignore null values in request parameters

## 6.19.0 - 2018-09-24

-   [#523](https://github.com/stripe/stripe-php/pull/523) Add support for Stripe Terminal

## 6.18.0 - 2018-09-24

-   [#520](https://github.com/stripe/stripe-php/pull/520) Rename `\Stripe\FileUpload` to `\Stripe\File`

## 6.17.2 - 2018-09-18

-   [#522](https://github.com/stripe/stripe-php/pull/522) Fix warning when adding a new additional owner to an existing array

## 6.17.1 - 2018-09-14

-   [#517](https://github.com/stripe/stripe-php/pull/517) Integer-index encode all sequential arrays

## 6.17.0 - 2018-09-05

-   [#514](https://github.com/stripe/stripe-php/pull/514) Add support for reporting resources

## 6.16.0 - 2018-08-23

-   [#509](https://github.com/stripe/stripe-php/pull/509) Add support for usage record summaries

## 6.15.0 - 2018-08-03

-   [#504](https://github.com/stripe/stripe-php/pull/504) Add cancel support for topups

## 6.14.0 - 2018-08-02

-   [#505](https://github.com/stripe/stripe-php/pull/505) Add support for file links

## 6.13.0 - 2018-07-31

-   [#502](https://github.com/stripe/stripe-php/pull/502) Add `isDeleted()` method to `\Stripe\StripeObject`

## 6.12.0 - 2018-07-28

-   [#501](https://github.com/stripe/stripe-php/pull/501) Add support for scheduled query runs (`\Stripe\Sigma\ScheduledQueryRun`) for Sigma

## 6.11.0 - 2018-07-26

-   [#500](https://github.com/stripe/stripe-php/pull/500) Add support for Stripe Issuing

## 6.10.4 - 2018-07-19

-   [#498](https://github.com/stripe/stripe-php/pull/498) Internal improvements to the `\Stripe\ApiResource.classUrl()` method

## 6.10.3 - 2018-07-16

-   [#497](https://github.com/stripe/stripe-php/pull/497) Use HTTP/2 only for HTTPS requests

## 6.10.2 - 2018-07-11

-   [#494](https://github.com/stripe/stripe-php/pull/494) Enable HTTP/2 support

## 6.10.1 - 2018-07-10

-   [#493](https://github.com/stripe/stripe-php/pull/493) Add PHPDoc for `auto_advance` on `\Stripe\Invoice`

## 6.10.0 - 2018-06-28

-   [#488](https://github.com/stripe/stripe-php/pull/488) Add support for `$appPartnerId` to `Stripe::setAppInfo()`

## 6.9.0 - 2018-06-28

-   [#487](https://github.com/stripe/stripe-php/pull/487) Add support for payment intents

## 6.8.2 - 2018-06-24

-   [#486](https://github.com/stripe/stripe-php/pull/486) Make `Account.deauthorize()` return the `StripeObject` from the API

## 6.8.1 - 2018-06-13

-   [#472](https://github.com/stripe/stripe-php/pull/472) Added phpDoc for `ApiRequestor` and others, especially regarding thrown errors

## 6.8.0 - 2018-06-13

-   [#481](https://github.com/stripe/stripe-php/pull/481) Add new `\Stripe\Discount` and `\Stripe\OrderItem` classes, add more PHPDoc describing object attributes

## 6.7.4 - 2018-05-29

-   [#480](https://github.com/stripe/stripe-php/pull/480) PHPDoc changes for API version 2018-05-21 and the addition of the new `CHARGE_EXPIRED` event type

## 6.7.3 - 2018-05-28

-   [#479](https://github.com/stripe/stripe-php/pull/479) Fix unnecessary traits on `\Stripe\InvoiceLineItem`

## 6.7.2 - 2018-05-28

-   [#471](https://github.com/stripe/stripe-php/pull/471) Add `OBJECT_NAME` constant to all API resource classes, add `\Stripe\InvoiceLineItem` class

## 6.7.1 - 2018-05-13

-   [#468](https://github.com/stripe/stripe-php/pull/468) Update fields in PHP docs for accuracy

## 6.7.0 - 2018-05-09

-   [#466](https://github.com/stripe/stripe-php/pull/466) Add support for issuer fraud records

## 6.6.0 - 2018-04-11

-   [#460](https://github.com/stripe/stripe-php/pull/460) Add support for flexible billing primitives

## 6.5.0 - 2018-04-05

-   [#461](https://github.com/stripe/stripe-php/pull/461) Don't zero keys on non-`metadata` subobjects

## 6.4.2 - 2018-03-17

-   [#458](https://github.com/stripe/stripe-php/pull/458) Add PHPDoc for `account` on `\Stripe\Event`

## 6.4.1 - 2018-03-02

-   [#455](https://github.com/stripe/stripe-php/pull/455) Fix namespaces in PHPDoc
-   [#456](https://github.com/stripe/stripe-php/pull/456) Fix namespaces for some exceptions

## 6.4.0 - 2018-02-28

-   [#453](https://github.com/stripe/stripe-php/pull/453) Add constants for `reason` (`REASON_*`) and `status` (`STATUS_*`) on `\Stripe\Dispute`

## 6.3.2 - 2018-02-27

-   [#452](https://github.com/stripe/stripe-php/pull/452) Add PHPDoc for `amount_paid` and `amount_remaining` on `\Stripe\Invoice`

## 6.3.1 - 2018-02-26

-   [#443](https://github.com/stripe/stripe-php/pull/443) Add event types as constants to `\Stripe\Event` class

## 6.3.0 - 2018-02-23

-   [#450](https://github.com/stripe/stripe-php/pull/450) Add support for `code` attribute on all Stripe exceptions

## 6.2.0 - 2018-02-21

-   [#440](https://github.com/stripe/stripe-php/pull/440) Add support for topups
-   [#442](https://github.com/stripe/stripe-php/pull/442) Fix PHPDoc for `\Stripe\Error\SignatureVerification`

## 6.1.0 - 2018-02-12

-   [#435](https://github.com/stripe/stripe-php/pull/435) Fix header persistence on `Collection` objects
-   [#436](https://github.com/stripe/stripe-php/pull/436) Introduce new `Idempotency` error class

## 6.0.0 - 2018-02-07

Major version release. List of backwards incompatible changes to watch out for:

-   The minimum PHP version is now 5.4.0. If you're using PHP 5.3 or older, consider upgrading to a more recent version.

*   `\Stripe\AttachedObject` no longer exists. Attributes that used to be instances of `\Stripe\AttachedObject` (such as `metadata`) are now instances of `\Stripe\StripeObject`.

-   Attributes that used to be PHP arrays (such as `legal_entity->additional_owners` on `\Stripe\Account` instances) are now instances of `\Stripe\StripeObject`, except when they are empty. `\Stripe\StripeObject` has array semantics so this should not be an issue unless you are actively checking types.

*   `\Stripe\Collection` now derives from `\Stripe\StripeObject` rather than from `\Stripe\ApiResource`.

Pull requests included in this release:

-   [#410](https://github.com/stripe/stripe-php/pull/410) Drop support for PHP 5.3
-   [#411](https://github.com/stripe/stripe-php/pull/411) Use traits for common API operations
-   [#414](https://github.com/stripe/stripe-php/pull/414) Use short array syntax
-   [#404](https://github.com/stripe/stripe-php/pull/404) Fix serialization logic
-   [#417](https://github.com/stripe/stripe-php/pull/417) Remove `ExternalAccount` class
-   [#418](https://github.com/stripe/stripe-php/pull/418) Increase test coverage
-   [#421](https://github.com/stripe/stripe-php/pull/421) Update CA bundle and add script for future updates
-   [#422](https://github.com/stripe/stripe-php/pull/422) Use vendored CA bundle for all requests
-   [#428](https://github.com/stripe/stripe-php/pull/428) Support for automatic request retries

## 5.9.2 - 2018-02-07

-   [#431](https://github.com/stripe/stripe-php/pull/431) Update PHPDoc @property tags for latest API version

## 5.9.1 - 2018-02-06

-   [#427](https://github.com/stripe/stripe-php/pull/427) Add and update PHPDoc @property tags on all API resources

## 5.9.0 - 2018-01-17

-   [#421](https://github.com/stripe/stripe-php/pull/421) Updated bundled CA certificates
-   [#423](https://github.com/stripe/stripe-php/pull/423) Escape unsanitized input in OAuth example

## 5.8.0 - 2017-12-20

-   [#403](https://github.com/stripe/stripe-php/pull/403) Add `__debugInfo()` magic method to `StripeObject`

## 5.7.0 - 2017-11-28

-   [#390](https://github.com/stripe/stripe-php/pull/390) Remove some unsupported API methods
-   [#391](https://github.com/stripe/stripe-php/pull/391) Alphabetize the list of API resources in `Util::convertToStripeObject()` and add missing resources
-   [#393](https://github.com/stripe/stripe-php/pull/393) Fix expiry date update for card sources

## 5.6.0 - 2017-10-31

-   [#386](https://github.com/stripe/stripe-php/pull/386) Support for exchange rates APIs

## 5.5.1 - 2017-10-30

-   [#387](https://github.com/stripe/stripe-php/pull/387) Allow `personal_address_kana` and `personal_address_kanji` to be updated on an account

## 5.5.0 - 2017-10-27

-   [#385](https://github.com/stripe/stripe-php/pull/385) Support for listing source transactions

## 5.4.0 - 2017-10-24

-   [#383](https://github.com/stripe/stripe-php/pull/383) Add static methods to manipulate resources from parent
    -   `Account` gains methods for external accounts and login links (e.g. `createExternalAccount`, `createLoginLink`)
    -   `ApplicationFee` gains methods for refunds
    -   `Customer` gains methods for sources
    -   `Transfer` gains methods for reversals

## 5.3.0 - 2017-10-11

-   [#378](https://github.com/stripe/stripe-php/pull/378) Rename source `delete` to `detach` (and deprecate the former)

## 5.2.3 - 2017-09-27

-   Add PHPDoc for `Card`

## 5.2.2 - 2017-09-20

-   Fix deserialization mapping of `FileUpload` objects

## 5.2.1 - 2017-09-14

-   Serialized `shipping` nested attribute

## 5.2.0 - 2017-08-29

-   Add support for `InvalidClient` OAuth error

## 5.1.3 - 2017-08-14

-   Allow `address_kana` and `address_kanji` to be updated for custom accounts

## 5.1.2 - 2017-08-01

-   Fix documented return type of `autoPagingIterator()` (was missing namespace)

## 5.1.1 - 2017-07-03

-   Fix order returns to use the right URL `/v1/order_returns`

## 5.1.0 - 2017-06-30

-   Add support for OAuth

## 5.0.0 - 2017-06-27

-   `pay` on invoice now takes params as well as opts

## 4.13.0 - 2017-06-19

-   Add support for ephemeral keys

## 4.12.0 - 2017-06-05

-   Clients can implement `getUserAgentInfo()` to add additional user agent information

## 4.11.0 - 2017-06-05

-   Implement `Countable` for `AttachedObject` (`metadata` and `additional_owners`)

## 4.10.0 - 2017-05-25

-   Add support for login links

## 4.9.1 - 2017-05-10

-   Fix docs to include arrays on `$id` parameter for retrieve methods

## 4.9.0 - 2017-04-28

-   Support for checking webhook signatures

## 4.8.1 - 2017-04-24

-   Allow nested field `payout_schedule` to be updated

## 4.8.0 - 2017-04-20

-   Add `\Stripe\Stripe::setLogger()` to support an external PSR-3 compatible logger

## 4.7.0 - 2017-04-10

-   Add support for payouts and recipient transfers

## 4.6.0 - 2017-04-06

-   Please see 4.7.0 instead (no-op release)

## 4.5.1 - 2017-03-22

-   Remove hard dependency on cURL

## 4.5.0 - 2017-03-20

-   Support for detaching sources from customers

## 4.4.2 - 2017-02-27

-   Correct handling of `owner` parameter when updating sources

## 4.4.1 - 2017-02-24

-   Correct the error check on a bad JSON decoding

## 4.4.0 - 2017-01-18

-   Add support for updating sources

## 4.3.0 - 2016-11-30

-   Add support for verifying sources

## 4.2.0 - 2016-11-21

-   Add retrieve method for 3-D Secure resources

## 4.1.1 - 2016-10-21

-   Add docblock with model properties for `Plan`

## 4.1.0 - 2016-10-18

-   Support for 403 status codes (permission denied)

## 4.0.1 - 2016-10-17

-   Fix transfer reversal materialization
-   Fixes for some property definitions in docblocks

## 4.0.0 - 2016-09-28

-   Support for subscription items
-   Drop attempt to force TLS 1.2: please note that this could be breaking if you're using old OS distributions or packages and upgraded recently (so please make sure to test your integration!)

## 3.23.0 - 2016-09-15

-   Add support for Apple Pay domains

## 3.22.0 - 2016-09-13

-   Add `Stripe::setAppInfo` to allow plugins to register user agent information

## 3.21.0 - 2016-08-25

-   Add `Source` model for generic payment sources

## 3.20.0 - 2016-08-08

-   Add `getDeclineCode` to card errors

## 3.19.0 - 2016-07-29

-   Opt requests directly into TLS 1.2 where OpenSSL >= 1.0.1 (see #277 for context)

## 3.18.0 - 2016-07-28

-   Add new `STATUS_` constants for subscriptions

## 3.17.1 - 2016-07-28

-   Fix auto-paging iterator so that it plays nicely with `iterator_to_array`

## 3.17.0 - 2016-07-14

-   Add field annotations to model classes for better editor hinting

## 3.16.0 - 2016-07-12

-   Add `ThreeDSecure` model for 3-D secure payments

## 3.15.0 - 2016-06-29

-   Add static `update` method to all resources that can be changed.

## 3.14.3 - 2016-06-20

-   Make sure that cURL never sends `Expects: 100-continue`, even on large request bodies

## 3.14.2 - 2016-06-03

-   Add `inventory` under `SKU` to list of keys that have nested data and can be updated

## 3.14.1 - 2016-05-27

-   Fix some inconsistencies in PHPDoc

## 3.14.0 - 2016-05-25

-   Add support for returning Relay orders

## 3.13.0 - 2016-05-04

-   Add `list`, `create`, `update`, `retrieve`, and `delete` methods to the Subscription class

## 3.12.1 - 2016-04-07

-   Additional check on value arrays for some extra safety

## 3.12.0 - 2016-03-31

-   Fix bug `refreshFrom` on `StripeObject` would not take an `$opts` array
-   Fix bug where `$opts` not passed to parent `save` method in `Account`
-   Fix bug where non-existent variable was referenced in `reverse` in `Transfer`
-   Update CA cert bundle for compatibility with OpenSSL versions below 1.0.1

## 3.11.0 - 2016-03-22

-   Allow `CurlClient` to be initialized with default `CURLOPT_*` options

## 3.10.1 - 2016-03-22

-   Fix bug where request params and options were ignored in `ApplicationFee`'s `refund.`

## 3.10.0 - 2016-03-15

-   Add `reject` on `Account` to support the new API feature

## 3.9.2 - 2016-03-04

-   Fix error when an object's metadata is set more than once

## 3.9.1 - 2016-02-24

-   Fix encoding behavior of nested arrays for requests (see #227)

## 3.9.0 - 2016-02-09

-   Add automatic pagination mechanism with `autoPagingIterator()`
-   Allow global account ID to be set with `Stripe::setAccountId()`

## 3.8.0 - 2016-02-08

-   Add `CountrySpec` model for looking up country payment information

## 3.7.1 - 2016-02-01

-   Update bundled CA certs

## 3.7.0 - 2016-01-27

-   Support deleting Relay products and SKUs

## 3.6.0 - 2016-01-05

-   Allow configuration of HTTP client timeouts

## 3.5.0 - 2015-12-01

-   Add a verification routine for external accounts

## 3.4.0 - 2015-09-14

-   Products, SKUs, and Orders -- https://stripe.com/relay

## 3.3.0 - 2015-09-11

-   Add support for 429 Rate Limit response

## 3.2.0 - 2015-08-17

-   Add refund listing and retrieval without an associated charge

## 3.1.0 - 2015-08-03

-   Add dispute listing and retrieval
-   Add support for manage account deletion

## 3.0.0 - 2015-07-28

-   Rename `\Stripe\Object` to `\Stripe\StripeObject` (PHP 7 compatibility)
-   Rename `getCode` and `getParam` in exceptions to `getStripeCode` and `getStripeParam`
-   Add support for calling `json_encode` on Stripe objects in PHP 5.4+
-   Start supporting/testing PHP 7

## 2.3.0 - 2015-07-06

-   Add request ID to all Stripe exceptions

## 2.2.0 - 2015-06-01

-   Add support for Alipay accounts as sources
-   Add support for bank accounts as sources (private beta)
-   Add support for bank accounts and cards as external_accounts on Account objects

## 2.1.4 - 2015-05-13

-   Fix CA certificate file path (thanks @lphilps & @matthewarkin)

## 2.1.3 - 2015-05-12

-   Fix to account updating to permit `tos_acceptance` and `personal_address` to be set properly
-   Fix to Transfer reversal creation (thanks @neatness!)
-   Network requests are now done through a swappable class for easier mocking

## 2.1.2 - 2015-04-10

-   Remove SSL cert revokation checking (all pre-Heartbleed certs have expired)
-   Bug fixes to account updating

## 2.1.1 - 2015-02-27

-   Support transfer reversals

## 2.1.0 - 2015-02-19

-   Support new API version (2015-02-18)
-   Added Bitcoin Receiever update and delete actions
-   Edited tests to prefer "source" over "card" as per new API version

## 2.0.1 - 2015-02-16

-   Fix to fetching endpoints that use a non-default baseUrl (`FileUpload`)

## 2.0.0 - 2015-02-14

-   Bumped minimum version to 5.3.3
-   Switched to Stripe namespace instead of Stripe\_ class name prefiexes (thanks @chadicus!)
-   Switched tests to PHPUnit (thanks @chadicus!)
-   Switched style guide to PSR2 (thanks @chadicus!)
-   Added \$opts hash to the end of most methods: this permits passing 'idempotency_key', 'stripe_account', or 'stripe_version'. The last 2 will persist across multiple object loads.
-   Added support for retrieving Account by ID

## 1.18.0 - 2015-01-21

-   Support making bitcoin charges through BitcoinReceiver source object

## 1.17.5 - 2014-12-23

-   Adding support for creating file uploads.

## 1.17.4 - 2014-12-15

-   Saving objects fetched with a custom key now works (thanks @JustinHook & @jpasilan)
-   Added methods for reporting charges as safe or fraudulent and for specifying the reason for refunds

## 1.17.3 - 2014-11-06

-   Better handling of HHVM support for SSL certificate blacklist checking.

## 1.17.2 - 2014-09-23

-   Coupons now are backed by a `Stripe_Coupon` instead of `Stripe_Object`, and support updating metadata
-   Running operations (`create`, `retrieve`, `all`) on upcoming invoice items now works

## 1.17.1 - 2014-07-31

-   Requests now send Content-Type header

## 1.17.0 - 2014-07-29

-   Application Fee refunds now a list instead of array
-   HHVM now works
-   Small bug fixes (thanks @bencromwell & @fastest963)
-   `__toString` now returns the name of the object in addition to its JSON representation

## 1.16.0 - 2014-06-17

-   Add metadata for refunds and disputes

## 1.15.0 - 2014-05-28

-   Support canceling transfers

## 1.14.1 - 2014-05-21

-   Support cards for recipients.

## 1.13.1 - 2014-05-15

-   Fix bug in account resource where `id` wasn't in the result

## 1.13.0 - 2014-04-10

-   Add support for certificate blacklisting
-   Update ca bundle
-   Drop support for HHVM (Temporarily)

## 1.12.0 - 2014-04-01

-   Add Stripe_RateLimitError for catching rate limit errors.
-   Update to Zend coding style (thanks, @jpiasetz)

## 1.11.0 - 2014-01-29

-   Add support for multiple subscriptions per customer

## 1.10.1 - 2013-12-02

-   Add new ApplicationFee

## 1.9.1 - 2013-11-08

-   Fix a bug where a null nestable object causes warnings to fire.

## 1.9.0 - 2013-10-16

-   Add support for metadata API.

## 1.8.4 - 2013-09-18

-   Add support for closing disputes.

## 1.8.3 - 2013-08-13

-   Add new Balance and BalanceTransaction

## 1.8.2 - 2013-08-12

-   Add support for unsetting attributes by updating to NULL. Setting properties to a blank string is now an error.

## 1.8.1 - 2013-07-12

-   Add support for multiple cards API (Stripe API version 2013-07-12: https://stripe.com/docs/upgrades#2013-07-05)

## 1.8.0 - 2013-04-11

-   Allow Transfers to be creatable
-   Add new Recipient resource

## 1.7.15 - 2013-02-21

-   Add 'id' to the list of permanent object attributes

## 1.7.14 - 2013-02-20

-   Don't re-encode strings that are already encoded in UTF-8. If you were previously using plan or coupon objects with UTF-8 IDs, they may have been treated as ISO-8859-1 (Latin-1) and encoded to UTF-8 a 2nd time. You may now need to pass the IDs to utf8_encode before passing them to Stripe_Plan::retrieve or Stripe_Coupon::retrieve.
-   Ensure that all input is encoded in UTF-8 before submitting it to Stripe's servers. (github issue #27)

## 1.7.13 - 2013-02-01

-   Add support for passing options when retrieving Stripe objects e.g., Stripe_Charge::retrieve(array("id"=>"foo", "expand" => array("customer"))); Stripe_Charge::retrieve("foo") will continue to work

## 1.7.12 - 2013-01-15

-   Add support for setting a Stripe API version override

## 1.7.11 - 2012-12-30

-   Version bump to cleanup constants and such (fix issue #26)

## 1.7.10 - 2012-11-08

-   Add support for updating charge disputes.
-   Fix bug preventing retrieval of null attributes

## 1.7.9 - 2012-11-08

-   Fix usage under autoloaders such as the one generated by composer (fix issue #22)

## 1.7.8 - 2012-10-30

-   Add support for creating invoices.
-   Add support for new invoice lines return format
-   Add support for new list objects

## 1.7.7 - 2012-09-14

-   Get all of the various version numbers in the repo in sync (no other changes)

## 1.7.6 - 2012-08-31

-   Add update and pay methods to Invoice resource

## 1.7.5 - 2012-08-23

-   Change internal function names so that Stripe_SingletonApiRequest is E_STRICT-clean (github issue #16)

## 1.7.4 - 2012-08-21

-   Bugfix so that Stripe objects (e.g. Customer, Charge objects) used in API calls are transparently converted to their object IDs

## 1.7.3 - 2012-08-15

-   Add new Account resource

## 1.7.2 - 2012-06-26

-   Make clearer that you should be including lib/Stripe.php, not test/Stripe.php (github issue #14)

## 1.7.1 - 2012-05-24

-   Add missing argument to Stripe_InvalidRequestError constructor in Stripe_ApiResource::instanceUrl. Fixes a warning when Stripe_ApiResource::instanceUrl is called on a resource with no ID (fix issue #12)

## 1.7.0 - 2012-05-17

-   Support Composer and Packagist (github issue #9)
-   Add new deleteDiscount method to Stripe_Customer
-   Add new Transfer resource
-   Switch from using HTTP Basic auth to Bearer auth. (Note: Stripe will support Basic auth for the indefinite future, but recommends Bearer auth when possible going forward)
-   Numerous test suite improvements
<|MERGE_RESOLUTION|>--- conflicted
+++ resolved
@@ -1,9 +1,22 @@
 # Changelog
 
-<<<<<<< HEAD
+## 10.13.0 - 2023-05-11
+* [#1490](https://github.com/stripe/stripe-php/pull/1490) Update generated code
+  * Add support for `paypal` on `PaymentMethod`
+  * Add support for `effective_percentage` on `TaxRate`
+* [#1488](https://github.com/stripe/stripe-php/pull/1488) Increment PHPStan to strictness level 2
+* [#1483](https://github.com/stripe/stripe-php/pull/1483) Update generated code
+
+* [#1480](https://github.com/stripe/stripe-php/pull/1480) Update generated code
+  * Change type of `Identity.VerificationSession.options` from `VerificationSessionOptions` to `nullable(VerificationSessionOptions)`
+  * Change type of `Identity.VerificationSession.type` from `enum('document'|'id_number')` to `nullable(enum('document'|'id_number'))`
+* [#1478](https://github.com/stripe/stripe-php/pull/1478) Update generated code
+  * Release specs are identical.
+* [#1475](https://github.com/stripe/stripe-php/pull/1475) Update generated code
+
 ## 10.13.0-beta.4 - 2023-04-20
 * [#1481](https://github.com/stripe/stripe-php/pull/1481) Update generated code for beta
-  * Add support for `country_options` on `Tax.Registration`
+  * Add support for `country_options` on `Tax.Registration`
   * Remove support for `state` and `type` on `Tax.Registration`
 
 ## 10.13.0-beta.3 - 2023-04-13
@@ -17,22 +30,6 @@
 ## 10.13.0-beta.1 - 2023-03-30
 * [#1469](https://github.com/stripe/stripe-php/pull/1469) Update generated code
   * Add support for new value `ioss` on enum `Tax.Registration.type`
-=======
-## 10.13.0 - 2023-05-11
-* [#1490](https://github.com/stripe/stripe-php/pull/1490) Update generated code
-  * Add support for `paypal` on `PaymentMethod`
-  * Add support for `effective_percentage` on `TaxRate`
-* [#1488](https://github.com/stripe/stripe-php/pull/1488) Increment PHPStan to strictness level 2
-* [#1483](https://github.com/stripe/stripe-php/pull/1483) Update generated code
-
-* [#1480](https://github.com/stripe/stripe-php/pull/1480) Update generated code
-  * Change type of `Identity.VerificationSession.options` from `VerificationSessionOptions` to `nullable(VerificationSessionOptions)`
-  * Change type of `Identity.VerificationSession.type` from `enum('document'|'id_number')` to `nullable(enum('document'|'id_number'))`
-* [#1478](https://github.com/stripe/stripe-php/pull/1478) Update generated code
-  * Release specs are identical.
-* [#1475](https://github.com/stripe/stripe-php/pull/1475) Update generated code
-
->>>>>>> 4ad20dd0
 
 ## 10.12.1 - 2023-04-04
 * [#1473](https://github.com/stripe/stripe-php/pull/1473) Update generated code
@@ -40,10 +37,10 @@
 
 ## 10.12.0 - 2023-03-30
 * [#1470](https://github.com/stripe/stripe-php/pull/1470) Update generated code
-  * Remove support for `create` method on resource `Tax.Transaction`
-    * This is not a breaking change, as this method was deprecated before the Tax Transactions API was released in favor of the `createFromCalculation` method.
-  * Remove support for value `deleted` from enum `Invoice.status`
-    * This is not a breaking change, as the value was never returned or accepted as input.
+  * Remove support for `create` method on resource `Tax.Transaction`
+    * This is not a breaking change, as this method was deprecated before the Tax Transactions API was released in favor of the `createFromCalculation` method.
+  * Remove support for value `deleted` from enum `Invoice.status`
+    * This is not a breaking change, as the value was never returned or accepted as input.
 * [#1468](https://github.com/stripe/stripe-php/pull/1468) Trigger workflow for tags
 * [#1467](https://github.com/stripe/stripe-php/pull/1467) Update generated code (new)
   * Release specs are identical.
