--- conflicted
+++ resolved
@@ -1,13 +1,5 @@
 # Changelog
 
-<<<<<<< HEAD
-## 13.12.0-beta.1 - 2024-02-16
-* [#1643](https://github.com/stripe/stripe-php/pull/1643) Update generated code for beta
-  * Add support for `decrement_authorization` method on resource `PaymentIntent`
-  * Add support for `payment_method_options` on `ConfirmationToken`
-  * Add support for `payto` and `twint` on `PaymentMethod`
-  * Add support for new values `payto` and `twint` on enum `PaymentMethod.type`
-=======
 ## 13.12.0 - 2024-02-22
 * [#1651](https://github.com/stripe/stripe-php/pull/1651) Update generated code
   * Add support for `client_reference_id` on `Identity.VerificationReport` and `Identity.VerificationSession`
@@ -15,7 +7,13 @@
 * [#1650](https://github.com/stripe/stripe-php/pull/1650) Add TaxIds API
   * Add support for `all`, `create`, `delete`, and `retrieve` methods on resource `TaxId`
   * The `instanceUrl` function on `TaxId` now returns the top-level `/v1/tax_ids/{id}` path instead of the `/v1/customers/{customer}/tax_ids/{id}` path.
->>>>>>> 8052da90
+
+## 13.12.0-beta.1 - 2024-02-16
+* [#1643](https://github.com/stripe/stripe-php/pull/1643) Update generated code for beta
+  * Add support for `decrement_authorization` method on resource `PaymentIntent`
+  * Add support for `payment_method_options` on `ConfirmationToken`
+  * Add support for `payto` and `twint` on `PaymentMethod`
+  * Add support for new values `payto` and `twint` on enum `PaymentMethod.type`
 
 ## 13.11.0 - 2024-02-15
 * [#1639](https://github.com/stripe/stripe-php/pull/1639) Update generated code
