# Changelog

<<<<<<< HEAD
## 13.3.0-beta.1 - 2023-11-02
* [#1598](https://github.com/stripe/stripe-php/pull/1598) Update generated code for beta
  * Add support for `attach_payment_intent` method on resource `Invoice`
  * Add support for `post_payment_amount`, `pre_payment_amount`, and `refunds` on `CreditNote`
  * Add support for new value `invoice.payment.overpaid` on enum `Event.type`
  * Add support for `amounts_due` and `payments` on `Invoice`
  * Add support for `created` on `Issuing.PersonalizationDesign`
=======
## 13.2.1 - 2023-11-06
* [#1602](https://github.com/stripe/stripe-php/pull/1602) Fix error when "id" is not a string.
>>>>>>> 3f39dcd5

## 13.2.0 - 2023-11-02
* [#1599](https://github.com/stripe/stripe-php/pull/1599) Update generated code
  * Add support for new resource `Tax.Registration`
  * Add support for `all`, `create`, and `update` methods on resource `Registration`
  * Add support for new value `token_card_network_invalid` on enum `StripeError.code`
  * Add support for new value `payment_unreconciled` on enum `BalanceTransaction.type`
  * Add support for `revolut_pay` on `PaymentMethod`
  * Add support for new value `revolut_pay` on enum `PaymentMethod.type`

## 13.2.0-beta.1 - 2023-10-26
* [#1596](https://github.com/stripe/stripe-php/pull/1596) Update generated code for beta
  * Add support for new resource `Margin`
  * Add support for `all`, `create`, `retrieve`, and `update` methods on resource `Margin`
  * Add support for `default_margins` and `total_margin_amounts` on `Invoice`
  * Add support for `margins` on `InvoiceItem`

## 13.1.0 - 2023-10-26
* [#1595](https://github.com/stripe/stripe-php/pull/1595) Update generated code
  * Add support for new value `balance_invalid_parameter` on enum `StripeError.code`

## 13.1.0-beta.1 - 2023-10-17
* [#1594](https://github.com/stripe/stripe-php/pull/1594) Update generated code for beta
  - Update pinned API version to `2023-10-16`

## 13.0.0 - 2023-10-16
* This release changes the pinned API version to `2023-10-16`. Please read the [API Upgrade Guide](https://stripe.com/docs/upgrades#2023-10-16) and carefully review the API changes before upgrading `stripe-php` package.
* [#1593](https://github.com/stripe/stripe-php/pull/1593) Update generated code
  - Added `additional_tos_acceptances` field on `Person`

## 12.9.0-beta.1 - 2023-10-16
* [#1591](https://github.com/stripe/stripe-php/pull/1591) Update generated code for beta

## 12.8.0 - 2023-10-16
* [#1590](https://github.com/stripe/stripe-php/pull/1590) Update generated code
  * Add support for new values `issuing_token.created` and `issuing_token.updated` on enum `Event.type`

## 12.8.0-beta.1 - 2023-10-11
* [#1588](https://github.com/stripe/stripe-php/pull/1588) Update generated code for beta
  * Add support for new resources `AccountNotice` and `Issuing.CreditUnderwritingRecord`
  * Add support for `all`, `retrieve`, and `update` methods on resource `AccountNotice`
  * Add support for `all`, `correct`, `create_from_application`, `create_from_proactive_review`, `report_decision`, and `retrieve` methods on resource `CreditUnderwritingRecord`
  * Add support for new values `account_notice.created` and `account_notice.updated` on enum `Event.type`

## 12.7.0 - 2023-10-11
* [#1589](https://github.com/stripe/stripe-php/pull/1589) Update generated code
  * Add support for `client_secret`, `redirect_on_completion`, `return_url`, and `ui_mode` on `Checkout.Session`
  * Add support for `offline` on `Terminal.Configuration`

## 12.7.0-beta.1 - 2023-10-05
* [#1587](https://github.com/stripe/stripe-php/pull/1587) Update generated code for beta
  * Add support for `mark_draft` and `mark_stale` methods on resource `Quote`
  * Remove support for `draft_quote` and `mark_stale_quote` methods on resource `Quote`
  * Add support for `allow_backdated_lines` on `Quote`
  * Rename `previewInvoiceLines` to `allPreviewInvoiceLines` on resource `Quote`

## 12.6.0 - 2023-10-05
* [#1586](https://github.com/stripe/stripe-php/pull/1586) Update generated code
  * Add support for new resource `Issuing.Token`
  * Add support for `all`, `retrieve`, and `update` methods on resource `Token`
  * Add support for `token` on `Issuing.Authorization` and `Issuing.Transaction`
* [#1569](https://github.com/stripe/stripe-php/pull/1569) Fix: Do not bother removing `friendsofphp/php-cs-fixer`

## 12.6.0-beta.1 - 2023-09-28
* [#1585](https://github.com/stripe/stripe-php/pull/1585) Update generated code for beta
  * Rename resources `Issuing.CardDesign` and `Issuing.CardBundle` to `Issuing.PersonalizationDesign` and `Issuing.PhysicalBundle`
  * Add support for `reason` on `Event`

## 12.5.0 - 2023-09-28
* [#1582](https://github.com/stripe/stripe-php/pull/1582) Generate Discount, SourceTransaction and use sections in more places
* [#1584](https://github.com/stripe/stripe-php/pull/1584) Update generated code
  * Add support for `rendering` on `Invoice`

## 12.5.0-beta.1 - 2023-09-21
* [#1578](https://github.com/stripe/stripe-php/pull/1578) Update generated code for beta
  * Remove support for `customer` on `ConfirmationToken`
  * Add support for `issuer` on `Invoice`

## 12.4.0 - 2023-09-21
* [#1579](https://github.com/stripe/stripe-php/pull/1579) Update generated code
  * Add back constant for `invoiceitem.updated` webhook event.  This was mistakenly removed in v12.2.0.
* [#1566](https://github.com/stripe/stripe-php/pull/1566) Fix: Remove `squizlabs/php_codesniffer`
* [#1568](https://github.com/stripe/stripe-php/pull/1568) Enhancement: Reference `phpunit.xsd` as installed with `composer`
* [#1565](https://github.com/stripe/stripe-php/pull/1565) Enhancement: Use PHP 8.2 as leading PHP version

## 12.4.0-beta.1 - 2023-09-14
* [#1575](https://github.com/stripe/stripe-php/pull/1575) Update generated code for beta
  * Add support for new resource `ConfirmationToken`
  * Add support for `retrieve` method on resource `ConfirmationToken`
  * Add support for `create` method on resource `Issuing.CardDesign`
  * Add support for `reject_testmode` test helper method on resource `Issuing.CardDesign`
  * Add support for new value `issuing_card_design.rejected` on enum `Event.type`
  * Add support for `features` on `Issuing.CardBundle`
  * Add support for `card_logo`, `carrier_text`, `preferences`, and `rejection_reasons` on `Issuing.CardDesign`
  * Remove support for `preference` on `Issuing.CardDesign`

## 12.3.0 - 2023-09-14
* [#1577](https://github.com/stripe/stripe-php/pull/1577) Update generated code
  * Add support for new resource `PaymentMethodConfiguration`
  * Add support for `all`, `create`, `retrieve`, and `update` methods on resource `PaymentMethodConfiguration`
  * Add support for `payment_method_configuration_details` on `Checkout.Session`, `PaymentIntent`, and `SetupIntent`
* [#1573](https://github.com/stripe/stripe-php/pull/1573) Update generated code
  * Add support for `capture`, `create`, `expire`, `increment`, and `reverse` test helper methods on resource `Issuing.Authorization`
  * Add support for `create_force_capture`, `create_unlinked_refund`, and `refund` test helper methods on resource `Issuing.Transaction`
  * Add support for new value `stripe_tax_inactive` on enum `StripeError.code`

## 12.3.0-beta.1 - 2023-09-07
* [#1574](https://github.com/stripe/stripe-php/pull/1574) Update generated code for beta
  * Release specs are identical.
* [#1572](https://github.com/stripe/stripe-php/pull/1572) Update generated code for beta
  * Remove support for `submit_card` test helper method on resource `Issuing.Card`
  * Add support for new value `platform_default` on enum `Issuing.CardDesign.preference`

## 12.2.0 - 2023-09-07
* [#1571](https://github.com/stripe/stripe-php/pull/1571) Update generated code
  * Add support for new resource `PaymentMethodDomain`
  * Add support for `all`, `create`, `retrieve`, `update`, and `validate` methods on resource `PaymentMethodDomain`
  * Add support for new values `treasury.credit_reversal.created`, `treasury.credit_reversal.posted`, `treasury.debit_reversal.completed`, `treasury.debit_reversal.created`, `treasury.debit_reversal.initial_credit_granted`, `treasury.financial_account.closed`, `treasury.financial_account.created`, `treasury.financial_account.features_status_updated`, `treasury.inbound_transfer.canceled`, `treasury.inbound_transfer.created`, `treasury.inbound_transfer.failed`, `treasury.inbound_transfer.succeeded`, `treasury.outbound_payment.canceled`, `treasury.outbound_payment.created`, `treasury.outbound_payment.expected_arrival_date_updated`, `treasury.outbound_payment.failed`, `treasury.outbound_payment.posted`, `treasury.outbound_payment.returned`, `treasury.outbound_transfer.canceled`, `treasury.outbound_transfer.created`, `treasury.outbound_transfer.expected_arrival_date_updated`, `treasury.outbound_transfer.failed`, `treasury.outbound_transfer.posted`, `treasury.outbound_transfer.returned`, `treasury.received_credit.created`, `treasury.received_credit.failed`, `treasury.received_credit.succeeded`, and `treasury.received_debit.created` on enum `Event.type`
  * Remove support for value `invoiceitem.updated` from enum `Event.type`
  * Add support for `features` on `Product`

## 12.2.0-beta.1 - 2023-08-31
* [#1559](https://github.com/stripe/stripe-php/pull/1559) Update generated code for beta
  * Rename `Quote.previewInvoices` to `Quote.allPreviewInvoices` and `Quote.previewSubscriptionSchedules` to `Quote.allSubscriptionSchedules`

## 12.1.0 - 2023-08-31
* [#1560](https://github.com/stripe/stripe-php/pull/1560) Update generated code
  * Add support for new resource `AccountSession`
  * Add support for `create` method on resource `AccountSession`
  * Add support for new values `obligation_inbound`, `obligation_outbound`, `obligation_payout_failure`, `obligation_payout`, `obligation_reversal_inbound`, and `obligation_reversal_outbound` on enum `BalanceTransaction.type`
  * Change type of `Event.type` from `string` to `enum`
  * Add support for `application` on `PaymentLink`
* [#1562](https://github.com/stripe/stripe-php/pull/1562) Nicer ApiErrorException::__toString()
* [#1558](https://github.com/stripe/stripe-php/pull/1558) Update generated code
  * Add support for `payment_method_details` on `Dispute`
  * Add support for `prefetch` on `FinancialConnections.Session`

## 12.0.0 - 2023-08-18
**⚠️ ACTION REQUIRED: the breaking change in this release likely affects you ⚠️**

## 12.0.0-beta.1 - 2023-08-24
* [#1549](https://github.com/stripe/stripe-php/pull/1549) Update generated code for beta
  * Add support for new resources `QuotePreviewInvoice` and `QuotePreviewSchedule`
  * Remove support for `applies_to` on `Invoice` and `SubscriptionSchedule`
* [#1556](https://github.com/stripe/stripe-php/pull/1556) Merge master into beta

## 11.0.0 - 2023-08-16
Please do not use stripe-php v11. It did not correctly apply the [pinning behavior](https://github.com/stripe/stripe-php/blob/master/CHANGELOG.md#version-pinning) and was removed from packagist

## 10.22.0-beta.1 - 2023-08-10
* [#1545](https://github.com/stripe/stripe-php/pull/1545) Update generated code for beta
  * Add support for `paypal` on `PaymentMethodConfiguration`

## 10.21.0 - 2023-08-10
* [#1546](https://github.com/stripe/stripe-php/pull/1546) Update generated code
  * Add support for new value `payment_reversal` on enum `BalanceTransaction.type`
  * Add support for new value `adjusted_for_overdraft` on enum `CustomerBalanceTransaction.type`

## 10.21.0-beta.1 - 2023-08-03
* [#1541](https://github.com/stripe/stripe-php/pull/1541) Update generated code for beta
  * Add support for `submit_card` test helper method on resource `Issuing.Card`

## 10.20.0 - 2023-08-03
* [#1539](https://github.com/stripe/stripe-php/pull/1539) Update generated code
  * Add support for `subscription_details` on `Invoice`
  * Add support for new values `sepa_debit_fingerprint` and `us_bank_account_fingerprint` on enum `Radar.ValueList.item_type`

## 10.20.0-beta.2 - 2023-07-28
* [#1537](https://github.com/stripe/stripe-php/pull/1537) Update generated code for beta
  * Release specs are identical.
* [#1535](https://github.com/stripe/stripe-php/pull/1535) Update generated code for beta
  * Add support for new resource `Tax.Form`
  * Add support for `all`, `pdf`, and `retrieve` methods on resource `Form`
  * Add support for `payment_method_configuration_details` on `Checkout.Session` and `SetupIntent`
* [#1532](https://github.com/stripe/stripe-php/pull/1532) Update generated code for beta
* [#1531](https://github.com/stripe/stripe-php/pull/1531) Merge master into beta

## 10.20.0-beta.1 - 2023-07-27
  * Updated stable APIs to the latest version

## 10.19.0 - 2023-07-27
* [#1534](https://github.com/stripe/stripe-php/pull/1534) Update generated code
  * Improve PHPDoc type for `ApplicationFee.refunds`
  * Add support for `deleted` on `Apps.Secret`
* [#1526](https://github.com/stripe/stripe-php/pull/1526) Add constants for payment intent cancellation reasons
* [#1533](https://github.com/stripe/stripe-php/pull/1533) Update generated code
  * Add support for new value `service_tax` on enum `TaxRate.tax_type`
* [#1487](https://github.com/stripe/stripe-php/pull/1487) PHPDoc: use union of literals for $method parameter throughout

## 10.18.0 - 2023-07-20
* [#1533](https://github.com/stripe/stripe-php/pull/1533) Update generated code
  * Add support for new value `service_tax` on enum `TaxRate.tax_type`
* [#1526](https://github.com/stripe/stripe-php/pull/1526) Add constants for payment intent cancellation reasons
* [#1487](https://github.com/stripe/stripe-php/pull/1487) PHPDoc: use union of literals for $method parameter throughout

## 10.18.0-beta.1 - 2023-07-13
* [#1527](https://github.com/stripe/stripe-php/pull/1527) Update generated code for beta
  Release specs are identical.
* [#1524](https://github.com/stripe/stripe-php/pull/1524) Update generated code for beta
  * Add support for new resource `PaymentMethodConfiguration`
  * Add support for `all`, `create`, `retrieve`, and `update` methods on resource `PaymentMethodConfiguration`
  * Add support for `payment_method_configuration_details` on `PaymentIntent`
  * Rename `Tax.SettingService` -> `Tax.SettingsService` (parity with main release)
* [#1519](https://github.com/stripe/stripe-php/pull/1519) Update generated code for beta
  * Rename `Tax.SettingsService` -> `Tax.SettingService`

## 10.17.0 - 2023-07-13
* [#1525](https://github.com/stripe/stripe-php/pull/1525) Update generated code
  * Add support for new resource `Tax.Settings`
  * Add support for `retrieve` and `update` methods on resource `Settings`
  * Add support for new value `invalid_tax_location` on enum `StripeError.code`
  * Add support for `product` on `Tax.TransactionLineItem`
  * Add constant for `tax.settings.updated` webhook event
* [#1520](https://github.com/stripe/stripe-php/pull/1520) Update generated code
  * Release specs are identical.

## 10.16.0 - 2023-06-29
* [#1517](https://github.com/stripe/stripe-php/pull/1517) Update generated code
  * Add support for new value `application_fees_not_allowed` on enum `StripeError.code`
  * Add support for `effective_at` on `CreditNote` and `Invoice`
  * Add support for `on_behalf_of` on `Mandate`
* [#1514](https://github.com/stripe/stripe-php/pull/1514) Update generated code
  * Release specs are identical.
* [#1512](https://github.com/stripe/stripe-php/pull/1512) Update generated code
  * Change type of `Checkout.Session.success_url` from `string` to `nullable(string)`

## 10.16.0-beta.1 - 2023-06-22
* [#1515](https://github.com/stripe/stripe-php/pull/1515) Update generated code for beta
  * Add support for new resource `CustomerSession`
  * Add support for `create` method on resource `CustomerSession`
* [#1513](https://github.com/stripe/stripe-php/pull/1513) Update generated code for beta
  * Add support for `payment_details` on `PaymentIntent`
* [#1510](https://github.com/stripe/stripe-php/pull/1510) Update generated code for beta

## 10.15.0 - 2023-06-08
* [#1506](https://github.com/stripe/stripe-php/pull/1506) Update generated code
  * Add support for `preferred_locales` on `Issuing.Cardholder`

## 10.15.0-beta.2 - 2023-06-01
* [#1507](https://github.com/stripe/stripe-php/pull/1507) Update generated code for beta
  * Add support for `subscription_details` on `Invoice`
  * Add support for `set_pause_collection` on `QuoteLine`
  * Remove support for `locations` on `Tax.Settings`

## 10.15.0-beta.1 - 2023-05-25
* [#1500](https://github.com/stripe/stripe-php/pull/1500) Update generated code for beta
* [#1505](https://github.com/stripe/stripe-php/pull/1505) Handle developer message in preview error responses
* [#1504](https://github.com/stripe/stripe-php/pull/1504) Add default values for preview and raw_request parameters

## 10.14.0 - 2023-05-25
* [#1503](https://github.com/stripe/stripe-php/pull/1503) Update generated code
  * Add support for `zip` on `PaymentMethod`
  * Add support for new value `zip` on enum `PaymentMethod.type`
* [#1502](https://github.com/stripe/stripe-php/pull/1502) Generate error codes
* [#1501](https://github.com/stripe/stripe-php/pull/1501) Update generated code

* [#1499](https://github.com/stripe/stripe-php/pull/1499) Update generated code
  * Add support for new values `amusement_tax` and `communications_tax` on enum `TaxRate.tax_type`

## 10.14.0-beta.2 - 2023-05-19
* [#1498](https://github.com/stripe/stripe-php/pull/1498) Update generated code for beta
  * Add support for `subscribe` and `unsubscribe` methods on resource `FinancialConnections.Account`
  * Add support for `status_details` and `status` on `Tax.Settings`
* [#1486](https://github.com/stripe/stripe-php/pull/1486) Add $stripe->rawRequest

## 10.14.0-beta.1 - 2023-05-11
* [#1489](https://github.com/stripe/stripe-php/pull/1489) Update generated code for beta
  * Add support for `head_office` on `Tax.Settings`
* [#1497](https://github.com/stripe/stripe-php/pull/1497) Fix phpstan errors
* [#1484](https://github.com/stripe/stripe-php/pull/1484) Update generated code for beta

## 10.13.0 - 2023-05-11
* [#1490](https://github.com/stripe/stripe-php/pull/1490) Update generated code
  * Add support for `paypal` on `PaymentMethod`
  * Add support for `effective_percentage` on `TaxRate`
* [#1488](https://github.com/stripe/stripe-php/pull/1488) Increment PHPStan to strictness level 2
* [#1483](https://github.com/stripe/stripe-php/pull/1483) Update generated code

* [#1480](https://github.com/stripe/stripe-php/pull/1480) Update generated code
  * Change type of `Identity.VerificationSession.options` from `VerificationSessionOptions` to `nullable(VerificationSessionOptions)`
  * Change type of `Identity.VerificationSession.type` from `enum('document'|'id_number')` to `nullable(enum('document'|'id_number'))`
* [#1478](https://github.com/stripe/stripe-php/pull/1478) Update generated code
  * Release specs are identical.
* [#1475](https://github.com/stripe/stripe-php/pull/1475) Update generated code

## 10.13.0-beta.4 - 2023-04-20
* [#1481](https://github.com/stripe/stripe-php/pull/1481) Update generated code for beta
  * Add support for `country_options` on `Tax.Registration`
  * Remove support for `state` and `type` on `Tax.Registration`

## 10.13.0-beta.3 - 2023-04-13
* [#1477](https://github.com/stripe/stripe-php/pull/1477) Update generated code for beta
  * Add support for `collect_payment_method` and `confirm_payment_intent` methods on resource `Terminal.Reader`

## 10.13.0-beta.2 - 2023-04-06
* [#1472](https://github.com/stripe/stripe-php/pull/1472) Update generated code for beta
  * Updated stable APIs to the latest version

## 10.13.0-beta.1 - 2023-03-30
* [#1469](https://github.com/stripe/stripe-php/pull/1469) Update generated code
  * Add support for new value `ioss` on enum `Tax.Registration.type`

## 10.12.1 - 2023-04-04
* [#1473](https://github.com/stripe/stripe-php/pull/1473) Update generated code
  * Add back `deleted` from `Invoice.status`.

## 10.12.0 - 2023-03-30
* [#1470](https://github.com/stripe/stripe-php/pull/1470) Update generated code
  * Remove support for `create` method on resource `Tax.Transaction`
    * This is not a breaking change, as this method was deprecated before the Tax Transactions API was released in favor of the `createFromCalculation` method.
  * Remove support for value `deleted` from enum `Invoice.status`
    * This is not a breaking change, as the value was never returned or accepted as input.
* [#1468](https://github.com/stripe/stripe-php/pull/1468) Trigger workflow for tags
* [#1467](https://github.com/stripe/stripe-php/pull/1467) Update generated code (new)
  * Release specs are identical.

## 10.12.0-beta.1 - 2023-03-23
* [#1459](https://github.com/stripe/stripe-php/pull/1459) Update generated code for beta (new)
  * Add support for new resources `Tax.CalculationLineItem` and `Tax.TransactionLineItem`
  * Add support for `collect_inputs` method on resource `Terminal.Reader`
  * Add support for `financing_offer` on `Capital.FinancingSummary`
  * Add support for new value `link` on enum `PaymentLink.payment_method_types[]`
  * Add support for `automatic_payment_methods` on `SetupIntent`

## 10.11.0 - 2023-03-23
* [#1458](https://github.com/stripe/stripe-php/pull/1458) Update generated code
  * Add support for new resources `Tax.CalculationLineItem`, `Tax.Calculation`, `Tax.TransactionLineItem`, and `Tax.Transaction`
  * Add support for `create` and `list_line_items` methods on resource `Calculation`
  * Add support for `create_from_calculation`, `create_reversal`, `create`, `list_line_items`, and `retrieve` methods on resource `Transaction`
  * Add support for `currency_conversion` on `Checkout.Session`
  * Add support for new value `automatic_async` on enum `PaymentIntent.capture_method`
  * Add support for new value `link` on enum `PaymentLink.payment_method_types[]`
  * Add support for `automatic_payment_methods` on `SetupIntent`

## 10.11.0-beta.1 - 2023-03-16
* [#1456](https://github.com/stripe/stripe-php/pull/1456) API Updates
  * Add support for `create_from_calculation` method on resource `Tax.Transaction`
  * Change type of `Invoice.applies_to` from `nullable(QuotesResourceQuoteLinesAppliesTo)` to `QuotesResourceQuoteLinesAppliesTo`
  * Add support for `shipping_cost` on `Tax.Calculation` and `Tax.Transaction`
  * Add support for `tax_breakdown` on `Tax.Calculation`
  * Remove support for `tax_summary` on `Tax.Calculation`

## 10.10.0 - 2023-03-16
* [#1457](https://github.com/stripe/stripe-php/pull/1457) API Updates
  * Add support for `future_requirements` and `requirements` on `BankAccount`
  * Add support for new value `automatic_async` on enum `PaymentIntent.capture_method`
  * Add support for new value `cashapp` on enum `PaymentLink.payment_method_types[]`
  * Add support for `cashapp` on `PaymentMethod`
  * Add support for new value `cashapp` on enum `PaymentMethod.type`
* [#1454](https://github.com/stripe/stripe-php/pull/1454) Update generated code (new)
  * Add support for new value `cashapp` on enum `PaymentLink.payment_method_types[]`
  * Add support for `cashapp` on `PaymentMethod`
  * Add support for new value `cashapp` on enum `PaymentMethod.type`

## 10.10.0-beta.1 - 2023-03-09
* [#1451](https://github.com/stripe/stripe-php/pull/1451) API Updates for beta branch
  * Updated stable APIs to the latest version
  * Remove support for `list_transactions` method on resource `Tax.Transaction`
  * Change type of `SubscriptionSchedule.applies_to` from `nullable(QuotesResourceQuoteLinesAppliesTo)` to `QuotesResourceQuoteLinesAppliesTo`
  * Add support for `tax_summary` on `Tax.Calculation`
  * Remove support for `tax_breakdown` on `Tax.Calculation`

## 10.9.1 - 2023-03-14
* [#1453](https://github.com/stripe/stripe-php/pull/1453) Restore StripeClient.getService

## 10.9.0 - 2023-03-09
* [#1450](https://github.com/stripe/stripe-php/pull/1450) API Updates
  * Add support for `cancellation_details` on `Subscription`
  * Fix return types on custom methods (extends https://github.com/stripe/stripe-php/pull/1446)

* [#1446](https://github.com/stripe/stripe-php/pull/1446) stripe->customers->retrievePaymentMethod returns the wrong class (type hint)

## 10.9.0-beta.1 - 2023-03-02
* [#1448](https://github.com/stripe/stripe-php/pull/1448) API Updates for beta branch
  * Updated stable APIs to the latest version
  * Add support for new resources `Issuing.CardBundle` and `Issuing.CardDesign`
  * Add support for `all` and `retrieve` methods on resource `CardBundle`
  * Add support for `all`, `retrieve`, and `update` methods on resource `CardDesign`
  * Add support for `card_design` on `Issuing.Card`

## 10.8.0 - 2023-03-02
* [#1447](https://github.com/stripe/stripe-php/pull/1447) API Updates
  * Add support for `reconciliation_status` on `Payout`
  * Add support for new value `lease_tax` on enum `TaxRate.tax_type`

## 10.8.0-beta.1 - 2023-02-23
* [#1445](https://github.com/stripe/stripe-php/pull/1445) API Updates for beta branch
  * Updated stable APIs to the latest version

## 10.7.0 - 2023-02-23
* [#1444](https://github.com/stripe/stripe-php/pull/1444) API Updates
  * Add support for new value `igst` on enum `TaxRate.tax_type`

## 10.7.0-beta.1 - 2023-02-16
* [#1442](https://github.com/stripe/stripe-php/pull/1442) API Updates for beta branch
  * Updated stable APIs to the latest version
  * Add support for `currency_conversion` on `Checkout.Session`
  * Add support for `limits` on `FinancialConnections.Session`
  * Remove support for `reference` on `Tax.Calculation`

## 10.6.1 - 2023-02-21
* [#1443](https://github.com/stripe/stripe-php/pull/1443) Remove init.php from the list of ignored files

## 10.6.0 - 2023-02-16
* [#1441](https://github.com/stripe/stripe-php/pull/1441) API Updates
  * Add support for `refund_payment` method on resource `Terminal.Reader`
  * Add support for `custom_fields` on `Checkout.Session` and `PaymentLink`
* [#1236](https://github.com/stripe/stripe-php/pull/1236) subscription_proration_date not always presented in Invoice
* [#1431](https://github.com/stripe/stripe-php/pull/1431) Fix: Do not use unbounded version constraint for `actions/checkout`
* [#1436](https://github.com/stripe/stripe-php/pull/1436) Enhancement: Enable and configure `visibility_required` fixer
* [#1432](https://github.com/stripe/stripe-php/pull/1432) Enhancement: Update `actions/cache`
* [#1434](https://github.com/stripe/stripe-php/pull/1434) Fix: Remove parentheses
* [#1433](https://github.com/stripe/stripe-php/pull/1433) Enhancement: Run tests on PHP 8.2
* [#1438](https://github.com/stripe/stripe-php/pull/1438) Update .gitattributes

## 10.6.0-beta.1 - 2023-02-02
* [#1440](https://github.com/stripe/stripe-php/pull/1440) API Updates for beta branch
  * Updated stable APIs to the latest version
  * Add support for `all` method on resource `Transaction`
  * Add support for `inferred_balances_refresh`, `subscriptions`, and `transaction_refresh` on `FinancialConnections.Account`
  * Add support for `manual_entry`, `prefetch`, `status_details`, and `status` on `FinancialConnections.Session`
  * Add support for new resource `FinancialConnections.Transaction`

## 10.5.0 - 2023-02-02
* [#1439](https://github.com/stripe/stripe-php/pull/1439) API Updates
  * Add support for `resume` method on resource `Subscription`
  * Add support for `amount_shipping` and `shipping_cost` on `CreditNote` and `Invoice`
  * Add support for `shipping_details` on `Invoice`
  * Add support for `invoice_creation` on `PaymentLink`
  * Add support for `trial_settings` on `Subscription`
  * Add support for new value `paused` on enum `Subscription.status`

## 10.5.0-beta.2 - 2023-01-26
* [#1429](https://github.com/stripe/stripe-php/pull/1429) API Updates for beta branch
  * Updated stable APIs to the latest version
  * Add support for `list_transactions` method on resource `Tax.Transaction`

## 10.5.0-beta.1 - 2023-01-19
* [#1427](https://github.com/stripe/stripe-php/pull/1427) API Updates for beta branch
  * Updated stable APIs to the latest version
  * Add support for `Tax.Settings` resource.

## 10.4.0 - 2023-01-19
* [#1381](https://github.com/stripe/stripe-php/pull/1381) Add getService methods to StripeClient and AbstractServiceFactory to allow mocking
* [#1424](https://github.com/stripe/stripe-php/pull/1424) API Updates

  * Added `REFUND_CREATED`, `REFUND_UPDATED` event definitions.
* [#1426](https://github.com/stripe/stripe-php/pull/1426) Ignore PHP version for formatting
* [#1425](https://github.com/stripe/stripe-php/pull/1425) Fix Stripe::setAccountId parameter type
* [#1418](https://github.com/stripe/stripe-php/pull/1418) Switch to mb_convert_encoding to fix utf8_encode deprecation warning

## 10.4.0-beta.3 - 2023-01-12
* [#1423](https://github.com/stripe/stripe-php/pull/1423) API Updates for beta branch
  * Updated stable APIs to the latest version
  * Add support for `Tax.Registration` resource.
  * Change `draft_quote` method implementation from hitting `/v1/quotes/{quotes}/draft` to `/v1/quotes/{quotes}/mark_draft`

## 10.4.0-beta.2 - 2023-01-05
* [#1420](https://github.com/stripe/stripe-php/pull/1420) API Updates for beta branch
  * Updated stable APIs to the latest version
  * Add support for `mark_stale_quote` method on resource `Quote`

## 10.4.0-beta.1 - 2022-12-22
* [#1414](https://github.com/stripe/stripe-php/pull/1414) API Updates for beta branch
  * Updated stable APIs to the latest version
  * Move `$stripe->taxCalculations` to `$stripe->tax->calculations` and `$stripe->taxTransactions` to `$stripe->tax->transactions`

## 10.3.0 - 2022-12-22
* [#1413](https://github.com/stripe/stripe-php/pull/1413) API Updates
  Change `CheckoutSession.cancel_url` to be nullable.

## 10.3.0-beta.1 - 2022-12-15
* [#1412](https://github.com/stripe/stripe-php/pull/1412) API Updates for beta branch
  * Updated stable APIs to the latest version
  * Add support for new resources `QuoteLine`, `TaxCalculation`, and `TaxTransaction`
  * Add support for `create` and `list_line_items` methods on resource `TaxCalculation`
  * Add support for `create_reversal`, `create`, and `retrieve` methods on resource `TaxTransaction`

## 10.2.0 - 2022-12-15
* [#1411](https://github.com/stripe/stripe-php/pull/1411) API Updates
  * Add support for new value `invoice_overpaid` on enum `CustomerBalanceTransaction.type`
* [#1407](https://github.com/stripe/stripe-php/pull/1407) API Updates

## 10.2.0-beta.1 - 2022-12-08
* [#1408](https://github.com/stripe/stripe-php/pull/1408) API Updates for beta branch
  * Updated stable APIs to the latest version
* [#1406](https://github.com/stripe/stripe-php/pull/1406) API Updates for beta branch
  * Updated stable APIs to the latest version
* [#1398](https://github.com/stripe/stripe-php/pull/1398) API Updates for beta branch
  * Updated stable APIs to the latest version

## 10.1.0 - 2022-12-06
* [#1405](https://github.com/stripe/stripe-php/pull/1405) API Updates
  * Add support for `flow` on `BillingPortal.Session`
* [#1404](https://github.com/stripe/stripe-php/pull/1404) API Updates
  * Remove support for resources `Order` and `Sku`
  * Remove support for `all`, `cancel`, `create`, `list_line_items`, `reopen`, `retrieve`, `submit`, and `update` methods on resource `Order`
  * Remove support for `all`, `create`, `delete`, `retrieve`, and `update` methods on resource `Sku`
  * Add support for `custom_text` on `Checkout.Session` and `PaymentLink`
  * Add support for `invoice_creation` and `invoice` on `Checkout.Session`
  * Remove support for `product` on `LineItem`
  * Add support for `latest_charge` on `PaymentIntent`
  * Remove support for `charges` on `PaymentIntent`

## 10.0.0 - 2022-11-16
* [#1392](https://github.com/stripe/stripe-php/pull/1392) Next major release changes

Breaking changes that arose during code generation of the library that we postponed for the next major version. For changes to the Stripe products, read more at https://stripe.com/docs/upgrades#2022-11-15.

"⚠️" symbol highlights breaking changes.

## 9.9.0 - 2022-11-08
* [#1394](https://github.com/stripe/stripe-php/pull/1394) API Updates
  * Add support for new values `eg_tin`, `ph_tin`, and `tr_tin` on enum `TaxId.type`
* [#1389](https://github.com/stripe/stripe-php/pull/1389) API Updates
  * Add support for `on_behalf_of` on `Subscription`
* [#1379](https://github.com/stripe/stripe-php/pull/1379) Do not run Coveralls in PR-s

## 9.9.0-beta.2 - 2022-11-02
* [#1390](https://github.com/stripe/stripe-php/pull/1390) API Updates for beta branch
  * Updated beta APIs to the latest stable version

## 9.9.0-beta.1 - 2022-10-21
* [#1384](https://github.com/stripe/stripe-php/pull/1384) API Updates for beta branch
  * Updated stable APIs to the latest version
  * Add support for `network_data` on `Issuing.Transaction`
  * Add support for `paypal` on `Source`
  * Add support for new value `paypal` on enum `Source.type`

## 9.8.0 - 2022-10-20
* [#1383](https://github.com/stripe/stripe-php/pull/1383) API Updates
  * Add support for new values `jp_trn` and `ke_pin` on enum `TaxId.type`
* [#1293](https://github.com/stripe/stripe-php/pull/1293) Install deps in the install step of CI
* [#1291](https://github.com/stripe/stripe-php/pull/1291) Fix: Configure finder for `friendsofphp/php-cs-fixer`

## 9.7.0 - 2022-10-13
* [#1376](https://github.com/stripe/stripe-php/pull/1376) API Updates
  * Add support for `network_data` on `Issuing.Authorization`
* [#1374](https://github.com/stripe/stripe-php/pull/1374) Add request_log_url on ErrorObject
* [#1370](https://github.com/stripe/stripe-php/pull/1370) API Updates
  * Add support for `created` on `Checkout.Session`

## 9.7.0-beta.2 - 2022-10-07
* [#1373](https://github.com/stripe/stripe-php/pull/1373) API Updates for beta branch
  * Updated stable APIs to the latest version

## 9.7.0-beta.1 - 2022-09-26
* [#1368](https://github.com/stripe/stripe-php/pull/1368) API Updates for beta branch
  * Updated stable APIs to the latest version
  * Add `FinancingOffer`, `FinancingSummary` and `FinancingTransaction` resources.

## 9.6.0 - 2022-09-15
* [#1365](https://github.com/stripe/stripe-php/pull/1365) API Updates
  * Add support for `from_invoice` and `latest_revision` on `Invoice`
  * Add support for new value `pix` on enum `PaymentLink.payment_method_types[]`
  * Add support for `pix` on `PaymentMethod`
  * Add support for new value `pix` on enum `PaymentMethod.type`
  * Add support for `created` on `Treasury.CreditReversal` and `Treasury.DebitReversal`

## 9.5.0 - 2022-09-06
* [#1364](https://github.com/stripe/stripe-php/pull/1364) API Updates
  * Add support for new value `terminal_reader_splashscreen` on enum `File.purpose`
* [#1363](https://github.com/stripe/stripe-php/pull/1363) chore: Update PHP tests to handle search methods.

## 9.4.0 - 2022-08-26
* [#1362](https://github.com/stripe/stripe-php/pull/1362) API Updates
  * Add support for `login_page` on `BillingPortal.Configuration`
* [#1360](https://github.com/stripe/stripe-php/pull/1360) Add test coverage using Coveralls
* [#1361](https://github.com/stripe/stripe-php/pull/1361) fix: Fix type hints for error objects.
  * Update `Invoice.last_finalization_error`, `PaymentIntent.last_payment_error`, `SetupAttempt.setup_error` and `SetupIntent.setup_error` type to be `StripeObject`.
    * Addresses https://github.com/stripe/stripe-php/issues/1353. The library today does not actually return a `ErrorObject` for these fields, so the type annotation was incorrect.
* [#1356](https://github.com/stripe/stripe-php/pull/1356) Add beta readme.md section

## 9.4.0-beta.1 - 2022-08-26
* [#1358](https://github.com/stripe/stripe-php/pull/1358) API Updates for beta branch
  * Updated stable APIs to the latest version
  * Add support for the beta [Gift Card API](https://stripe.com/docs/gift-cards).

## 9.3.0 - 2022-08-23
* [#1355](https://github.com/stripe/stripe-php/pull/1355) API Updates
  * Change type of `Treasury.OutboundTransfer.destination_payment_method` from `string` to `string | null`
  * Change the return type of `CustomerService.fundCashBalance` test helper from `CustomerBalanceTransaction` to `CustomerCashBalanceTransaction`.
    * This would generally be considered a breaking change, but we've worked with all existing users to migrate and are comfortable releasing this as a minor as it is solely a test helper method. This was essentially broken prior to this change.

## 9.3.0-beta.1 - 2022-08-23
* [#1354](https://github.com/stripe/stripe-php/pull/1354) API Updates for beta branch
  - Updated stable APIs to the latest version
  - `Stripe-Version` beta headers are not pinned by-default and need to be manually specified, please refer to [beta SDKs README section](https://github.com/stripe/stripe-php/blob/master/README.md#beta-sdks)

## 9.2.0 - 2022-08-19
* [#1352](https://github.com/stripe/stripe-php/pull/1352) API Updates
  * Add support for new resource `CustomerCashBalanceTransaction`
  * Add support for `currency` on `PaymentLink`
  * Add constant for `customer_cash_balance_transaction.created` webhook event.
* [#1351](https://github.com/stripe/stripe-php/pull/1351) Add a support section to the readme
* [#1304](https://github.com/stripe/stripe-php/pull/1304) Allow passing PSR-3 loggers to setLogger as they are compatible

## 9.2.0-beta.1 - 2022-08-11
* [#1349](https://github.com/stripe/stripe-php/pull/1349) API Updates for beta branch
  - Updated stable APIs to the latest version
  - Add `refundPayment` method to Terminal resource

## 9.1.0 - 2022-08-11
* [#1348](https://github.com/stripe/stripe-php/pull/1348) API Updates
  * Add support for `payment_method_collection` on `Checkout.Session` and `PaymentLink`

* [#1346](https://github.com/stripe/stripe-php/pull/1346) API Updates
  * Add support for `expires_at` on `Apps.Secret`

## 9.1.0-beta.1 - 2022-08-03
* [#1345](https://github.com/stripe/stripe-php/pull/1345) API Updates for beta branch
  - Updated stable APIs to the latest version
  - Added the `Order` resource support

## 9.0.0 - 2022-08-02

Breaking changes that arose during code generation of the library that we postponed for the next major version. For changes to the SDK, read more detailed description at https://github.com/stripe/stripe-php/wiki/Migration-guide-for-v9. For changes to the Stripe products, read more at https://stripe.com/docs/upgrades#2022-08-01.

"⚠️" symbol highlights breaking changes.

* [#1344](https://github.com/stripe/stripe-php/pull/1344) API Updates
* [#1337](https://github.com/stripe/stripe-php/pull/1337) API Updates
* [#1273](https://github.com/stripe/stripe-php/pull/1273) Add some PHPDoc return types and fixes
* [#1341](https://github.com/stripe/stripe-php/pull/1341) Next major release changes

## 8.12.0 - 2022-07-25
* [#1332](https://github.com/stripe/stripe-php/pull/1332) API Updates
  * Add support for `default_currency` and `invoice_credit_balance` on `Customer`

## 8.12.0-beta.1 - 2022-07-22
* [#1331](https://github.com/stripe/stripe-php/pull/1331) API Updates for beta branch
  - Updated stable APIs to the latest version
* [#1328](https://github.com/stripe/stripe-php/pull/1328) API Updates for beta branch
  - Updated stable APIs to the latest version
  - Add `QuotePhase` resource
* [#1325](https://github.com/stripe/stripe-php/pull/1325) API Updates for beta branch
  - Updated stable APIs to the latest version
  - Add `QuotePhaseConfiguration` service.
  - Add `Price.migrate_to` property
  - Add `SubscriptionSchedule.amend` method.
  - Add `Discount.subscription_item` property.
  - Add `Quote.subscription_data.billing_behavior`, `billing_cycle_anchor`, `end_behavior`, `from_schedule`, `from_subscription`, `prebilling`, `proration_behavior` properties.
  - Add `phases` parameter to `Quote.create`
  - Add `Subscription.discounts`, `prebilling` properties.
* [#1320](https://github.com/stripe/stripe-php/pull/1320) API Updates for beta branch
  - Include `server_side_confirmation_beta=v1` beta
  - Add `secretKeyConfirmation` to `PaymentIntent`
* [#1317](https://github.com/stripe/stripe-php/pull/1317) API Updates for beta branch
  - Updated stable APIs to the latest version

## 8.11.0 - 2022-07-18
* [#1324](https://github.com/stripe/stripe-php/pull/1324) API Updates
  * Add support for new value `blik` on enum `PaymentLink.payment_method_types[]`
  * Add support for `blik` on `PaymentMethod`
  * Add support for new value `blik` on enum `PaymentMethod.type`
  * Add `Invoice.upcomingLines` method.
  * Add `SourceService.allSourceTransactions` method.
* [#1322](https://github.com/stripe/stripe-php/pull/1322) API Updates
  * Change type of `source_type` on `Transfer` from nullable string to string (comment-only change)

## 8.10.0 - 2022-07-07
* [#1319](https://github.com/stripe/stripe-php/pull/1319) API Updates
  * Add support for `currency_options` on `Coupon` and `Price`
  * Add support for `currency` on `Subscription`
* [#1318](https://github.com/stripe/stripe-php/pull/1318) API Updates
  * Add support for new values financial_connections.account.created, financial_connections.account.deactivated, financial_connections.account.disconnected, financial_connections.account.reactivated, and financial_connections.account.refreshed_balance on `Event`.

## 8.9.0 - 2022-06-29
* [#1316](https://github.com/stripe/stripe-php/pull/1316) API Updates
  * Add support for `deliver_card`, `fail_card`, `return_card`, and `ship_card` test helper methods on resource `Issuing.Card`
  * Add support for `subtotal_excluding_tax` on `CreditNote` and `Invoice`
  * Add support for `amount_excluding_tax` and `unit_amount_excluding_tax` on `CreditNoteLineItem` and `InvoiceLineItem`
  * Add support for `total_excluding_tax` on `Invoice`
  * Change type of `PaymentLink.payment_method_types[]` from `literal('card')` to `enum`
  * Add support for `promptpay` on `PaymentMethod`
  * Add support for new value `promptpay` on enum `PaymentMethod.type`
  * Add support for `hosted_regulatory_receipt_url` and `reversal_details` on `Treasury.ReceivedCredit` and `Treasury.ReceivedDebit`

## 8.8.0 - 2022-06-23
* [#1302](https://github.com/stripe/stripe-php/pull/1302) API Updates
  * Add support for `custom_unit_amount` on `Price`
* [#1301](https://github.com/stripe/stripe-php/pull/1301) API Updates

  Documentation updates.

## 8.7.0 - 2022-06-17
* [#1306](https://github.com/stripe/stripe-php/pull/1306) API Updates
  * Add support for `fund_cash_balance` test helper method on resource `Customer`
  * Add support for `total_excluding_tax` on `CreditNote`
  * Add support for `rendering_options` on `Invoice`
* [#1307](https://github.com/stripe/stripe-php/pull/1307) Support updating pre-release versions
* [#1305](https://github.com/stripe/stripe-php/pull/1305) Trigger workflows on beta branches
* [#1302](https://github.com/stripe/stripe-php/pull/1302) API Updates
  * Add support for `custom_unit_amount` on `Price`
* [#1301](https://github.com/stripe/stripe-php/pull/1301) API Updates

  Documentation updates.

## 8.6.0 - 2022-06-08
* [#1300](https://github.com/stripe/stripe-php/pull/1300) API Updates
  * Add support for `attach_to_self` and `flow_directions` on `SetupAttempt`

## 8.5.0 - 2022-06-01
* [#1298](https://github.com/stripe/stripe-php/pull/1298) API Updates
  * Add support for `radar_options` on `Charge` and `PaymentMethod`
  * Add support for new value `simulated_wisepos_e` on enum `Terminal.Reader.device_type`

## 8.4.0 - 2022-05-26
* [#1296](https://github.com/stripe/stripe-php/pull/1296) API Updates
  * Add support for `persons` method on resource `Account`
  * Add support for `balance_transactions` method on resource `Customer`
  * Add support for `id_number_secondary_provided` on `Person`
* [#1295](https://github.com/stripe/stripe-php/pull/1295) API Updates

## 8.3.0 - 2022-05-23
* [#1294](https://github.com/stripe/stripe-php/pull/1294) API Updates
  * Add support for new resource `Apps.Secret`
  * Add support for `affirm` and `link` on `PaymentMethod`
  * Add support for new values `affirm` and `link` on enum `PaymentMethod.type`
* [#1289](https://github.com/stripe/stripe-php/pull/1289) fix: Update RequestOptions#redactedApiKey to stop exploding null.

## 8.2.0 - 2022-05-19
* [#1286](https://github.com/stripe/stripe-php/pull/1286) API Updates
  * Add support for new resources `Treasury.CreditReversal`, `Treasury.DebitReversal`, `Treasury.FinancialAccountFeatures`, `Treasury.FinancialAccount`, `Treasury.FlowDetails`, `Treasury.InboundTransfer`, `Treasury.OutboundPayment`, `Treasury.OutboundTransfer`, `Treasury.ReceivedCredit`, `Treasury.ReceivedDebit`, `Treasury.TransactionEntry`, and `Treasury.Transaction`
  * Add support for `retrieve_payment_method` method on resource `Customer`
  * Add support for `all` and `list_owners` methods on resource `FinancialConnections.Account`
  * Add support for `treasury` on `Issuing.Authorization`, `Issuing.Dispute`, and `Issuing.Transaction`
  * Add support for `financial_account` on `Issuing.Card`
  * Add support for `client_secret` on `Order`
  * Add support for `attach_to_self` and `flow_directions` on `SetupIntent`

## 8.1.0 - 2022-05-11
* [#1284](https://github.com/stripe/stripe-php/pull/1284) API Updates
  * Add support for `consent_collection`, `customer_creation`, `payment_intent_data`, `shipping_options`, `submit_type`, and `tax_id_collection` on `PaymentLink`
  * Add support for `description` on `Subscription`

## 8.0.0 - 2022-05-09
* [#1283](https://github.com/stripe/stripe-php/pull/1283) Major version release of v8.0.0. The [migration guide](https://github.com/stripe/stripe-php/wiki/Migration-Guide-for-v8) contains more information.
  (⚠️ = breaking changes):
  * ⚠️ Replace the legacy `Order` API with the new `Order` API.
    * Resource modified: `Order`.
    * New methods: `cancel`, `list_line_items`, `reopen`, and `submit`
    * Removed methods: `pay` and `return_order`
    * Removed resources: `OrderItem` and `OrderReturn`
    * Removed references from other resources: `Charge.order`
  * ⚠️ Rename `\FinancialConnections\Account.refresh` method to `\FinancialConnections\Account.refresh_account`
  * Add support for `amount_discount`, `amount_tax`, and `product` on `LineItem`

## 7.128.0 - 2022-05-05
* [#1282](https://github.com/stripe/stripe-php/pull/1282) API Updates
  * Add support for `default_price` on `Product`
  * Add support for `instructions_email` on `Refund`

## 7.127.0 - 2022-05-05
* [#1281](https://github.com/stripe/stripe-php/pull/1281) API Updates
  * Add support for new resources `FinancialConnections.AccountOwner`, `FinancialConnections.AccountOwnership`, `FinancialConnections.Account`, and `FinancialConnections.Session`
* [#1278](https://github.com/stripe/stripe-php/pull/1278) Pin setup-php action version.
* [#1277](https://github.com/stripe/stripe-php/pull/1277) API Updates
  * Add support for `registered_address` on `Person`

## 7.126.0 - 2022-05-03
* [#1276](https://github.com/stripe/stripe-php/pull/1276) API Updates
  * Add support for new resource `CashBalance`
  * Change type of `BillingPortal.Configuration.application` from `$Application` to `deletable($Application)`
  * Add support for `cash_balance` on `Customer`
  * Add support for `application` on `Invoice`, `Quote`, `SubscriptionSchedule`, and `Subscription`
  * Add support for new value `eu_oss_vat` on enum `TaxId.type`
* [#1274](https://github.com/stripe/stripe-php/pull/1274) Fix PHPDoc on Discount for nullable properties
* [#1272](https://github.com/stripe/stripe-php/pull/1272) Allow users to pass a custom IPRESOLVE cURL option.

## 7.125.0 - 2022-04-21
* [#1270](https://github.com/stripe/stripe-php/pull/1270) API Updates
  * Add support for `expire` test helper method on resource `Refund`

## 7.124.0 - 2022-04-18
* [#1265](https://github.com/stripe/stripe-php/pull/1265) API Updates
  * Add support for new resources `FundingInstructions` and `Terminal.Configuration`
  * Add support for `create_funding_instructions` method on resource `Customer`
  * Add support for `amount_details` on `PaymentIntent`
  * Add support for `customer_balance` on `PaymentMethod`
  * Add support for new value `customer_balance` on enum `PaymentMethod.type`
  * Add support for `configuration_overrides` on `Terminal.Location`

## 7.123.0 - 2022-04-13
* [#1263](https://github.com/stripe/stripe-php/pull/1263) API Updates
  * Add support for `increment_authorization` method on resource `PaymentIntent`
* [#1262](https://github.com/stripe/stripe-php/pull/1262) Add support for updating the version of the repo
* [#1230](https://github.com/stripe/stripe-php/pull/1230) Add PHPDoc return types
* [#1242](https://github.com/stripe/stripe-php/pull/1242) Fix some PHPDoc in tests

## 7.122.0 - 2022-04-08
* [#1261](https://github.com/stripe/stripe-php/pull/1261) API Updates
  * Add support for `apply_customer_balance` method on resource `PaymentIntent`
* [#1259](https://github.com/stripe/stripe-php/pull/1259) API Updates

  * Add `payment_intent.partially_funded`, `terminal.reader.action_failed`, and `terminal.reader.action_succeeded` events.

## 7.121.0 - 2022-03-30
* [#1258](https://github.com/stripe/stripe-php/pull/1258) API Updates
  * Add support for `cancel_action`, `process_payment_intent`, `process_setup_intent`, and `set_reader_display` methods on resource `Terminal.Reader`
  * Add support for `action` on `Terminal.Reader`

## 7.120.0 - 2022-03-29
* [#1257](https://github.com/stripe/stripe-php/pull/1257) API Updates
  * Add support for Search API
    * Add support for `search` method on resources `Charge`, `Customer`, `Invoice`, `PaymentIntent`, `Price`, `Product`, and `Subscription`

## 7.119.0 - 2022-03-25
* [#1256](https://github.com/stripe/stripe-php/pull/1256) API Updates
  * Add support for PayNow and US Bank Accounts Debits payments
      * Add support for `paynow` and `us_bank_account` on `PaymentMethod`
      * Add support for new values `paynow` and `us_bank_account` on enum `PaymentMethod.type`
  * Add support for `failure_balance_transaction` on `Charge`

## 7.118.0 - 2022-03-23
* [#1255](https://github.com/stripe/stripe-php/pull/1255) API Updates
  * Add support for `cancel` method on resource `Refund`
  * Add support for new values `bg_uic`, `hu_tin`, and `si_tin` on enum `TaxId.type`
  * Add  `test_helpers.test_clock.advancing`, `test_helpers.test_clock.created`, `test_helpers.test_clock.deleted`, `test_helpers.test_clock.internal_failure`, and `test_helpers.test_clock.ready` events.

## 7.117.0 - 2022-03-18
* [#1254](https://github.com/stripe/stripe-php/pull/1254) API Updates
  * Add support for `status` on `Card`
* [#1251](https://github.com/stripe/stripe-php/pull/1251) Add support for SearchResult objects.
* [#1249](https://github.com/stripe/stripe-php/pull/1249) Add missing constant for payment_behavior

## 7.116.0 - 2022-03-02
* [#1248](https://github.com/stripe/stripe-php/pull/1248) API Updates
  * Add support for `proration_details` on `InvoiceLineItem`

## 7.115.0 - 2022-03-01
* [#1245](https://github.com/stripe/stripe-php/pull/1245) [#1247](https://github.com/stripe/stripe-php/pull/1247) API Updates
  * Add support for new resource `TestHelpers.TestClock`
  * Add support for `test_clock` on `Customer`, `Invoice`, `InvoiceItem`, `Quote`, `Subscription`, and `SubscriptionSchedule`
  * Add support for `next_action` on `Refund`
  * Add support for `konbini` on `PaymentMethod`
* [#1244](https://github.com/stripe/stripe-php/pull/1244) API Updates
  * Add support for new values `bbpos_wisepad3` and `stripe_m2` on enum `Terminal.Reader.device_type`

## 7.114.0 - 2022-02-15
* [#1243](https://github.com/stripe/stripe-php/pull/1243) Add test
* [#1240](https://github.com/stripe/stripe-php/pull/1240) API Updates
  * Add support for `verify_microdeposits` method on resources `PaymentIntent` and `SetupIntent`
* [#1241](https://github.com/stripe/stripe-php/pull/1241) Add generic parameter to \Stripe\Collection usages

## 7.113.0 - 2022-02-03
* [#1239](https://github.com/stripe/stripe-php/pull/1239) API Updates
  * Add `REASON_EXPIRED_UNCAPTURED_CHARGE` enum value on `Refund`.

## 7.112.0 - 2022-01-25
* [#1235](https://github.com/stripe/stripe-php/pull/1235) API Updates
  * Add support for `phone_number_collection` on `PaymentLink`
  * Add support for new value `is_vat` on enum `TaxId.type`

## 7.111.0 - 2022-01-20
* [#1233](https://github.com/stripe/stripe-php/pull/1233) API Updates
  * Add support for new resource `PaymentLink`
  * Add support for `payment_link` on `Checkout.Session`

## 7.110.0 - 2022-01-13
* [#1232](https://github.com/stripe/stripe-php/pull/1232) API Updates
  * Add support for `paid_out_of_band` on `Invoice`

## 7.109.0 - 2022-01-12
* [#1231](https://github.com/stripe/stripe-php/pull/1231) API Updates
  * Add support for `customer_creation` on `Checkout.Session`
* [#1227](https://github.com/stripe/stripe-php/pull/1227) Update docs URLs

## 7.108.0 - 2021-12-22
* [#1226](https://github.com/stripe/stripe-php/pull/1226) Upgrade php-cs-fixer to 3.4.0.
* [#1222](https://github.com/stripe/stripe-php/pull/1222) API Updates
  * Add support for `processing` on `PaymentIntent`
* [#1220](https://github.com/stripe/stripe-php/pull/1220) API Updates

## 7.107.0 - 2021-12-09
* [#1219](https://github.com/stripe/stripe-php/pull/1219) API Updates
  * Add support for `metadata` on `BillingPortal.Configuration`
  * Add support for `wallets` on `Issuing.Card`

## 7.106.0 - 2021-12-09
* [#1218](https://github.com/stripe/stripe-php/pull/1218) API Updates
  * Add support for new values `ge_vat` and `ua_vat` on enum `TaxId.type`
* [#1216](https://github.com/stripe/stripe-php/pull/1216) Fix namespaced classes in @return PHPDoc.
* [#1214](https://github.com/stripe/stripe-php/pull/1214) Announce PHP8 support in CHANGELOG.md

## 7.105.0 - 2021-12-06
* [#1213](https://github.com/stripe/stripe-php/pull/1213) PHP 8.1 missing ReturnTypeWillChange annotations.
* As of this version, PHP 8.1 is officially supported.

## 7.104.0 - 2021-12-01
* [#1211](https://github.com/stripe/stripe-php/pull/1211) PHPStan compatibility with PHP8.x
* [#1209](https://github.com/stripe/stripe-php/pull/1209) PHPUnit compatibility with PHP 8.x

## 7.103.0 - 2021-11-19
* [#1206](https://github.com/stripe/stripe-php/pull/1206) API Updates
  * Add support for new value `jct` on enum `TaxRate.tax_type`

## 7.102.0 - 2021-11-17
* [#1205](https://github.com/stripe/stripe-php/pull/1205) API Updates
  * Add support for `automatic_payment_methods` on `PaymentIntent`

## 7.101.0 - 2021-11-16
* [#1203](https://github.com/stripe/stripe-php/pull/1203) API Updates
  * Add support for new resource `ShippingRate`
  * Add support for `shipping_options` and `shipping_rate` on `Checkout.Session`
  * Add support for `expire` method on resource `Checkout.Session`
  * Add support for `status` on `Checkout.Session`

## 7.100.0 - 2021-10-11
* [#1190](https://github.com/stripe/stripe-php/pull/1190) API Updates
  * Add support for `klarna` on `PaymentMethod`.

## 7.99.0 - 2021-10-11
* [#1188](https://github.com/stripe/stripe-php/pull/1188) API Updates
  * Add support for `list_payment_methods` method on resource `Customer`

## 7.98.0 - 2021-10-07
* [#1187](https://github.com/stripe/stripe-php/pull/1187) API Updates
  * Add support for `phone_number_collection` on `Checkout.Session`
  * Add support for new value `customer_id` on enum `Radar.ValueList.item_type`
  * Add support for new value `bbpos_wisepos_e` on enum `Terminal.Reader.device_type`

## 7.97.0 - 2021-09-16
* [#1181](https://github.com/stripe/stripe-php/pull/1181) API Updates
  * Add support for `full_name_aliases` on `Person`

## 7.96.0 - 2021-09-15
* [#1178](https://github.com/stripe/stripe-php/pull/1178) API Updates
  * Add support for livemode on Reporting.ReportType
  * Add support for new value `rst` on enum `TaxRate.tax_type`

## 7.95.0 - 2021-09-01
* [#1177](https://github.com/stripe/stripe-php/pull/1177) API Updates
  * Add support for `future_requirements` on `Account`, `Capability`, and `Person`
  * Add support for `after_expiration`, `consent`, `consent_collection`, `expires_at`, and `recovered_from` on `Checkout.Session`

## 7.94.0 - 2021-08-19
* [#1173](https://github.com/stripe/stripe-php/pull/1173) API Updates
  * Add support for new value `fil` on enum `Checkout.Session.locale`
  * Add support for new value `au_arn` on enum `TaxId.type`

## 7.93.0 - 2021-08-11
* [#1172](https://github.com/stripe/stripe-php/pull/1172) API Updates
  * Add support for `locale` on `BillingPortal.Session`

* [#1171](https://github.com/stripe/stripe-php/pull/1171) Fix typo in docblock `CurlClient::executeStreamingRequestWithRetries`

## 7.92.0 - 2021-07-28
* [#1167](https://github.com/stripe/stripe-php/pull/1167) API Updates
  * Add support for `account_type` on `BankAccount`
  * Add support for new value `redacted` on enum `Review.closed_reason`

## 7.91.0 - 2021-07-22
* [#1164](https://github.com/stripe/stripe-php/pull/1164) API Updates
  * Add support for new values `hr`, `ko`, and `vi` on enum `Checkout.Session.locale`
  * Add support for `payment_settings` on `Subscription`

## 7.90.0 - 2021-07-20
* [#1163](https://github.com/stripe/stripe-php/pull/1163) API Updates
  * Add support for `wallet` on `Issuing.Transaction`
* [#1160](https://github.com/stripe/stripe-php/pull/1160) Remove unused API error types from docs.

## 7.89.0 - 2021-07-14
* [#1158](https://github.com/stripe/stripe-php/pull/1158) API Updates
  * Add support for `list_computed_upfront_line_items` method on resource `Quote`
* [#1157](https://github.com/stripe/stripe-php/pull/1157) Improve readme for old PHP versions

## 7.88.0 - 2021-07-09
* [#1152](https://github.com/stripe/stripe-php/pull/1152) API Updates
  * Add support for new resource `Quote`
  * Add support for `quote` on `Invoice`
  * Add support for new value `quote_accept` on enum `Invoice.billing_reason`
* [#1155](https://github.com/stripe/stripe-php/pull/1155) Add streaming methods to Service infra
  * Add support for `setStreamingHttpClient` and `streamingHttpClient` to `ApiRequestor`
  * Add support for `getStreamingClient` and `requestStream` to `AbstractService`
  * Add support for `requestStream` to `BaseStripeClient`
  * `\Stripe\RequestOptions::parse` now clones its input if it is already a `RequestOptions` object, to prevent accidental mutation.
* [#1151](https://github.com/stripe/stripe-php/pull/1151) Add `mode` constants into Checkout\Session

## 7.87.0 - 2021-06-30
* [#1149](https://github.com/stripe/stripe-php/pull/1149) API Updates
  * Add support for `wechat_pay` on `PaymentMethod`
* [#1143](https://github.com/stripe/stripe-php/pull/1143) Streaming requests
* [#1138](https://github.com/stripe/stripe-php/pull/1138) Deprecate travis

## 7.86.0 - 2021-06-25
* [#1145](https://github.com/stripe/stripe-php/pull/1145) API Updates
  * Add support for `boleto` on `PaymentMethod`.
  * Add support for `il_vat` as a member of the `TaxID.Type` enum.

## 7.85.0 - 2021-06-18
* [#1142](https://github.com/stripe/stripe-php/pull/1142) API Updates
  * Add support for new TaxId types: `ca_pst_mb`, `ca_pst_bc`, `ca_gst_hst`, and `ca_pst_sk`.

## 7.84.0 - 2021-06-16
* [#1141](https://github.com/stripe/stripe-php/pull/1141) Update PHPDocs
  * Add support for `url` on `Checkout\Session`

## 7.83.0 - 2021-06-07
* [#1140](https://github.com/stripe/stripe-php/pull/1140) API Updates
  * Added support for `tax_id_collection` on `Checkout\Session` and `Checkout\Session#create`
  * Update `Location` to be expandable on `Terminal\Reader`

## 7.82.0 - 2021-06-04
* [#1136](https://github.com/stripe/stripe-php/pull/1136) Update PHPDocs
  * Add support for `controller` on `Account`.

## 7.81.0 - 2021-06-04
* [#1135](https://github.com/stripe/stripe-php/pull/1135) API Updates
  * Add support for new resource `TaxCode`
  * Add support for `automatic_tax` `Invoice` and`Checkout.Session`.
  * Add support for `tax_behavior` on `Price`
  * Add support for `tax_code` on `Product`
  * Add support for `tax` on `Customer`
  * Add support for `tax_type` enum on `TaxRate`

## 7.80.0 - 2021-05-26
* [#1130](https://github.com/stripe/stripe-php/pull/1130) Update PHPDocs

## 7.79.0 - 2021-05-19
* [#1126](https://github.com/stripe/stripe-php/pull/1126) API Updates
  * Added support for new resource `Identity.VerificationReport`
  * Added support for new resource `Identity.VerificationSession`
  * `File#list.purpose` and `File.purpose` added new enum members: `identity_document_downloadable` and `selfie`.

## 7.78.0 - 2021-05-05
* [#1120](https://github.com/stripe/stripe-php/pull/1120) Update PHPDocs
  * Add support for `Radar.EarlyFraudWarning.payment_intent`

## 7.77.0 - 2021-04-12
* [#1110](https://github.com/stripe/stripe-php/pull/1110) Update PHPDocs
  * Add support for `acss_debit` on `PaymentMethod`
  * Add support for `payment_method_options` on `Checkout\Session`
* [#1107](https://github.com/stripe/stripe-php/pull/1107) Remove duplicate object phpdoc

## 7.76.0 - 2021-03-22
* [#1100](https://github.com/stripe/stripe-php/pull/1100) Update PHPDocs
  * Added support for `amount_shipping` on `Checkout.Session.total_details`
* [#1088](https://github.com/stripe/stripe-php/pull/1088) Make possibility to extend CurlClient

## 7.75.0 - 2021-02-22
* [#1094](https://github.com/stripe/stripe-php/pull/1094) Add support for Billing Portal Configuration API

## 7.74.0 - 2021-02-17
* [#1093](https://github.com/stripe/stripe-php/pull/1093) Update PHPDocs
  * Add support for on_behalf_of to Invoice

## 7.73.0 - 2021-02-16
* [#1091](https://github.com/stripe/stripe-php/pull/1091) Update PHPDocs
  * Add support for `afterpay_clearpay` on `PaymentMethod`.

## 7.72.0 - 2021-02-08
* [#1089](https://github.com/stripe/stripe-php/pull/1089) Update PHPDocs
  * Add support for `afterpay_clearpay_payments` on `Account.capabilities`
  * Add support for `payment_settings` on `Invoice`

## 7.71.0 - 2021-02-05
* [#1087](https://github.com/stripe/stripe-php/pull/1087) Update PHPDocs
* [#1086](https://github.com/stripe/stripe-php/pull/1086) Update CA cert bundle URL

## 7.70.0 - 2021-02-03
* [#1085](https://github.com/stripe/stripe-php/pull/1085) Update PHPDocs
  * Add support for `nationality` on `Person`
  * Add member `gb_vat` of `TaxID` enum

## 7.69.0 - 2021-01-21
* [#1079](https://github.com/stripe/stripe-php/pull/1079) Update PHPDocs

## 7.68.0 - 2021-01-14
* [#1063](https://github.com/stripe/stripe-php/pull/1063) Multiple API changes
* [#1061](https://github.com/stripe/stripe-php/pull/1061) Bump phpDocumentor to 3.0.0

## 7.67.0 - 2020-12-09
* [#1060](https://github.com/stripe/stripe-php/pull/1060) Improve PHPDocs for `Discount`
* [#1059](https://github.com/stripe/stripe-php/pull/1059) Upgrade PHPStan to 0.12.59
* [#1057](https://github.com/stripe/stripe-php/pull/1057) Bump PHP-CS-Fixer and update code

## 7.66.1 - 2020-12-01
* [#1054](https://github.com/stripe/stripe-php/pull/1054) Improve error message for invalid keys in StripeClient

## 7.66.0 - 2020-11-24
* [#1053](https://github.com/stripe/stripe-php/pull/1053) Update PHPDocs

## 7.65.0 - 2020-11-19
* [#1050](https://github.com/stripe/stripe-php/pull/1050) Added constants for `proration_behavior` on `Subscription`

## 7.64.0 - 2020-11-18
* [#1049](https://github.com/stripe/stripe-php/pull/1049) Update PHPDocs

## 7.63.0 - 2020-11-17
* [#1048](https://github.com/stripe/stripe-php/pull/1048) Update PHPDocs
* [#1046](https://github.com/stripe/stripe-php/pull/1046) Force IPv4 resolving

## 7.62.0 - 2020-11-09
* [#1041](https://github.com/stripe/stripe-php/pull/1041) Add missing constants on `Event`
* [#1038](https://github.com/stripe/stripe-php/pull/1038) Update PHPDocs

## 7.61.0 - 2020-10-20
* [#1030](https://github.com/stripe/stripe-php/pull/1030) Add support for `jp_rn` and `ru_kpp` as a `type` on `TaxId`

## 7.60.0 - 2020-10-15
* [#1027](https://github.com/stripe/stripe-php/pull/1027) Warn if opts are in params

## 7.58.0 - 2020-10-14
* [#1026](https://github.com/stripe/stripe-php/pull/1026) Add support for the Payout Reverse API

## 7.57.0 - 2020-09-29
* [#1020](https://github.com/stripe/stripe-php/pull/1020) Add support for the `SetupAttempt` resource and List API

## 7.56.0 - 2020-09-25
* [#1019](https://github.com/stripe/stripe-php/pull/1019) Update PHPDocs

## 7.55.0 - 2020-09-24
* [#1018](https://github.com/stripe/stripe-php/pull/1018) Multiple API changes
  * Updated PHPDocs
  * Added `TYPE_CONTRIBUTION` as a constant on `BalanceTransaction`

## 7.54.0 - 2020-09-23
* [#1017](https://github.com/stripe/stripe-php/pull/1017) Updated PHPDoc

## 7.53.1 - 2020-09-22
* [#1015](https://github.com/stripe/stripe-php/pull/1015) Bugfix: don't error on systems with php_uname in disablefunctions with whitespace

## 7.53.0 - 2020-09-21
* [#1016](https://github.com/stripe/stripe-php/pull/1016) Updated PHPDocs

## 7.52.0 - 2020-09-08
* [#1010](https://github.com/stripe/stripe-php/pull/1010) Update PHPDocs

## 7.51.0 - 2020-09-02
* [#1007](https://github.com/stripe/stripe-php/pull/1007) Multiple API changes
  * Add support for the Issuing Dispute Submit API
  * Add constants for `payment_status` on Checkout `Session`
* [#1003](https://github.com/stripe/stripe-php/pull/1003) Add trim to getSignatures to allow for leading whitespace.

## 7.50.0 - 2020-08-28
* [#1005](https://github.com/stripe/stripe-php/pull/1005) Updated PHPDocs

## 7.49.0 - 2020-08-19
* [#998](https://github.com/stripe/stripe-php/pull/998) PHPDocs updated

## 7.48.0 - 2020-08-17
* [#997](https://github.com/stripe/stripe-php/pull/997) PHPDocs updated
* [#996](https://github.com/stripe/stripe-php/pull/996) Fixing telemetry

## 7.47.0 - 2020-08-13
* [#994](https://github.com/stripe/stripe-php/pull/994) Nullable balance_transactions on issuing disputes
* [#991](https://github.com/stripe/stripe-php/pull/991) Fix invalid return types in OAuthService

## 7.46.1 - 2020-08-07
* [#990](https://github.com/stripe/stripe-php/pull/990) PHPdoc changes

## 7.46.0 - 2020-08-05
* [#989](https://github.com/stripe/stripe-php/pull/989) Add support for the `PromotionCode` resource and APIs

## 7.45.0 - 2020-07-28
* [#981](https://github.com/stripe/stripe-php/pull/981) PHPdoc updates

## 7.44.0 - 2020-07-20
* [#948](https://github.com/stripe/stripe-php/pull/948) Add `first()` and `last()` functions to `Collection`

## 7.43.0 - 2020-07-17
* [#975](https://github.com/stripe/stripe-php/pull/975) Add support for `political_exposure` on `Person`

## 7.42.0 - 2020-07-15
* [#974](https://github.com/stripe/stripe-php/pull/974) Add new constants for `purpose` on `File`

## 7.41.1 - 2020-07-15
* [#973](https://github.com/stripe/stripe-php/pull/973) Multiple PHPDoc fixes

## 7.41.0 - 2020-07-14
* [#971](https://github.com/stripe/stripe-php/pull/971) Adds enum values for `billing_address_collection` on Checkout `Session`

## 7.40.0 - 2020-07-06
* [#964](https://github.com/stripe/stripe-php/pull/964) Add OAuthService

## 7.39.0 - 2020-06-25
* [#960](https://github.com/stripe/stripe-php/pull/960) Add constants for `payment_behavior` on `Subscription`

## 7.38.0 - 2020-06-24
* [#959](https://github.com/stripe/stripe-php/pull/959) Add multiple constants missing for `Event`

## 7.37.2 - 2020-06-23
* [#957](https://github.com/stripe/stripe-php/pull/957) Updated PHPDocs

## 7.37.1 - 2020-06-11
* [#952](https://github.com/stripe/stripe-php/pull/952) Improve PHPDoc

## 7.37.0 - 2020-06-09
* [#950](https://github.com/stripe/stripe-php/pull/950) Add support for `id_npwp` and `my_frp` as `type` on `TaxId`

## 7.36.2 - 2020-06-03
* [#946](https://github.com/stripe/stripe-php/pull/946) Update PHPDoc

## 7.36.1 - 2020-05-28
* [#938](https://github.com/stripe/stripe-php/pull/938) Remove extra array_keys() call.
* [#942](https://github.com/stripe/stripe-php/pull/942) fix autopagination for service methods

## 7.36.0 - 2020-05-21
* [#937](https://github.com/stripe/stripe-php/pull/937) Add support for `ae_trn`, `cl_tin` and `sa_vat` as `type` on `TaxId`

## 7.35.0 - 2020-05-20
* [#936](https://github.com/stripe/stripe-php/pull/936) Add `anticipation_repayment` as a `type` on `BalanceTransaction`

## 7.34.0 - 2020-05-18
* [#934](https://github.com/stripe/stripe-php/pull/934) Add support for `issuing_dispute` as a `type` on `BalanceTransaction`

## 7.33.1 - 2020-05-15
* [#933](https://github.com/stripe/stripe-php/pull/933) Services bugfix: convert nested null params to empty strings

## 7.33.0 - 2020-05-14
* [#771](https://github.com/stripe/stripe-php/pull/771) Introduce client/services API. The [migration guide](https://github.com/stripe/stripe-php/wiki/Migration-to-StripeClient-and-services-in-7.33.0) contains before & after examples of the backwards-compatible changes.

## 7.32.1 - 2020-05-13
* [#932](https://github.com/stripe/stripe-php/pull/932) Fix multiple PHPDoc

## 7.32.0 - 2020-05-11
* [#931](https://github.com/stripe/stripe-php/pull/931) Add support for the `LineItem` resource and APIs

## 7.31.0 - 2020-05-01
* [#927](https://github.com/stripe/stripe-php/pull/927) Add support for new tax IDs

## 7.30.0 - 2020-04-29
* [#924](https://github.com/stripe/stripe-php/pull/924) Add support for the `Price` resource and APIs

## 7.29.0 - 2020-04-22
* [#920](https://github.com/stripe/stripe-php/pull/920) Add support for the `Session` resource and APIs on the `BillingPortal` namespace

## 7.28.1 - 2020-04-10
* [#915](https://github.com/stripe/stripe-php/pull/915) Improve PHPdocs for many classes

## 7.28.0 - 2020-04-03
* [#912](https://github.com/stripe/stripe-php/pull/912) Preserve backwards compatibility for typoed `TYPE_ADJUSTEMENT` enum.
* [#911](https://github.com/stripe/stripe-php/pull/911) Codegenerated PHPDoc for nested resources
* [#902](https://github.com/stripe/stripe-php/pull/902) Update docstrings for nested resources

## 7.27.3 - 2020-03-18
* [#899](https://github.com/stripe/stripe-php/pull/899) Convert keys to strings in `StripeObject::toArray()`

## 7.27.2 - 2020-03-13
* [#894](https://github.com/stripe/stripe-php/pull/894) Multiple PHPDocs changes

## 7.27.1 - 2020-03-03
* [#890](https://github.com/stripe/stripe-php/pull/890) Update PHPdoc

## 7.27.0 - 2020-02-28
* [#889](https://github.com/stripe/stripe-php/pull/889) Add new constants for `type` on `TaxId`

## 7.26.0 - 2020-02-26
* [#886](https://github.com/stripe/stripe-php/pull/886) Add support for listing Checkout `Session`
* [#883](https://github.com/stripe/stripe-php/pull/883) Add PHPDoc class descriptions

## 7.25.0 - 2020-02-14
* [#879](https://github.com/stripe/stripe-php/pull/879) Make `\Stripe\Collection` implement `\Countable`
* [#875](https://github.com/stripe/stripe-php/pull/875) Last set of PHP-CS-Fixer updates
* [#874](https://github.com/stripe/stripe-php/pull/874) Enable php_unit_internal_class rule
* [#873](https://github.com/stripe/stripe-php/pull/873) Add support for phpDocumentor in Makefile
* [#872](https://github.com/stripe/stripe-php/pull/872) Another batch of PHP-CS-Fixer rule updates
* [#871](https://github.com/stripe/stripe-php/pull/871) Fix a few PHPDoc comments
* [#870](https://github.com/stripe/stripe-php/pull/870) More PHP-CS-Fixer tweaks

## 7.24.0 - 2020-02-10
* [#862](https://github.com/stripe/stripe-php/pull/862) Better PHPDoc
* [#865](https://github.com/stripe/stripe-php/pull/865) Get closer to `@PhpCsFixer` standard ruleset

## 7.23.0 - 2020-02-05
* [#860](https://github.com/stripe/stripe-php/pull/860) Add PHPDoc types for expandable fields
* [#858](https://github.com/stripe/stripe-php/pull/858) Use `native_function_invocation` PHPStan rule
* [#857](https://github.com/stripe/stripe-php/pull/857) Update PHPDoc on nested resources
* [#855](https://github.com/stripe/stripe-php/pull/855) PHPDoc: `StripeObject` -> `ErrorObject` where appropriate
* [#837](https://github.com/stripe/stripe-php/pull/837) Autogen diff
* [#854](https://github.com/stripe/stripe-php/pull/854) Upgrade PHPStan and fix settings
* [#850](https://github.com/stripe/stripe-php/pull/850) Yet more PHPDoc updates

## 7.22.0 - 2020-01-31
* [#849](https://github.com/stripe/stripe-php/pull/849) Add new constants for `type` on `TaxId`
* [#843](https://github.com/stripe/stripe-php/pull/843) Even more PHPDoc fixes
* [#841](https://github.com/stripe/stripe-php/pull/841) More PHPDoc fixes

## 7.21.1 - 2020-01-29
* [#840](https://github.com/stripe/stripe-php/pull/840) Update phpdocs across multiple resources.

## 7.21.0 - 2020-01-28
* [#839](https://github.com/stripe/stripe-php/pull/839) Add support for `TYPE_ES_CIF` on `TaxId`

## 7.20.0 - 2020-01-23
* [#836](https://github.com/stripe/stripe-php/pull/836) Add new type values for `TaxId`

## 7.19.1 - 2020-01-14
* [#831](https://github.com/stripe/stripe-php/pull/831) Fix incorrect `UnexpectedValueException` instantiation

## 7.19.0 - 2020-01-14
* [#830](https://github.com/stripe/stripe-php/pull/830) Add support for `CreditNoteLineItem`

## 7.18.0 - 2020-01-13
* [#829](https://github.com/stripe/stripe-php/pull/829) Don't call php_uname function if disabled by php.ini

## 7.17.0 - 2020-01-08
* [#821](https://github.com/stripe/stripe-php/pull/821) Improve PHPDoc types for `ApiErrorException.get/setJsonBody()` methods

## 7.16.0 - 2020-01-06
* [#826](https://github.com/stripe/stripe-php/pull/826) Rename remaining `$options` to `$opts`
* [#825](https://github.com/stripe/stripe-php/pull/825) Update PHPDoc

## 7.15.0 - 2020-01-06
* [#824](https://github.com/stripe/stripe-php/pull/824) Add constant `TYPE_SG_UEN` to `TaxId`

## 7.14.2 - 2019-12-04
* [#816](https://github.com/stripe/stripe-php/pull/816) Disable autoloader when checking for `Throwable`

## 7.14.1 - 2019-11-26
* [#812](https://github.com/stripe/stripe-php/pull/812) Fix invalid PHPdoc on `Subscription`

## 7.14.0 - 2019-11-26
* [#811](https://github.com/stripe/stripe-php/pull/811) Add support for `CreditNote` preview.

## 7.13.0 - 2019-11-19
* [#808](https://github.com/stripe/stripe-php/pull/808) Add support for listing lines on an Invoice directly via `Invoice::allLines()`

## 7.12.0 - 2019-11-08

-   [#805](https://github.com/stripe/stripe-php/pull/805) Add Source::allSourceTransactions and SubscriptionItem::allUsageRecordSummaries
-   [#798](https://github.com/stripe/stripe-php/pull/798) The argument of `array_key_exists` cannot be `null`
-   [#803](https://github.com/stripe/stripe-php/pull/803) Removed unwanted got

## 7.11.0 - 2019-11-06

-   [#797](https://github.com/stripe/stripe-php/pull/797) Add support for reverse pagination

## 7.10.0 - 2019-11-05

-   [#795](https://github.com/stripe/stripe-php/pull/795) Add support for `Mandate`

## 7.9.0 - 2019-11-05

-   [#794](https://github.com/stripe/stripe-php/pull/794) Add PHPDoc to `ApiResponse`
-   [#792](https://github.com/stripe/stripe-php/pull/792) Use single quotes for `OBJECT_NAME` constants

## 7.8.0 - 2019-11-05

-   [#790](https://github.com/stripe/stripe-php/pull/790) Mark nullable fields in PHPDoc
-   [#788](https://github.com/stripe/stripe-php/pull/788) Early codegen fixes
-   [#787](https://github.com/stripe/stripe-php/pull/787) Use PHPStan in Travis CI

## 7.7.1 - 2019-10-25

-   [#781](https://github.com/stripe/stripe-php/pull/781) Fix telemetry header
-   [#780](https://github.com/stripe/stripe-php/pull/780) Contributor Convenant

## 7.7.0 - 2019-10-23

-   [#776](https://github.com/stripe/stripe-php/pull/776) Add `CAPABILITY_TRANSFERS` to `Account`
-   [#778](https://github.com/stripe/stripe-php/pull/778) Add support for `TYPE_MX_RFC` type on `TaxId`

## 7.6.0 - 2019-10-22

-   [#770](https://github.com/stripe/stripe-php/pull/770) Add missing constants for Customer's `TaxId`

## 7.5.0 - 2019-10-18

-   [#768](https://github.com/stripe/stripe-php/pull/768) Redact API key in `RequestOptions` debug info

## 7.4.0 - 2019-10-15

-   [#764](https://github.com/stripe/stripe-php/pull/764) Add support for HTTP request monitoring callback

## 7.3.1 - 2019-10-07

-   [#755](https://github.com/stripe/stripe-php/pull/755) Respect Stripe-Should-Retry and Retry-After headers

## 7.3.0 - 2019-10-02

-   [#752](https://github.com/stripe/stripe-php/pull/752) Add `payment_intent.canceled` and `setup_intent.canceled` events
-   [#749](https://github.com/stripe/stripe-php/pull/749) Call `toArray()` on objects only

## 7.2.2 - 2019-09-24

-   [#746](https://github.com/stripe/stripe-php/pull/746) Add missing decline codes

## 7.2.1 - 2019-09-23

-   [#744](https://github.com/stripe/stripe-php/pull/744) Added new PHPDoc

## 7.2.0 - 2019-09-17

-   [#738](https://github.com/stripe/stripe-php/pull/738) Added missing constants for `SetupIntent` events

## 7.1.1 - 2019-09-16

-   [#737](https://github.com/stripe/stripe-php/pull/737) Added new PHPDoc

## 7.1.0 - 2019-09-13

-   [#736](https://github.com/stripe/stripe-php/pull/736) Make `CaseInsensitiveArray` countable and traversable

## 7.0.2 - 2019-09-06

-   [#729](https://github.com/stripe/stripe-php/pull/729) Fix usage of `SignatureVerificationException` in PHPDoc blocks

## 7.0.1 - 2019-09-05

-   [#728](https://github.com/stripe/stripe-php/pull/728) Clean up Collection

## 7.0.0 - 2019-09-03

Major version release. The [migration guide](https://github.com/stripe/stripe-php/wiki/Migration-guide-for-v7) contains a detailed list of backwards-incompatible changes with upgrade instructions.

Pull requests included in this release (cf. [#552](https://github.com/stripe/stripe-php/pull/552)) (⚠️ = breaking changes):

-   ⚠️ Drop support for PHP 5.4 ([#551](https://github.com/stripe/stripe-php/pull/551))
-   ⚠️ Drop support for PHP 5.5 ([#554](https://github.com/stripe/stripe-php/pull/554))
-   Bump dependencies ([#553](https://github.com/stripe/stripe-php/pull/553))
-   Remove `CURLFile` check ([#555](https://github.com/stripe/stripe-php/pull/555))
-   Update constant definitions for PHP >= 5.6 ([#556](https://github.com/stripe/stripe-php/pull/556))
-   ⚠️ Remove `FileUpload` alias ([#557](https://github.com/stripe/stripe-php/pull/557))
-   Remove `curl_reset` check ([#570](https://github.com/stripe/stripe-php/pull/570))
-   Use `\Stripe\<class>::class` constant instead of strings ([#643](https://github.com/stripe/stripe-php/pull/643))
-   Use `array_column` to flatten params ([#686](https://github.com/stripe/stripe-php/pull/686))
-   ⚠️ Remove deprecated methods ([#692](https://github.com/stripe/stripe-php/pull/692))
-   ⚠️ Remove `IssuerFraudRecord` ([#696](https://github.com/stripe/stripe-php/pull/696))
-   Update constructors of Stripe exception classes ([#559](https://github.com/stripe/stripe-php/pull/559))
-   Fix remaining TODOs ([#700](https://github.com/stripe/stripe-php/pull/700))
-   Use yield for autopagination ([#703](https://github.com/stripe/stripe-php/pull/703))
-   ⚠️ Rename fake magic methods and rewrite array conversion ([#704](https://github.com/stripe/stripe-php/pull/704))
-   Add `ErrorObject` to Stripe exceptions ([#705](https://github.com/stripe/stripe-php/pull/705))
-   Start using PHP CS Fixer ([#706](https://github.com/stripe/stripe-php/pull/706))
-   Update error messages for nested resource operations ([#708](https://github.com/stripe/stripe-php/pull/708))
-   Upgrade retry logic ([#707](https://github.com/stripe/stripe-php/pull/707))
-   ⚠️ `Collection` improvements / fixes ([#715](https://github.com/stripe/stripe-php/pull/715))
-   ⚠️ Modernize exceptions ([#709](https://github.com/stripe/stripe-php/pull/709))
-   Add constants for error codes ([#716](https://github.com/stripe/stripe-php/pull/716))
-   Update certificate bundle ([#717](https://github.com/stripe/stripe-php/pull/717))
-   Retry requests on a 429 that's a lock timeout ([#718](https://github.com/stripe/stripe-php/pull/718))
-   Fix `toArray()` calls ([#719](https://github.com/stripe/stripe-php/pull/719))
-   Couple of fixes for PHP 7.4 ([#725](https://github.com/stripe/stripe-php/pull/725))

## 6.43.1 - 2019-08-29

-   [#722](https://github.com/stripe/stripe-php/pull/722) Make `LoggerInterface::error` compatible with its PSR-3 counterpart
-   [#714](https://github.com/stripe/stripe-php/pull/714) Add `pending_setup_intent` property in `Subscription`
-   [#713](https://github.com/stripe/stripe-php/pull/713) Add typehint to `ApiResponse`
-   [#712](https://github.com/stripe/stripe-php/pull/712) Fix comment
-   [#701](https://github.com/stripe/stripe-php/pull/701) Start testing PHP 7.3

## 6.43.0 - 2019-08-09

-   [#694](https://github.com/stripe/stripe-php/pull/694) Add `SubscriptionItem::createUsageRecord` method

## 6.42.0 - 2019-08-09

-   [#688](https://github.com/stripe/stripe-php/pull/688) Remove `SubscriptionScheduleRevision`
    -   Note that this is technically a breaking change, however we've chosen to release it as a minor version in light of the fact that this resource and its API methods were virtually unused.

## 6.41.0 - 2019-07-31

-   [#683](https://github.com/stripe/stripe-php/pull/683) Move the List Balance History API to `/v1/balance_transactions`

## 6.40.0 - 2019-06-27

-   [#675](https://github.com/stripe/stripe-php/pull/675) Add support for `SetupIntent` resource and APIs

## 6.39.2 - 2019-06-26

-   [#676](https://github.com/stripe/stripe-php/pull/676) Fix exception message in `CustomerBalanceTransaction::update()`

## 6.39.1 - 2019-06-25

-   [#674](https://github.com/stripe/stripe-php/pull/674) Add new constants for `collection_method` on `Invoice`

## 6.39.0 - 2019-06-24

-   [#673](https://github.com/stripe/stripe-php/pull/673) Enable request latency telemetry by default

## 6.38.0 - 2019-06-17

-   [#649](https://github.com/stripe/stripe-php/pull/649) Add support for `CustomerBalanceTransaction` resource and APIs

## 6.37.2 - 2019-06-17

-   [#671](https://github.com/stripe/stripe-php/pull/671) Add new PHPDoc
-   [#672](https://github.com/stripe/stripe-php/pull/672) Add constants for `submit_type` on Checkout `Session`

## 6.37.1 - 2019-06-14

-   [#670](https://github.com/stripe/stripe-php/pull/670) Add new PHPDoc

## 6.37.0 - 2019-05-23

-   [#663](https://github.com/stripe/stripe-php/pull/663) Add support for `radar.early_fraud_warning` resource

## 6.36.0 - 2019-05-22

-   [#661](https://github.com/stripe/stripe-php/pull/661) Add constants for new TaxId types
-   [#662](https://github.com/stripe/stripe-php/pull/662) Add constants for BalanceTransaction types

## 6.35.2 - 2019-05-20

-   [#655](https://github.com/stripe/stripe-php/pull/655) Add constants for payment intent statuses
-   [#659](https://github.com/stripe/stripe-php/pull/659) Fix PHPDoc for various nested Account actions
-   [#660](https://github.com/stripe/stripe-php/pull/660) Fix various PHPDoc

## 6.35.1 - 2019-05-20

-   [#658](https://github.com/stripe/stripe-php/pull/658) Use absolute value when checking timestamp tolerance

## 6.35.0 - 2019-05-14

-   [#651](https://github.com/stripe/stripe-php/pull/651) Add support for the Capability resource and APIs

## 6.34.6 - 2019-05-13

-   [#654](https://github.com/stripe/stripe-php/pull/654) Fix typo in definition of `Event::PAYMENT_METHOD_ATTACHED` constant

## 6.34.5 - 2019-05-06

-   [#647](https://github.com/stripe/stripe-php/pull/647) Set the return type to static for more operations

## 6.34.4 - 2019-05-06

-   [#650](https://github.com/stripe/stripe-php/pull/650) Add missing constants for Event types

## 6.34.3 - 2019-05-01

-   [#644](https://github.com/stripe/stripe-php/pull/644) Update return type to `static` to improve static analysis
-   [#645](https://github.com/stripe/stripe-php/pull/645) Fix constant for `payment_intent.payment_failed`

## 6.34.2 - 2019-04-26

-   [#642](https://github.com/stripe/stripe-php/pull/642) Fix an issue where existing idempotency keys would be overwritten when using automatic retries

## 6.34.1 - 2019-04-25

-   [#640](https://github.com/stripe/stripe-php/pull/640) Add missing phpdocs

## 6.34.0 - 2019-04-24

-   [#626](https://github.com/stripe/stripe-php/pull/626) Add support for the `TaxRate` resource and APIs
-   [#639](https://github.com/stripe/stripe-php/pull/639) Fix multiple phpdoc issues

## 6.33.0 - 2019-04-22

-   [#630](https://github.com/stripe/stripe-php/pull/630) Add support for the `TaxId` resource and APIs

## 6.32.1 - 2019-04-19

-   [#636](https://github.com/stripe/stripe-php/pull/636) Correct type of `$personId` in PHPDoc

## 6.32.0 - 2019-04-18

-   [#621](https://github.com/stripe/stripe-php/pull/621) Add support for `CreditNote`

## 6.31.5 - 2019-04-12

-   [#628](https://github.com/stripe/stripe-php/pull/628) Add constants for `person.*` event types
-   [#628](https://github.com/stripe/stripe-php/pull/628) Add missing constants for `Account` and `Person`

## 6.31.4 - 2019-04-05

-   [#624](https://github.com/stripe/stripe-php/pull/624) Fix encoding of nested parameters in multipart requests

## 6.31.3 - 2019-04-02

-   [#623](https://github.com/stripe/stripe-php/pull/623) Only use HTTP/2 with curl >= 7.60.0

## 6.31.2 - 2019-03-25

-   [#619](https://github.com/stripe/stripe-php/pull/619) Fix PHPDoc return types for list methods for nested resources

## 6.31.1 - 2019-03-22

-   [#612](https://github.com/stripe/stripe-php/pull/612) Add a lot of constants
-   [#614](https://github.com/stripe/stripe-php/pull/614) Add missing subscription status constants

## 6.31.0 - 2019-03-18

-   [#600](https://github.com/stripe/stripe-php/pull/600) Add support for the `PaymentMethod` resource and APIs
-   [#606](https://github.com/stripe/stripe-php/pull/606) Add support for retrieving a Checkout `Session`
-   [#611](https://github.com/stripe/stripe-php/pull/611) Add support for deleting a Terminal `Location` and `Reader`

## 6.30.5 - 2019-03-11

-   [#607](https://github.com/stripe/stripe-php/pull/607) Correctly handle case where a metadata key is called `metadata`

## 6.30.4 - 2019-02-27

-   [#602](https://github.com/stripe/stripe-php/pull/602) Add `subscription_schedule` to `Subscription` for PHPDoc.

## 6.30.3 - 2019-02-26

-   [#603](https://github.com/stripe/stripe-php/pull/603) Improve PHPDoc on the `Source` object to cover all types of Sources currently supported.

## 6.30.2 - 2019-02-25

-   [#601](https://github.com/stripe/stripe-php/pull/601) Fix PHPDoc across multiple resources and add support for new events.

## 6.30.1 - 2019-02-16

-   [#599](https://github.com/stripe/stripe-php/pull/599) Fix PHPDoc for `SubscriptionSchedule` and `SubscriptionScheduleRevision`

## 6.30.0 - 2019-02-12

-   [#590](https://github.com/stripe/stripe-php/pull/590) Add support for `SubscriptionSchedule` and `SubscriptionScheduleRevision`

## 6.29.3 - 2019-01-31

-   [#592](https://github.com/stripe/stripe-php/pull/592) Some more PHPDoc fixes

## 6.29.2 - 2019-01-31

-   [#591](https://github.com/stripe/stripe-php/pull/591) Fix PHPDoc for nested resources

## 6.29.1 - 2019-01-25

-   [#566](https://github.com/stripe/stripe-php/pull/566) Fix dangling message contents
-   [#586](https://github.com/stripe/stripe-php/pull/586) Don't overwrite `CURLOPT_HTTP_VERSION` option

## 6.29.0 - 2019-01-23

-   [#579](https://github.com/stripe/stripe-php/pull/579) Rename `CheckoutSession` to `Session` and move it under the `Checkout` namespace. This is a breaking change, but we've reached out to affected merchants and all new merchants would use the new approach.

## 6.28.1 - 2019-01-21

-   [#580](https://github.com/stripe/stripe-php/pull/580) Properly serialize `individual` on `Account` objects

## 6.28.0 - 2019-01-03

-   [#576](https://github.com/stripe/stripe-php/pull/576) Add support for iterating directly over `Collection` instances

## 6.27.0 - 2018-12-21

-   [#571](https://github.com/stripe/stripe-php/pull/571) Add support for the `CheckoutSession` resource

## 6.26.0 - 2018-12-11

-   [#568](https://github.com/stripe/stripe-php/pull/568) Enable persistent connections

## 6.25.0 - 2018-12-10

-   [#567](https://github.com/stripe/stripe-php/pull/567) Add support for account links

## 6.24.0 - 2018-11-28

-   [#562](https://github.com/stripe/stripe-php/pull/562) Add support for the Review resource
-   [#564](https://github.com/stripe/stripe-php/pull/564) Add event name constants for subscription schedule aborted/expiring

## 6.23.0 - 2018-11-27

-   [#542](https://github.com/stripe/stripe-php/pull/542) Add support for `ValueList` and `ValueListItem` for Radar

## 6.22.1 - 2018-11-20

-   [#561](https://github.com/stripe/stripe-php/pull/561) Add cast and some docs to telemetry introduced in 6.22.0/549

## 6.22.0 - 2018-11-15

-   [#549](https://github.com/stripe/stripe-php/pull/549) Add support for client telemetry

## 6.21.1 - 2018-11-12

-   [#548](https://github.com/stripe/stripe-php/pull/548) Don't mutate `Exception` class properties from `OAuthBase` error

## 6.21.0 - 2018-11-08

-   [#537](https://github.com/stripe/stripe-php/pull/537) Add new API endpoints for the `Invoice` resource.

## 6.20.1 - 2018-11-07

-   [#546](https://github.com/stripe/stripe-php/pull/546) Drop files from the Composer package that aren't needed in the release

## 6.20.0 - 2018-10-30

-   [#536](https://github.com/stripe/stripe-php/pull/536) Add support for the `Person` resource
-   [#541](https://github.com/stripe/stripe-php/pull/541) Add support for the `WebhookEndpoint` resource

## 6.19.5 - 2018-10-17

-   [#539](https://github.com/stripe/stripe-php/pull/539) Fix methods on `\Stripe\PaymentIntent` to properly pass arguments to the API.

## 6.19.4 - 2018-10-11

-   [#534](https://github.com/stripe/stripe-php/pull/534) Fix PSR-4 autoloading for `\Stripe\FileUpload` class alias

## 6.19.3 - 2018-10-09

-   [#530](https://github.com/stripe/stripe-php/pull/530) Add constants for `flow` (`FLOW_*`), `status` (`STATUS_*`) and `usage` (`USAGE_*`) on `\Stripe\Source`

## 6.19.2 - 2018-10-08

-   [#531](https://github.com/stripe/stripe-php/pull/531) Store HTTP response headers in case-insensitive array

## 6.19.1 - 2018-09-25

-   [#526](https://github.com/stripe/stripe-php/pull/526) Ignore null values in request parameters

## 6.19.0 - 2018-09-24

-   [#523](https://github.com/stripe/stripe-php/pull/523) Add support for Stripe Terminal

## 6.18.0 - 2018-09-24

-   [#520](https://github.com/stripe/stripe-php/pull/520) Rename `\Stripe\FileUpload` to `\Stripe\File`

## 6.17.2 - 2018-09-18

-   [#522](https://github.com/stripe/stripe-php/pull/522) Fix warning when adding a new additional owner to an existing array

## 6.17.1 - 2018-09-14

-   [#517](https://github.com/stripe/stripe-php/pull/517) Integer-index encode all sequential arrays

## 6.17.0 - 2018-09-05

-   [#514](https://github.com/stripe/stripe-php/pull/514) Add support for reporting resources

## 6.16.0 - 2018-08-23

-   [#509](https://github.com/stripe/stripe-php/pull/509) Add support for usage record summaries

## 6.15.0 - 2018-08-03

-   [#504](https://github.com/stripe/stripe-php/pull/504) Add cancel support for topups

## 6.14.0 - 2018-08-02

-   [#505](https://github.com/stripe/stripe-php/pull/505) Add support for file links

## 6.13.0 - 2018-07-31

-   [#502](https://github.com/stripe/stripe-php/pull/502) Add `isDeleted()` method to `\Stripe\StripeObject`

## 6.12.0 - 2018-07-28

-   [#501](https://github.com/stripe/stripe-php/pull/501) Add support for scheduled query runs (`\Stripe\Sigma\ScheduledQueryRun`) for Sigma

## 6.11.0 - 2018-07-26

-   [#500](https://github.com/stripe/stripe-php/pull/500) Add support for Stripe Issuing

## 6.10.4 - 2018-07-19

-   [#498](https://github.com/stripe/stripe-php/pull/498) Internal improvements to the `\Stripe\ApiResource.classUrl()` method

## 6.10.3 - 2018-07-16

-   [#497](https://github.com/stripe/stripe-php/pull/497) Use HTTP/2 only for HTTPS requests

## 6.10.2 - 2018-07-11

-   [#494](https://github.com/stripe/stripe-php/pull/494) Enable HTTP/2 support

## 6.10.1 - 2018-07-10

-   [#493](https://github.com/stripe/stripe-php/pull/493) Add PHPDoc for `auto_advance` on `\Stripe\Invoice`

## 6.10.0 - 2018-06-28

-   [#488](https://github.com/stripe/stripe-php/pull/488) Add support for `$appPartnerId` to `Stripe::setAppInfo()`

## 6.9.0 - 2018-06-28

-   [#487](https://github.com/stripe/stripe-php/pull/487) Add support for payment intents

## 6.8.2 - 2018-06-24

-   [#486](https://github.com/stripe/stripe-php/pull/486) Make `Account.deauthorize()` return the `StripeObject` from the API

## 6.8.1 - 2018-06-13

-   [#472](https://github.com/stripe/stripe-php/pull/472) Added phpDoc for `ApiRequestor` and others, especially regarding thrown errors

## 6.8.0 - 2018-06-13

-   [#481](https://github.com/stripe/stripe-php/pull/481) Add new `\Stripe\Discount` and `\Stripe\OrderItem` classes, add more PHPDoc describing object attributes

## 6.7.4 - 2018-05-29

-   [#480](https://github.com/stripe/stripe-php/pull/480) PHPDoc changes for API version 2018-05-21 and the addition of the new `CHARGE_EXPIRED` event type

## 6.7.3 - 2018-05-28

-   [#479](https://github.com/stripe/stripe-php/pull/479) Fix unnecessary traits on `\Stripe\InvoiceLineItem`

## 6.7.2 - 2018-05-28

-   [#471](https://github.com/stripe/stripe-php/pull/471) Add `OBJECT_NAME` constant to all API resource classes, add `\Stripe\InvoiceLineItem` class

## 6.7.1 - 2018-05-13

-   [#468](https://github.com/stripe/stripe-php/pull/468) Update fields in PHP docs for accuracy

## 6.7.0 - 2018-05-09

-   [#466](https://github.com/stripe/stripe-php/pull/466) Add support for issuer fraud records

## 6.6.0 - 2018-04-11

-   [#460](https://github.com/stripe/stripe-php/pull/460) Add support for flexible billing primitives

## 6.5.0 - 2018-04-05

-   [#461](https://github.com/stripe/stripe-php/pull/461) Don't zero keys on non-`metadata` subobjects

## 6.4.2 - 2018-03-17

-   [#458](https://github.com/stripe/stripe-php/pull/458) Add PHPDoc for `account` on `\Stripe\Event`

## 6.4.1 - 2018-03-02

-   [#455](https://github.com/stripe/stripe-php/pull/455) Fix namespaces in PHPDoc
-   [#456](https://github.com/stripe/stripe-php/pull/456) Fix namespaces for some exceptions

## 6.4.0 - 2018-02-28

-   [#453](https://github.com/stripe/stripe-php/pull/453) Add constants for `reason` (`REASON_*`) and `status` (`STATUS_*`) on `\Stripe\Dispute`

## 6.3.2 - 2018-02-27

-   [#452](https://github.com/stripe/stripe-php/pull/452) Add PHPDoc for `amount_paid` and `amount_remaining` on `\Stripe\Invoice`

## 6.3.1 - 2018-02-26

-   [#443](https://github.com/stripe/stripe-php/pull/443) Add event types as constants to `\Stripe\Event` class

## 6.3.0 - 2018-02-23

-   [#450](https://github.com/stripe/stripe-php/pull/450) Add support for `code` attribute on all Stripe exceptions

## 6.2.0 - 2018-02-21

-   [#440](https://github.com/stripe/stripe-php/pull/440) Add support for topups
-   [#442](https://github.com/stripe/stripe-php/pull/442) Fix PHPDoc for `\Stripe\Error\SignatureVerification`

## 6.1.0 - 2018-02-12

-   [#435](https://github.com/stripe/stripe-php/pull/435) Fix header persistence on `Collection` objects
-   [#436](https://github.com/stripe/stripe-php/pull/436) Introduce new `Idempotency` error class

## 6.0.0 - 2018-02-07

Major version release. List of backwards incompatible changes to watch out for:

-   The minimum PHP version is now 5.4.0. If you're using PHP 5.3 or older, consider upgrading to a more recent version.

*   `\Stripe\AttachedObject` no longer exists. Attributes that used to be instances of `\Stripe\AttachedObject` (such as `metadata`) are now instances of `\Stripe\StripeObject`.

-   Attributes that used to be PHP arrays (such as `legal_entity->additional_owners` on `\Stripe\Account` instances) are now instances of `\Stripe\StripeObject`, except when they are empty. `\Stripe\StripeObject` has array semantics so this should not be an issue unless you are actively checking types.

*   `\Stripe\Collection` now derives from `\Stripe\StripeObject` rather than from `\Stripe\ApiResource`.

Pull requests included in this release:

-   [#410](https://github.com/stripe/stripe-php/pull/410) Drop support for PHP 5.3
-   [#411](https://github.com/stripe/stripe-php/pull/411) Use traits for common API operations
-   [#414](https://github.com/stripe/stripe-php/pull/414) Use short array syntax
-   [#404](https://github.com/stripe/stripe-php/pull/404) Fix serialization logic
-   [#417](https://github.com/stripe/stripe-php/pull/417) Remove `ExternalAccount` class
-   [#418](https://github.com/stripe/stripe-php/pull/418) Increase test coverage
-   [#421](https://github.com/stripe/stripe-php/pull/421) Update CA bundle and add script for future updates
-   [#422](https://github.com/stripe/stripe-php/pull/422) Use vendored CA bundle for all requests
-   [#428](https://github.com/stripe/stripe-php/pull/428) Support for automatic request retries

## 5.9.2 - 2018-02-07

-   [#431](https://github.com/stripe/stripe-php/pull/431) Update PHPDoc @property tags for latest API version

## 5.9.1 - 2018-02-06

-   [#427](https://github.com/stripe/stripe-php/pull/427) Add and update PHPDoc @property tags on all API resources

## 5.9.0 - 2018-01-17

-   [#421](https://github.com/stripe/stripe-php/pull/421) Updated bundled CA certificates
-   [#423](https://github.com/stripe/stripe-php/pull/423) Escape unsanitized input in OAuth example

## 5.8.0 - 2017-12-20

-   [#403](https://github.com/stripe/stripe-php/pull/403) Add `__debugInfo()` magic method to `StripeObject`

## 5.7.0 - 2017-11-28

-   [#390](https://github.com/stripe/stripe-php/pull/390) Remove some unsupported API methods
-   [#391](https://github.com/stripe/stripe-php/pull/391) Alphabetize the list of API resources in `Util::convertToStripeObject()` and add missing resources
-   [#393](https://github.com/stripe/stripe-php/pull/393) Fix expiry date update for card sources

## 5.6.0 - 2017-10-31

-   [#386](https://github.com/stripe/stripe-php/pull/386) Support for exchange rates APIs

## 5.5.1 - 2017-10-30

-   [#387](https://github.com/stripe/stripe-php/pull/387) Allow `personal_address_kana` and `personal_address_kanji` to be updated on an account

## 5.5.0 - 2017-10-27

-   [#385](https://github.com/stripe/stripe-php/pull/385) Support for listing source transactions

## 5.4.0 - 2017-10-24

-   [#383](https://github.com/stripe/stripe-php/pull/383) Add static methods to manipulate resources from parent
    -   `Account` gains methods for external accounts and login links (e.g. `createExternalAccount`, `createLoginLink`)
    -   `ApplicationFee` gains methods for refunds
    -   `Customer` gains methods for sources
    -   `Transfer` gains methods for reversals

## 5.3.0 - 2017-10-11

-   [#378](https://github.com/stripe/stripe-php/pull/378) Rename source `delete` to `detach` (and deprecate the former)

## 5.2.3 - 2017-09-27

-   Add PHPDoc for `Card`

## 5.2.2 - 2017-09-20

-   Fix deserialization mapping of `FileUpload` objects

## 5.2.1 - 2017-09-14

-   Serialized `shipping` nested attribute

## 5.2.0 - 2017-08-29

-   Add support for `InvalidClient` OAuth error

## 5.1.3 - 2017-08-14

-   Allow `address_kana` and `address_kanji` to be updated for custom accounts

## 5.1.2 - 2017-08-01

-   Fix documented return type of `autoPagingIterator()` (was missing namespace)

## 5.1.1 - 2017-07-03

-   Fix order returns to use the right URL `/v1/order_returns`

## 5.1.0 - 2017-06-30

-   Add support for OAuth

## 5.0.0 - 2017-06-27

-   `pay` on invoice now takes params as well as opts

## 4.13.0 - 2017-06-19

-   Add support for ephemeral keys

## 4.12.0 - 2017-06-05

-   Clients can implement `getUserAgentInfo()` to add additional user agent information

## 4.11.0 - 2017-06-05

-   Implement `Countable` for `AttachedObject` (`metadata` and `additional_owners`)

## 4.10.0 - 2017-05-25

-   Add support for login links

## 4.9.1 - 2017-05-10

-   Fix docs to include arrays on `$id` parameter for retrieve methods

## 4.9.0 - 2017-04-28

-   Support for checking webhook signatures

## 4.8.1 - 2017-04-24

-   Allow nested field `payout_schedule` to be updated

## 4.8.0 - 2017-04-20

-   Add `\Stripe\Stripe::setLogger()` to support an external PSR-3 compatible logger

## 4.7.0 - 2017-04-10

-   Add support for payouts and recipient transfers

## 4.6.0 - 2017-04-06

-   Please see 4.7.0 instead (no-op release)

## 4.5.1 - 2017-03-22

-   Remove hard dependency on cURL

## 4.5.0 - 2017-03-20

-   Support for detaching sources from customers

## 4.4.2 - 2017-02-27

-   Correct handling of `owner` parameter when updating sources

## 4.4.1 - 2017-02-24

-   Correct the error check on a bad JSON decoding

## 4.4.0 - 2017-01-18

-   Add support for updating sources

## 4.3.0 - 2016-11-30

-   Add support for verifying sources

## 4.2.0 - 2016-11-21

-   Add retrieve method for 3-D Secure resources

## 4.1.1 - 2016-10-21

-   Add docblock with model properties for `Plan`

## 4.1.0 - 2016-10-18

-   Support for 403 status codes (permission denied)

## 4.0.1 - 2016-10-17

-   Fix transfer reversal materialization
-   Fixes for some property definitions in docblocks

## 4.0.0 - 2016-09-28

-   Support for subscription items
-   Drop attempt to force TLS 1.2: please note that this could be breaking if you're using old OS distributions or packages and upgraded recently (so please make sure to test your integration!)

## 3.23.0 - 2016-09-15

-   Add support for Apple Pay domains

## 3.22.0 - 2016-09-13

-   Add `Stripe::setAppInfo` to allow plugins to register user agent information

## 3.21.0 - 2016-08-25

-   Add `Source` model for generic payment sources

## 3.20.0 - 2016-08-08

-   Add `getDeclineCode` to card errors

## 3.19.0 - 2016-07-29

-   Opt requests directly into TLS 1.2 where OpenSSL >= 1.0.1 (see #277 for context)

## 3.18.0 - 2016-07-28

-   Add new `STATUS_` constants for subscriptions

## 3.17.1 - 2016-07-28

-   Fix auto-paging iterator so that it plays nicely with `iterator_to_array`

## 3.17.0 - 2016-07-14

-   Add field annotations to model classes for better editor hinting

## 3.16.0 - 2016-07-12

-   Add `ThreeDSecure` model for 3-D secure payments

## 3.15.0 - 2016-06-29

-   Add static `update` method to all resources that can be changed.

## 3.14.3 - 2016-06-20

-   Make sure that cURL never sends `Expects: 100-continue`, even on large request bodies

## 3.14.2 - 2016-06-03

-   Add `inventory` under `SKU` to list of keys that have nested data and can be updated

## 3.14.1 - 2016-05-27

-   Fix some inconsistencies in PHPDoc

## 3.14.0 - 2016-05-25

-   Add support for returning Relay orders

## 3.13.0 - 2016-05-04

-   Add `list`, `create`, `update`, `retrieve`, and `delete` methods to the Subscription class

## 3.12.1 - 2016-04-07

-   Additional check on value arrays for some extra safety

## 3.12.0 - 2016-03-31

-   Fix bug `refreshFrom` on `StripeObject` would not take an `$opts` array
-   Fix bug where `$opts` not passed to parent `save` method in `Account`
-   Fix bug where non-existent variable was referenced in `reverse` in `Transfer`
-   Update CA cert bundle for compatibility with OpenSSL versions below 1.0.1

## 3.11.0 - 2016-03-22

-   Allow `CurlClient` to be initialized with default `CURLOPT_*` options

## 3.10.1 - 2016-03-22

-   Fix bug where request params and options were ignored in `ApplicationFee`'s `refund.`

## 3.10.0 - 2016-03-15

-   Add `reject` on `Account` to support the new API feature

## 3.9.2 - 2016-03-04

-   Fix error when an object's metadata is set more than once

## 3.9.1 - 2016-02-24

-   Fix encoding behavior of nested arrays for requests (see #227)

## 3.9.0 - 2016-02-09

-   Add automatic pagination mechanism with `autoPagingIterator()`
-   Allow global account ID to be set with `Stripe::setAccountId()`

## 3.8.0 - 2016-02-08

-   Add `CountrySpec` model for looking up country payment information

## 3.7.1 - 2016-02-01

-   Update bundled CA certs

## 3.7.0 - 2016-01-27

-   Support deleting Relay products and SKUs

## 3.6.0 - 2016-01-05

-   Allow configuration of HTTP client timeouts

## 3.5.0 - 2015-12-01

-   Add a verification routine for external accounts

## 3.4.0 - 2015-09-14

-   Products, SKUs, and Orders -- https://stripe.com/relay

## 3.3.0 - 2015-09-11

-   Add support for 429 Rate Limit response

## 3.2.0 - 2015-08-17

-   Add refund listing and retrieval without an associated charge

## 3.1.0 - 2015-08-03

-   Add dispute listing and retrieval
-   Add support for manage account deletion

## 3.0.0 - 2015-07-28

-   Rename `\Stripe\Object` to `\Stripe\StripeObject` (PHP 7 compatibility)
-   Rename `getCode` and `getParam` in exceptions to `getStripeCode` and `getStripeParam`
-   Add support for calling `json_encode` on Stripe objects in PHP 5.4+
-   Start supporting/testing PHP 7

## 2.3.0 - 2015-07-06

-   Add request ID to all Stripe exceptions

## 2.2.0 - 2015-06-01

-   Add support for Alipay accounts as sources
-   Add support for bank accounts as sources (private beta)
-   Add support for bank accounts and cards as external_accounts on Account objects

## 2.1.4 - 2015-05-13

-   Fix CA certificate file path (thanks @lphilps & @matthewarkin)

## 2.1.3 - 2015-05-12

-   Fix to account updating to permit `tos_acceptance` and `personal_address` to be set properly
-   Fix to Transfer reversal creation (thanks @neatness!)
-   Network requests are now done through a swappable class for easier mocking

## 2.1.2 - 2015-04-10

-   Remove SSL cert revokation checking (all pre-Heartbleed certs have expired)
-   Bug fixes to account updating

## 2.1.1 - 2015-02-27

-   Support transfer reversals

## 2.1.0 - 2015-02-19

-   Support new API version (2015-02-18)
-   Added Bitcoin Receiever update and delete actions
-   Edited tests to prefer "source" over "card" as per new API version

## 2.0.1 - 2015-02-16

-   Fix to fetching endpoints that use a non-default baseUrl (`FileUpload`)

## 2.0.0 - 2015-02-14

-   Bumped minimum version to 5.3.3
-   Switched to Stripe namespace instead of Stripe\_ class name prefiexes (thanks @chadicus!)
-   Switched tests to PHPUnit (thanks @chadicus!)
-   Switched style guide to PSR2 (thanks @chadicus!)
-   Added \$opts hash to the end of most methods: this permits passing 'idempotency_key', 'stripe_account', or 'stripe_version'. The last 2 will persist across multiple object loads.
-   Added support for retrieving Account by ID

## 1.18.0 - 2015-01-21

-   Support making bitcoin charges through BitcoinReceiver source object

## 1.17.5 - 2014-12-23

-   Adding support for creating file uploads.

## 1.17.4 - 2014-12-15

-   Saving objects fetched with a custom key now works (thanks @JustinHook & @jpasilan)
-   Added methods for reporting charges as safe or fraudulent and for specifying the reason for refunds

## 1.17.3 - 2014-11-06

-   Better handling of HHVM support for SSL certificate blacklist checking.

## 1.17.2 - 2014-09-23

-   Coupons now are backed by a `Stripe_Coupon` instead of `Stripe_Object`, and support updating metadata
-   Running operations (`create`, `retrieve`, `all`) on upcoming invoice items now works

## 1.17.1 - 2014-07-31

-   Requests now send Content-Type header

## 1.17.0 - 2014-07-29

-   Application Fee refunds now a list instead of array
-   HHVM now works
-   Small bug fixes (thanks @bencromwell & @fastest963)
-   `__toString` now returns the name of the object in addition to its JSON representation

## 1.16.0 - 2014-06-17

-   Add metadata for refunds and disputes

## 1.15.0 - 2014-05-28

-   Support canceling transfers

## 1.14.1 - 2014-05-21

-   Support cards for recipients.

## 1.13.1 - 2014-05-15

-   Fix bug in account resource where `id` wasn't in the result

## 1.13.0 - 2014-04-10

-   Add support for certificate blacklisting
-   Update ca bundle
-   Drop support for HHVM (Temporarily)

## 1.12.0 - 2014-04-01

-   Add Stripe_RateLimitError for catching rate limit errors.
-   Update to Zend coding style (thanks, @jpiasetz)

## 1.11.0 - 2014-01-29

-   Add support for multiple subscriptions per customer

## 1.10.1 - 2013-12-02

-   Add new ApplicationFee

## 1.9.1 - 2013-11-08

-   Fix a bug where a null nestable object causes warnings to fire.

## 1.9.0 - 2013-10-16

-   Add support for metadata API.

## 1.8.4 - 2013-09-18

-   Add support for closing disputes.

## 1.8.3 - 2013-08-13

-   Add new Balance and BalanceTransaction

## 1.8.2 - 2013-08-12

-   Add support for unsetting attributes by updating to NULL. Setting properties to a blank string is now an error.

## 1.8.1 - 2013-07-12

-   Add support for multiple cards API (Stripe API version 2013-07-12: https://stripe.com/docs/upgrades#2013-07-05)

## 1.8.0 - 2013-04-11

-   Allow Transfers to be creatable
-   Add new Recipient resource

## 1.7.15 - 2013-02-21

-   Add 'id' to the list of permanent object attributes

## 1.7.14 - 2013-02-20

-   Don't re-encode strings that are already encoded in UTF-8. If you were previously using plan or coupon objects with UTF-8 IDs, they may have been treated as ISO-8859-1 (Latin-1) and encoded to UTF-8 a 2nd time. You may now need to pass the IDs to utf8_encode before passing them to Stripe_Plan::retrieve or Stripe_Coupon::retrieve.
-   Ensure that all input is encoded in UTF-8 before submitting it to Stripe's servers. (github issue #27)

## 1.7.13 - 2013-02-01

-   Add support for passing options when retrieving Stripe objects e.g., Stripe_Charge::retrieve(array("id"=>"foo", "expand" => array("customer"))); Stripe_Charge::retrieve("foo") will continue to work

## 1.7.12 - 2013-01-15

-   Add support for setting a Stripe API version override

## 1.7.11 - 2012-12-30

-   Version bump to cleanup constants and such (fix issue #26)

## 1.7.10 - 2012-11-08

-   Add support for updating charge disputes.
-   Fix bug preventing retrieval of null attributes

## 1.7.9 - 2012-11-08

-   Fix usage under autoloaders such as the one generated by composer (fix issue #22)

## 1.7.8 - 2012-10-30

-   Add support for creating invoices.
-   Add support for new invoice lines return format
-   Add support for new list objects

## 1.7.7 - 2012-09-14

-   Get all of the various version numbers in the repo in sync (no other changes)

## 1.7.6 - 2012-08-31

-   Add update and pay methods to Invoice resource

## 1.7.5 - 2012-08-23

-   Change internal function names so that Stripe_SingletonApiRequest is E_STRICT-clean (github issue #16)

## 1.7.4 - 2012-08-21

-   Bugfix so that Stripe objects (e.g. Customer, Charge objects) used in API calls are transparently converted to their object IDs

## 1.7.3 - 2012-08-15

-   Add new Account resource

## 1.7.2 - 2012-06-26

-   Make clearer that you should be including lib/Stripe.php, not test/Stripe.php (github issue #14)

## 1.7.1 - 2012-05-24

-   Add missing argument to Stripe_InvalidRequestError constructor in Stripe_ApiResource::instanceUrl. Fixes a warning when Stripe_ApiResource::instanceUrl is called on a resource with no ID (fix issue #12)

## 1.7.0 - 2012-05-17

-   Support Composer and Packagist (github issue #9)
-   Add new deleteDiscount method to Stripe_Customer
-   Add new Transfer resource
-   Switch from using HTTP Basic auth to Bearer auth. (Note: Stripe will support Basic auth for the indefinite future, but recommends Bearer auth when possible going forward)
-   Numerous test suite improvements
<|MERGE_RESOLUTION|>--- conflicted
+++ resolved
@@ -1,6 +1,5 @@
 # Changelog
 
-<<<<<<< HEAD
 ## 13.3.0-beta.1 - 2023-11-02
 * [#1598](https://github.com/stripe/stripe-php/pull/1598) Update generated code for beta
   * Add support for `attach_payment_intent` method on resource `Invoice`
@@ -8,10 +7,9 @@
   * Add support for new value `invoice.payment.overpaid` on enum `Event.type`
   * Add support for `amounts_due` and `payments` on `Invoice`
   * Add support for `created` on `Issuing.PersonalizationDesign`
-=======
+
 ## 13.2.1 - 2023-11-06
 * [#1602](https://github.com/stripe/stripe-php/pull/1602) Fix error when "id" is not a string.
->>>>>>> 3f39dcd5
 
 ## 13.2.0 - 2023-11-02
 * [#1599](https://github.com/stripe/stripe-php/pull/1599) Update generated code
