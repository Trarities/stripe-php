# Changelog

<<<<<<< HEAD
## 10.9.0-beta.1 - 2023-03-02
* [#1448](https://github.com/stripe/stripe-php/pull/1448) API Updates for beta branch
  * Updated stable APIs to the latest version
  * Add support for new resources `Issuing.CardBundle` and `Issuing.CardDesign`
  * Add support for `all` and `retrieve` methods on resource `CardBundle`
  * Add support for `all`, `retrieve`, and `update` methods on resource `CardDesign`
  * Add support for `card_design` on `Issuing.Card`
=======
## 10.9.0 - 2023-03-09
* [#1450](https://github.com/stripe/stripe-php/pull/1450) API Updates
  * Add support for `cancellation_details` on `Subscription`
  * Fix return types on custom methods (extends https://github.com/stripe/stripe-php/pull/1446)
  
* [#1446](https://github.com/stripe/stripe-php/pull/1446) stripe->customers->retrievePaymentMethod returns the wrong class (type hint)
>>>>>>> aa25c11f

## 10.8.0 - 2023-03-02
* [#1447](https://github.com/stripe/stripe-php/pull/1447) API Updates
  * Add support for `reconciliation_status` on `Payout`
  * Add support for new value `lease_tax` on enum `TaxRate.tax_type`

## 10.8.0-beta.1 - 2023-02-23
* [#1445](https://github.com/stripe/stripe-php/pull/1445) API Updates for beta branch
  * Updated stable APIs to the latest version

## 10.7.0 - 2023-02-23
* [#1444](https://github.com/stripe/stripe-php/pull/1444) API Updates
  * Add support for new value `igst` on enum `TaxRate.tax_type`

## 10.7.0-beta.1 - 2023-02-16
* [#1442](https://github.com/stripe/stripe-php/pull/1442) API Updates for beta branch
  * Updated stable APIs to the latest version
  * Add support for `currency_conversion` on `Checkout.Session`
  * Add support for `limits` on `FinancialConnections.Session`
  * Remove support for `reference` on `Tax.Calculation`

## 10.6.1 - 2023-02-21
* [#1443](https://github.com/stripe/stripe-php/pull/1443) Remove init.php from the list of ignored files

## 10.6.0 - 2023-02-16
* [#1441](https://github.com/stripe/stripe-php/pull/1441) API Updates
  * Add support for `refund_payment` method on resource `Terminal.Reader`
  * Add support for `custom_fields` on `Checkout.Session` and `PaymentLink`
* [#1236](https://github.com/stripe/stripe-php/pull/1236) subscription_proration_date not always presented in Invoice
* [#1431](https://github.com/stripe/stripe-php/pull/1431) Fix: Do not use unbounded version constraint for `actions/checkout`
* [#1436](https://github.com/stripe/stripe-php/pull/1436) Enhancement: Enable and configure `visibility_required` fixer
* [#1432](https://github.com/stripe/stripe-php/pull/1432) Enhancement: Update `actions/cache`
* [#1434](https://github.com/stripe/stripe-php/pull/1434) Fix: Remove parentheses
* [#1433](https://github.com/stripe/stripe-php/pull/1433) Enhancement: Run tests on PHP 8.2
* [#1438](https://github.com/stripe/stripe-php/pull/1438) Update .gitattributes

## 10.6.0-beta.1 - 2023-02-02
* [#1440](https://github.com/stripe/stripe-php/pull/1440) API Updates for beta branch
  * Updated stable APIs to the latest version
  * Add support for `all` method on resource `Transaction`
  * Add support for `inferred_balances_refresh`, `subscriptions`, and `transaction_refresh` on `FinancialConnections.Account`
  * Add support for `manual_entry`, `prefetch`, `status_details`, and `status` on `FinancialConnections.Session`
  * Add support for new resource `FinancialConnections.Transaction`

## 10.5.0 - 2023-02-02
* [#1439](https://github.com/stripe/stripe-php/pull/1439) API Updates
  * Add support for `resume` method on resource `Subscription`
  * Add support for `amount_shipping` and `shipping_cost` on `CreditNote` and `Invoice`
  * Add support for `shipping_details` on `Invoice`
  * Add support for `invoice_creation` on `PaymentLink`
  * Add support for `trial_settings` on `Subscription`
  * Add support for new value `paused` on enum `Subscription.status`

## 10.5.0-beta.2 - 2023-01-26
* [#1429](https://github.com/stripe/stripe-php/pull/1429) API Updates for beta branch
  * Updated stable APIs to the latest version
  * Add support for `list_transactions` method on resource `Tax.Transaction`

## 10.5.0-beta.1 - 2023-01-19
* [#1427](https://github.com/stripe/stripe-php/pull/1427) API Updates for beta branch
  * Updated stable APIs to the latest version
  * Add support for `Tax.Settings` resource.

## 10.4.0 - 2023-01-19
* [#1381](https://github.com/stripe/stripe-php/pull/1381) Add getService methods to StripeClient and AbstractServiceFactory to allow mocking
* [#1424](https://github.com/stripe/stripe-php/pull/1424) API Updates

  * Added `REFUND_CREATED`, `REFUND_UPDATED` event definitions.
* [#1426](https://github.com/stripe/stripe-php/pull/1426) Ignore PHP version for formatting
* [#1425](https://github.com/stripe/stripe-php/pull/1425) Fix Stripe::setAccountId parameter type
* [#1418](https://github.com/stripe/stripe-php/pull/1418) Switch to mb_convert_encoding to fix utf8_encode deprecation warning

## 10.4.0-beta.3 - 2023-01-12
* [#1423](https://github.com/stripe/stripe-php/pull/1423) API Updates for beta branch
  * Updated stable APIs to the latest version
  * Add support for `Tax.Registration` resource.
  * Change `draft_quote` method implementation from hitting `/v1/quotes/{quotes}/draft` to `/v1/quotes/{quotes}/mark_draft`

## 10.4.0-beta.2 - 2023-01-05
* [#1420](https://github.com/stripe/stripe-php/pull/1420) API Updates for beta branch
  * Updated stable APIs to the latest version
  * Add support for `mark_stale_quote` method on resource `Quote`

## 10.4.0-beta.1 - 2022-12-22
* [#1414](https://github.com/stripe/stripe-php/pull/1414) API Updates for beta branch
  * Updated stable APIs to the latest version
  * Move `$stripe->taxCalculations` to `$stripe->tax->calculations` and `$stripe->taxTransactions` to `$stripe->tax->transactions`

## 10.3.0 - 2022-12-22
* [#1413](https://github.com/stripe/stripe-php/pull/1413) API Updates
  Change `CheckoutSession.cancel_url` to be nullable.

## 10.3.0-beta.1 - 2022-12-15
* [#1412](https://github.com/stripe/stripe-php/pull/1412) API Updates for beta branch
  * Updated stable APIs to the latest version
  * Add support for new resources `QuoteLine`, `TaxCalculation`, and `TaxTransaction`
  * Add support for `create` and `list_line_items` methods on resource `TaxCalculation`
  * Add support for `create_reversal`, `create`, and `retrieve` methods on resource `TaxTransaction`

## 10.2.0 - 2022-12-15
* [#1411](https://github.com/stripe/stripe-php/pull/1411) API Updates
  * Add support for new value `invoice_overpaid` on enum `CustomerBalanceTransaction.type`
* [#1407](https://github.com/stripe/stripe-php/pull/1407) API Updates

## 10.2.0-beta.1 - 2022-12-08
* [#1408](https://github.com/stripe/stripe-php/pull/1408) API Updates for beta branch
  * Updated stable APIs to the latest version
* [#1406](https://github.com/stripe/stripe-php/pull/1406) API Updates for beta branch
  * Updated stable APIs to the latest version
* [#1398](https://github.com/stripe/stripe-php/pull/1398) API Updates for beta branch
  * Updated stable APIs to the latest version

## 10.1.0 - 2022-12-06
* [#1405](https://github.com/stripe/stripe-php/pull/1405) API Updates
  * Add support for `flow` on `BillingPortal.Session`
* [#1404](https://github.com/stripe/stripe-php/pull/1404) API Updates
  * Remove support for resources `Order` and `Sku`
  * Remove support for `all`, `cancel`, `create`, `list_line_items`, `reopen`, `retrieve`, `submit`, and `update` methods on resource `Order`
  * Remove support for `all`, `create`, `delete`, `retrieve`, and `update` methods on resource `Sku`
  * Add support for `custom_text` on `Checkout.Session` and `PaymentLink`
  * Add support for `invoice_creation` and `invoice` on `Checkout.Session`
  * Remove support for `product` on `LineItem`
  * Add support for `latest_charge` on `PaymentIntent`
  * Remove support for `charges` on `PaymentIntent`

## 10.0.0 - 2022-11-16
* [#1392](https://github.com/stripe/stripe-php/pull/1392) Next major release changes

Breaking changes that arose during code generation of the library that we postponed for the next major version. For changes to the Stripe products, read more at https://stripe.com/docs/upgrades#2022-11-15.

"⚠️" symbol highlights breaking changes.

## 9.9.0 - 2022-11-08
* [#1394](https://github.com/stripe/stripe-php/pull/1394) API Updates
  * Add support for new values `eg_tin`, `ph_tin`, and `tr_tin` on enum `TaxId.type`
* [#1389](https://github.com/stripe/stripe-php/pull/1389) API Updates
  * Add support for `on_behalf_of` on `Subscription`
* [#1379](https://github.com/stripe/stripe-php/pull/1379) Do not run Coveralls in PR-s

## 9.9.0-beta.2 - 2022-11-02
* [#1390](https://github.com/stripe/stripe-php/pull/1390) API Updates for beta branch
  * Updated beta APIs to the latest stable version

## 9.9.0-beta.1 - 2022-10-21
* [#1384](https://github.com/stripe/stripe-php/pull/1384) API Updates for beta branch
  * Updated stable APIs to the latest version
  * Add support for `network_data` on `Issuing.Transaction`
  * Add support for `paypal` on `Source`
  * Add support for new value `paypal` on enum `Source.type`

## 9.8.0 - 2022-10-20
* [#1383](https://github.com/stripe/stripe-php/pull/1383) API Updates
  * Add support for new values `jp_trn` and `ke_pin` on enum `TaxId.type`
* [#1293](https://github.com/stripe/stripe-php/pull/1293) Install deps in the install step of CI
* [#1291](https://github.com/stripe/stripe-php/pull/1291) Fix: Configure finder for `friendsofphp/php-cs-fixer`

## 9.7.0 - 2022-10-13
* [#1376](https://github.com/stripe/stripe-php/pull/1376) API Updates
  * Add support for `network_data` on `Issuing.Authorization`
* [#1374](https://github.com/stripe/stripe-php/pull/1374) Add request_log_url on ErrorObject
* [#1370](https://github.com/stripe/stripe-php/pull/1370) API Updates
  * Add support for `created` on `Checkout.Session`

## 9.7.0-beta.2 - 2022-10-07
* [#1373](https://github.com/stripe/stripe-php/pull/1373) API Updates for beta branch
  * Updated stable APIs to the latest version

## 9.7.0-beta.1 - 2022-09-26
* [#1368](https://github.com/stripe/stripe-php/pull/1368) API Updates for beta branch
  * Updated stable APIs to the latest version
  * Add `FinancingOffer`, `FinancingSummary` and `FinancingTransaction` resources.

## 9.6.0 - 2022-09-15
* [#1365](https://github.com/stripe/stripe-php/pull/1365) API Updates
  * Add support for `from_invoice` and `latest_revision` on `Invoice`
  * Add support for new value `pix` on enum `PaymentLink.payment_method_types[]`
  * Add support for `pix` on `PaymentMethod`
  * Add support for new value `pix` on enum `PaymentMethod.type`
  * Add support for `created` on `Treasury.CreditReversal` and `Treasury.DebitReversal`

## 9.5.0 - 2022-09-06
* [#1364](https://github.com/stripe/stripe-php/pull/1364) API Updates
  * Add support for new value `terminal_reader_splashscreen` on enum `File.purpose`
* [#1363](https://github.com/stripe/stripe-php/pull/1363) chore: Update PHP tests to handle search methods.

## 9.4.0 - 2022-08-26
* [#1362](https://github.com/stripe/stripe-php/pull/1362) API Updates
  * Add support for `login_page` on `BillingPortal.Configuration`
* [#1360](https://github.com/stripe/stripe-php/pull/1360) Add test coverage using Coveralls
* [#1361](https://github.com/stripe/stripe-php/pull/1361) fix: Fix type hints for error objects.
  * Update `Invoice.last_finalization_error`, `PaymentIntent.last_payment_error`, `SetupAttempt.setup_error` and `SetupIntent.setup_error` type to be `StripeObject`.
    * Addresses https://github.com/stripe/stripe-php/issues/1353. The library today does not actually return a `ErrorObject` for these fields, so the type annotation was incorrect.
* [#1356](https://github.com/stripe/stripe-php/pull/1356) Add beta readme.md section

## 9.4.0-beta.1 - 2022-08-26
* [#1358](https://github.com/stripe/stripe-php/pull/1358) API Updates for beta branch
  * Updated stable APIs to the latest version
  * Add support for the beta [Gift Card API](https://stripe.com/docs/gift-cards).

## 9.3.0 - 2022-08-23
* [#1355](https://github.com/stripe/stripe-php/pull/1355) API Updates
  * Change type of `Treasury.OutboundTransfer.destination_payment_method` from `string` to `string | null`
  * Change the return type of `CustomerService.fundCashBalance` test helper from `CustomerBalanceTransaction` to `CustomerCashBalanceTransaction`.
    * This would generally be considered a breaking change, but we've worked with all existing users to migrate and are comfortable releasing this as a minor as it is solely a test helper method. This was essentially broken prior to this change.

## 9.3.0-beta.1 - 2022-08-23
* [#1354](https://github.com/stripe/stripe-php/pull/1354) API Updates for beta branch
  - Updated stable APIs to the latest version
  - `Stripe-Version` beta headers are not pinned by-default and need to be manually specified, please refer to [beta SDKs README section](https://github.com/stripe/stripe-php/blob/master/README.md#beta-sdks)

## 9.2.0 - 2022-08-19
* [#1352](https://github.com/stripe/stripe-php/pull/1352) API Updates
  * Add support for new resource `CustomerCashBalanceTransaction`
  * Add support for `currency` on `PaymentLink`
  * Add constant for `customer_cash_balance_transaction.created` webhook event.
* [#1351](https://github.com/stripe/stripe-php/pull/1351) Add a support section to the readme
* [#1304](https://github.com/stripe/stripe-php/pull/1304) Allow passing PSR-3 loggers to setLogger as they are compatible

## 9.2.0-beta.1 - 2022-08-11
* [#1349](https://github.com/stripe/stripe-php/pull/1349) API Updates for beta branch
  - Updated stable APIs to the latest version
  - Add `refundPayment` method to Terminal resource

## 9.1.0 - 2022-08-11
* [#1348](https://github.com/stripe/stripe-php/pull/1348) API Updates
  * Add support for `payment_method_collection` on `Checkout.Session` and `PaymentLink`

* [#1346](https://github.com/stripe/stripe-php/pull/1346) API Updates
  * Add support for `expires_at` on `Apps.Secret`

## 9.1.0-beta.1 - 2022-08-03
* [#1345](https://github.com/stripe/stripe-php/pull/1345) API Updates for beta branch
  - Updated stable APIs to the latest version
  - Added the `Order` resource support

## 9.0.0 - 2022-08-02

Breaking changes that arose during code generation of the library that we postponed for the next major version. For changes to the SDK, read more detailed description at https://github.com/stripe/stripe-php/wiki/Migration-guide-for-v9. For changes to the Stripe products, read more at https://stripe.com/docs/upgrades#2022-08-01.

"⚠️" symbol highlights breaking changes.

* [#1344](https://github.com/stripe/stripe-php/pull/1344) API Updates
* [#1337](https://github.com/stripe/stripe-php/pull/1337) API Updates
* [#1273](https://github.com/stripe/stripe-php/pull/1273) Add some PHPDoc return types and fixes
* [#1341](https://github.com/stripe/stripe-php/pull/1341) Next major release changes

## 8.12.0 - 2022-07-25
* [#1332](https://github.com/stripe/stripe-php/pull/1332) API Updates
  * Add support for `default_currency` and `invoice_credit_balance` on `Customer`

## 8.12.0-beta.1 - 2022-07-22
* [#1331](https://github.com/stripe/stripe-php/pull/1331) API Updates for beta branch
  - Updated stable APIs to the latest version
* [#1328](https://github.com/stripe/stripe-php/pull/1328) API Updates for beta branch
  - Updated stable APIs to the latest version
  - Add `QuotePhase` resource
* [#1325](https://github.com/stripe/stripe-php/pull/1325) API Updates for beta branch
  - Updated stable APIs to the latest version
  - Add `QuotePhaseConfiguration` service.
  - Add `Price.migrate_to` property
  - Add `SubscriptionSchedule.amend` method.
  - Add `Discount.subscription_item` property.
  - Add `Quote.subscription_data.billing_behavior`, `billing_cycle_anchor`, `end_behavior`, `from_schedule`, `from_subscription`, `prebilling`, `proration_behavior` properties.
  - Add `phases` parameter to `Quote.create`
  - Add `Subscription.discounts`, `prebilling` properties.
* [#1320](https://github.com/stripe/stripe-php/pull/1320) API Updates for beta branch
  - Include `server_side_confirmation_beta=v1` beta
  - Add `secretKeyConfirmation` to `PaymentIntent`
* [#1317](https://github.com/stripe/stripe-php/pull/1317) API Updates for beta branch
  - Updated stable APIs to the latest version

## 8.11.0 - 2022-07-18
* [#1324](https://github.com/stripe/stripe-php/pull/1324) API Updates
  * Add support for new value `blik` on enum `PaymentLink.payment_method_types[]`
  * Add support for `blik` on `PaymentMethod`
  * Add support for new value `blik` on enum `PaymentMethod.type`
  * Add `Invoice.upcomingLines` method.
  * Add `SourceService.allSourceTransactions` method.
* [#1322](https://github.com/stripe/stripe-php/pull/1322) API Updates
  * Change type of `source_type` on `Transfer` from nullable string to string (comment-only change)

## 8.10.0 - 2022-07-07
* [#1319](https://github.com/stripe/stripe-php/pull/1319) API Updates
  * Add support for `currency_options` on `Coupon` and `Price`
  * Add support for `currency` on `Subscription`
* [#1318](https://github.com/stripe/stripe-php/pull/1318) API Updates
  * Add support for new values financial_connections.account.created, financial_connections.account.deactivated, financial_connections.account.disconnected, financial_connections.account.reactivated, and financial_connections.account.refreshed_balance on `Event`.

## 8.9.0 - 2022-06-29
* [#1316](https://github.com/stripe/stripe-php/pull/1316) API Updates
  * Add support for `deliver_card`, `fail_card`, `return_card`, and `ship_card` test helper methods on resource `Issuing.Card`
  * Add support for `subtotal_excluding_tax` on `CreditNote` and `Invoice`
  * Add support for `amount_excluding_tax` and `unit_amount_excluding_tax` on `CreditNoteLineItem` and `InvoiceLineItem`
  * Add support for `total_excluding_tax` on `Invoice`
  * Change type of `PaymentLink.payment_method_types[]` from `literal('card')` to `enum`
  * Add support for `promptpay` on `PaymentMethod`
  * Add support for new value `promptpay` on enum `PaymentMethod.type`
  * Add support for `hosted_regulatory_receipt_url` and `reversal_details` on `Treasury.ReceivedCredit` and `Treasury.ReceivedDebit`

## 8.8.0 - 2022-06-23
* [#1302](https://github.com/stripe/stripe-php/pull/1302) API Updates
  * Add support for `custom_unit_amount` on `Price`
* [#1301](https://github.com/stripe/stripe-php/pull/1301) API Updates

  Documentation updates.

## 8.7.0 - 2022-06-17
* [#1306](https://github.com/stripe/stripe-php/pull/1306) API Updates
  * Add support for `fund_cash_balance` test helper method on resource `Customer`
  * Add support for `total_excluding_tax` on `CreditNote`
  * Add support for `rendering_options` on `Invoice`
* [#1307](https://github.com/stripe/stripe-php/pull/1307) Support updating pre-release versions
* [#1305](https://github.com/stripe/stripe-php/pull/1305) Trigger workflows on beta branches
* [#1302](https://github.com/stripe/stripe-php/pull/1302) API Updates
  * Add support for `custom_unit_amount` on `Price`
* [#1301](https://github.com/stripe/stripe-php/pull/1301) API Updates

  Documentation updates.

## 8.6.0 - 2022-06-08
* [#1300](https://github.com/stripe/stripe-php/pull/1300) API Updates
  * Add support for `attach_to_self` and `flow_directions` on `SetupAttempt`

## 8.5.0 - 2022-06-01
* [#1298](https://github.com/stripe/stripe-php/pull/1298) API Updates
  * Add support for `radar_options` on `Charge` and `PaymentMethod`
  * Add support for new value `simulated_wisepos_e` on enum `Terminal.Reader.device_type`

## 8.4.0 - 2022-05-26
* [#1296](https://github.com/stripe/stripe-php/pull/1296) API Updates
  * Add support for `persons` method on resource `Account`
  * Add support for `balance_transactions` method on resource `Customer`
  * Add support for `id_number_secondary_provided` on `Person`
* [#1295](https://github.com/stripe/stripe-php/pull/1295) API Updates

## 8.3.0 - 2022-05-23
* [#1294](https://github.com/stripe/stripe-php/pull/1294) API Updates
  * Add support for new resource `Apps.Secret`
  * Add support for `affirm` and `link` on `PaymentMethod`
  * Add support for new values `affirm` and `link` on enum `PaymentMethod.type`
* [#1289](https://github.com/stripe/stripe-php/pull/1289) fix: Update RequestOptions#redactedApiKey to stop exploding null.

## 8.2.0 - 2022-05-19
* [#1286](https://github.com/stripe/stripe-php/pull/1286) API Updates
  * Add support for new resources `Treasury.CreditReversal`, `Treasury.DebitReversal`, `Treasury.FinancialAccountFeatures`, `Treasury.FinancialAccount`, `Treasury.FlowDetails`, `Treasury.InboundTransfer`, `Treasury.OutboundPayment`, `Treasury.OutboundTransfer`, `Treasury.ReceivedCredit`, `Treasury.ReceivedDebit`, `Treasury.TransactionEntry`, and `Treasury.Transaction`
  * Add support for `retrieve_payment_method` method on resource `Customer`
  * Add support for `all` and `list_owners` methods on resource `FinancialConnections.Account`
  * Add support for `treasury` on `Issuing.Authorization`, `Issuing.Dispute`, and `Issuing.Transaction`
  * Add support for `financial_account` on `Issuing.Card`
  * Add support for `client_secret` on `Order`
  * Add support for `attach_to_self` and `flow_directions` on `SetupIntent`

## 8.1.0 - 2022-05-11
* [#1284](https://github.com/stripe/stripe-php/pull/1284) API Updates
  * Add support for `consent_collection`, `customer_creation`, `payment_intent_data`, `shipping_options`, `submit_type`, and `tax_id_collection` on `PaymentLink`
  * Add support for `description` on `Subscription`

## 8.0.0 - 2022-05-09
* [#1283](https://github.com/stripe/stripe-php/pull/1283) Major version release of v8.0.0. The [migration guide](https://github.com/stripe/stripe-php/wiki/Migration-Guide-for-v8) contains more information.
  (⚠️ = breaking changes):
  * ⚠️ Replace the legacy `Order` API with the new `Order` API.
    * Resource modified: `Order`.
    * New methods: `cancel`, `list_line_items`, `reopen`, and `submit`
    * Removed methods: `pay` and `return_order`
    * Removed resources: `OrderItem` and `OrderReturn`
    * Removed references from other resources: `Charge.order`
  * ⚠️ Rename `\FinancialConnections\Account.refresh` method to `\FinancialConnections\Account.refresh_account`
  * Add support for `amount_discount`, `amount_tax`, and `product` on `LineItem`

## 7.128.0 - 2022-05-05
* [#1282](https://github.com/stripe/stripe-php/pull/1282) API Updates
  * Add support for `default_price` on `Product`
  * Add support for `instructions_email` on `Refund`

## 7.127.0 - 2022-05-05
* [#1281](https://github.com/stripe/stripe-php/pull/1281) API Updates
  * Add support for new resources `FinancialConnections.AccountOwner`, `FinancialConnections.AccountOwnership`, `FinancialConnections.Account`, and `FinancialConnections.Session`
* [#1278](https://github.com/stripe/stripe-php/pull/1278) Pin setup-php action version.
* [#1277](https://github.com/stripe/stripe-php/pull/1277) API Updates
  * Add support for `registered_address` on `Person`

## 7.126.0 - 2022-05-03
* [#1276](https://github.com/stripe/stripe-php/pull/1276) API Updates
  * Add support for new resource `CashBalance`
  * Change type of `BillingPortal.Configuration.application` from `$Application` to `deletable($Application)`
  * Add support for `cash_balance` on `Customer`
  * Add support for `application` on `Invoice`, `Quote`, `SubscriptionSchedule`, and `Subscription`
  * Add support for new value `eu_oss_vat` on enum `TaxId.type`
* [#1274](https://github.com/stripe/stripe-php/pull/1274) Fix PHPDoc on Discount for nullable properties
* [#1272](https://github.com/stripe/stripe-php/pull/1272) Allow users to pass a custom IPRESOLVE cURL option.

## 7.125.0 - 2022-04-21
* [#1270](https://github.com/stripe/stripe-php/pull/1270) API Updates
  * Add support for `expire` test helper method on resource `Refund`

## 7.124.0 - 2022-04-18
* [#1265](https://github.com/stripe/stripe-php/pull/1265) API Updates
  * Add support for new resources `FundingInstructions` and `Terminal.Configuration`
  * Add support for `create_funding_instructions` method on resource `Customer`
  * Add support for `amount_details` on `PaymentIntent`
  * Add support for `customer_balance` on `PaymentMethod`
  * Add support for new value `customer_balance` on enum `PaymentMethod.type`
  * Add support for `configuration_overrides` on `Terminal.Location`

## 7.123.0 - 2022-04-13
* [#1263](https://github.com/stripe/stripe-php/pull/1263) API Updates
  * Add support for `increment_authorization` method on resource `PaymentIntent`
* [#1262](https://github.com/stripe/stripe-php/pull/1262) Add support for updating the version of the repo
* [#1230](https://github.com/stripe/stripe-php/pull/1230) Add PHPDoc return types
* [#1242](https://github.com/stripe/stripe-php/pull/1242) Fix some PHPDoc in tests

## 7.122.0 - 2022-04-08
* [#1261](https://github.com/stripe/stripe-php/pull/1261) API Updates
  * Add support for `apply_customer_balance` method on resource `PaymentIntent`
* [#1259](https://github.com/stripe/stripe-php/pull/1259) API Updates

  * Add `payment_intent.partially_funded`, `terminal.reader.action_failed`, and `terminal.reader.action_succeeded` events.

## 7.121.0 - 2022-03-30
* [#1258](https://github.com/stripe/stripe-php/pull/1258) API Updates
  * Add support for `cancel_action`, `process_payment_intent`, `process_setup_intent`, and `set_reader_display` methods on resource `Terminal.Reader`
  * Add support for `action` on `Terminal.Reader`

## 7.120.0 - 2022-03-29
* [#1257](https://github.com/stripe/stripe-php/pull/1257) API Updates
  * Add support for Search API
    * Add support for `search` method on resources `Charge`, `Customer`, `Invoice`, `PaymentIntent`, `Price`, `Product`, and `Subscription`

## 7.119.0 - 2022-03-25
* [#1256](https://github.com/stripe/stripe-php/pull/1256) API Updates
  * Add support for PayNow and US Bank Accounts Debits payments
      * Add support for `paynow` and `us_bank_account` on `PaymentMethod`
      * Add support for new values `paynow` and `us_bank_account` on enum `PaymentMethod.type`
  * Add support for `failure_balance_transaction` on `Charge`

## 7.118.0 - 2022-03-23
* [#1255](https://github.com/stripe/stripe-php/pull/1255) API Updates
  * Add support for `cancel` method on resource `Refund`
  * Add support for new values `bg_uic`, `hu_tin`, and `si_tin` on enum `TaxId.type`
  * Add  `test_helpers.test_clock.advancing`, `test_helpers.test_clock.created`, `test_helpers.test_clock.deleted`, `test_helpers.test_clock.internal_failure`, and `test_helpers.test_clock.ready` events.

## 7.117.0 - 2022-03-18
* [#1254](https://github.com/stripe/stripe-php/pull/1254) API Updates
  * Add support for `status` on `Card`
* [#1251](https://github.com/stripe/stripe-php/pull/1251) Add support for SearchResult objects.
* [#1249](https://github.com/stripe/stripe-php/pull/1249) Add missing constant for payment_behavior

## 7.116.0 - 2022-03-02
* [#1248](https://github.com/stripe/stripe-php/pull/1248) API Updates
  * Add support for `proration_details` on `InvoiceLineItem`

## 7.115.0 - 2022-03-01
* [#1245](https://github.com/stripe/stripe-php/pull/1245) [#1247](https://github.com/stripe/stripe-php/pull/1247) API Updates
  * Add support for new resource `TestHelpers.TestClock`
  * Add support for `test_clock` on `Customer`, `Invoice`, `InvoiceItem`, `Quote`, `Subscription`, and `SubscriptionSchedule`
  * Add support for `next_action` on `Refund`
  * Add support for `konbini` on `PaymentMethod`
* [#1244](https://github.com/stripe/stripe-php/pull/1244) API Updates
  * Add support for new values `bbpos_wisepad3` and `stripe_m2` on enum `Terminal.Reader.device_type`

## 7.114.0 - 2022-02-15
* [#1243](https://github.com/stripe/stripe-php/pull/1243) Add test
* [#1240](https://github.com/stripe/stripe-php/pull/1240) API Updates
  * Add support for `verify_microdeposits` method on resources `PaymentIntent` and `SetupIntent`
* [#1241](https://github.com/stripe/stripe-php/pull/1241) Add generic parameter to \Stripe\Collection usages

## 7.113.0 - 2022-02-03
* [#1239](https://github.com/stripe/stripe-php/pull/1239) API Updates
  * Add `REASON_EXPIRED_UNCAPTURED_CHARGE` enum value on `Refund`.

## 7.112.0 - 2022-01-25
* [#1235](https://github.com/stripe/stripe-php/pull/1235) API Updates
  * Add support for `phone_number_collection` on `PaymentLink`
  * Add support for new value `is_vat` on enum `TaxId.type`

## 7.111.0 - 2022-01-20
* [#1233](https://github.com/stripe/stripe-php/pull/1233) API Updates
  * Add support for new resource `PaymentLink`
  * Add support for `payment_link` on `Checkout.Session`

## 7.110.0 - 2022-01-13
* [#1232](https://github.com/stripe/stripe-php/pull/1232) API Updates
  * Add support for `paid_out_of_band` on `Invoice`

## 7.109.0 - 2022-01-12
* [#1231](https://github.com/stripe/stripe-php/pull/1231) API Updates
  * Add support for `customer_creation` on `Checkout.Session`
* [#1227](https://github.com/stripe/stripe-php/pull/1227) Update docs URLs

## 7.108.0 - 2021-12-22
* [#1226](https://github.com/stripe/stripe-php/pull/1226) Upgrade php-cs-fixer to 3.4.0.
* [#1222](https://github.com/stripe/stripe-php/pull/1222) API Updates
  * Add support for `processing` on `PaymentIntent`
* [#1220](https://github.com/stripe/stripe-php/pull/1220) API Updates

## 7.107.0 - 2021-12-09
* [#1219](https://github.com/stripe/stripe-php/pull/1219) API Updates
  * Add support for `metadata` on `BillingPortal.Configuration`
  * Add support for `wallets` on `Issuing.Card`

## 7.106.0 - 2021-12-09
* [#1218](https://github.com/stripe/stripe-php/pull/1218) API Updates
  * Add support for new values `ge_vat` and `ua_vat` on enum `TaxId.type`
* [#1216](https://github.com/stripe/stripe-php/pull/1216) Fix namespaced classes in @return PHPDoc.
* [#1214](https://github.com/stripe/stripe-php/pull/1214) Announce PHP8 support in CHANGELOG.md

## 7.105.0 - 2021-12-06
* [#1213](https://github.com/stripe/stripe-php/pull/1213) PHP 8.1 missing ReturnTypeWillChange annotations.
* As of this version, PHP 8.1 is officially supported.

## 7.104.0 - 2021-12-01
* [#1211](https://github.com/stripe/stripe-php/pull/1211) PHPStan compatibility with PHP8.x
* [#1209](https://github.com/stripe/stripe-php/pull/1209) PHPUnit compatibility with PHP 8.x

## 7.103.0 - 2021-11-19
* [#1206](https://github.com/stripe/stripe-php/pull/1206) API Updates
  * Add support for new value `jct` on enum `TaxRate.tax_type`

## 7.102.0 - 2021-11-17
* [#1205](https://github.com/stripe/stripe-php/pull/1205) API Updates
  * Add support for `automatic_payment_methods` on `PaymentIntent`

## 7.101.0 - 2021-11-16
* [#1203](https://github.com/stripe/stripe-php/pull/1203) API Updates
  * Add support for new resource `ShippingRate`
  * Add support for `shipping_options` and `shipping_rate` on `Checkout.Session`
  * Add support for `expire` method on resource `Checkout.Session`
  * Add support for `status` on `Checkout.Session`

## 7.100.0 - 2021-10-11
* [#1190](https://github.com/stripe/stripe-php/pull/1190) API Updates
  * Add support for `klarna` on `PaymentMethod`.

## 7.99.0 - 2021-10-11
* [#1188](https://github.com/stripe/stripe-php/pull/1188) API Updates
  * Add support for `list_payment_methods` method on resource `Customer`

## 7.98.0 - 2021-10-07
* [#1187](https://github.com/stripe/stripe-php/pull/1187) API Updates
  * Add support for `phone_number_collection` on `Checkout.Session`
  * Add support for new value `customer_id` on enum `Radar.ValueList.item_type`
  * Add support for new value `bbpos_wisepos_e` on enum `Terminal.Reader.device_type`

## 7.97.0 - 2021-09-16
* [#1181](https://github.com/stripe/stripe-php/pull/1181) API Updates
  * Add support for `full_name_aliases` on `Person`

## 7.96.0 - 2021-09-15
* [#1178](https://github.com/stripe/stripe-php/pull/1178) API Updates
  * Add support for livemode on Reporting.ReportType
  * Add support for new value `rst` on enum `TaxRate.tax_type`

## 7.95.0 - 2021-09-01
* [#1177](https://github.com/stripe/stripe-php/pull/1177) API Updates
  * Add support for `future_requirements` on `Account`, `Capability`, and `Person`
  * Add support for `after_expiration`, `consent`, `consent_collection`, `expires_at`, and `recovered_from` on `Checkout.Session`

## 7.94.0 - 2021-08-19
* [#1173](https://github.com/stripe/stripe-php/pull/1173) API Updates
  * Add support for new value `fil` on enum `Checkout.Session.locale`
  * Add support for new value `au_arn` on enum `TaxId.type`

## 7.93.0 - 2021-08-11
* [#1172](https://github.com/stripe/stripe-php/pull/1172) API Updates
  * Add support for `locale` on `BillingPortal.Session`

* [#1171](https://github.com/stripe/stripe-php/pull/1171) Fix typo in docblock `CurlClient::executeStreamingRequestWithRetries`

## 7.92.0 - 2021-07-28
* [#1167](https://github.com/stripe/stripe-php/pull/1167) API Updates
  * Add support for `account_type` on `BankAccount`
  * Add support for new value `redacted` on enum `Review.closed_reason`

## 7.91.0 - 2021-07-22
* [#1164](https://github.com/stripe/stripe-php/pull/1164) API Updates
  * Add support for new values `hr`, `ko`, and `vi` on enum `Checkout.Session.locale`
  * Add support for `payment_settings` on `Subscription`

## 7.90.0 - 2021-07-20
* [#1163](https://github.com/stripe/stripe-php/pull/1163) API Updates
  * Add support for `wallet` on `Issuing.Transaction`
* [#1160](https://github.com/stripe/stripe-php/pull/1160) Remove unused API error types from docs.

## 7.89.0 - 2021-07-14
* [#1158](https://github.com/stripe/stripe-php/pull/1158) API Updates
  * Add support for `list_computed_upfront_line_items` method on resource `Quote`
* [#1157](https://github.com/stripe/stripe-php/pull/1157) Improve readme for old PHP versions

## 7.88.0 - 2021-07-09
* [#1152](https://github.com/stripe/stripe-php/pull/1152) API Updates
  * Add support for new resource `Quote`
  * Add support for `quote` on `Invoice`
  * Add support for new value `quote_accept` on enum `Invoice.billing_reason`
* [#1155](https://github.com/stripe/stripe-php/pull/1155) Add streaming methods to Service infra
  * Add support for `setStreamingHttpClient` and `streamingHttpClient` to `ApiRequestor`
  * Add support for `getStreamingClient` and `requestStream` to `AbstractService`
  * Add support for `requestStream` to `BaseStripeClient`
  * `\Stripe\RequestOptions::parse` now clones its input if it is already a `RequestOptions` object, to prevent accidental mutation.
* [#1151](https://github.com/stripe/stripe-php/pull/1151) Add `mode` constants into Checkout\Session

## 7.87.0 - 2021-06-30
* [#1149](https://github.com/stripe/stripe-php/pull/1149) API Updates
  * Add support for `wechat_pay` on `PaymentMethod`
* [#1143](https://github.com/stripe/stripe-php/pull/1143) Streaming requests
* [#1138](https://github.com/stripe/stripe-php/pull/1138) Deprecate travis

## 7.86.0 - 2021-06-25
* [#1145](https://github.com/stripe/stripe-php/pull/1145) API Updates
  * Add support for `boleto` on `PaymentMethod`.
  * Add support for `il_vat` as a member of the `TaxID.Type` enum.

## 7.85.0 - 2021-06-18
* [#1142](https://github.com/stripe/stripe-php/pull/1142) API Updates
  * Add support for new TaxId types: `ca_pst_mb`, `ca_pst_bc`, `ca_gst_hst`, and `ca_pst_sk`.

## 7.84.0 - 2021-06-16
* [#1141](https://github.com/stripe/stripe-php/pull/1141) Update PHPDocs
  * Add support for `url` on `Checkout\Session`

## 7.83.0 - 2021-06-07
* [#1140](https://github.com/stripe/stripe-php/pull/1140) API Updates
  * Added support for `tax_id_collection` on `Checkout\Session` and `Checkout\Session#create`
  * Update `Location` to be expandable on `Terminal\Reader`

## 7.82.0 - 2021-06-04
* [#1136](https://github.com/stripe/stripe-php/pull/1136) Update PHPDocs
  * Add support for `controller` on `Account`.

## 7.81.0 - 2021-06-04
* [#1135](https://github.com/stripe/stripe-php/pull/1135) API Updates
  * Add support for new resource `TaxCode`
  * Add support for `automatic_tax` `Invoice` and`Checkout.Session`.
  * Add support for `tax_behavior` on `Price`
  * Add support for `tax_code` on `Product`
  * Add support for `tax` on `Customer`
  * Add support for `tax_type` enum on `TaxRate`

## 7.80.0 - 2021-05-26
* [#1130](https://github.com/stripe/stripe-php/pull/1130) Update PHPDocs

## 7.79.0 - 2021-05-19
* [#1126](https://github.com/stripe/stripe-php/pull/1126) API Updates
  * Added support for new resource `Identity.VerificationReport`
  * Added support for new resource `Identity.VerificationSession`
  * `File#list.purpose` and `File.purpose` added new enum members: `identity_document_downloadable` and `selfie`.

## 7.78.0 - 2021-05-05
* [#1120](https://github.com/stripe/stripe-php/pull/1120) Update PHPDocs
  * Add support for `Radar.EarlyFraudWarning.payment_intent`

## 7.77.0 - 2021-04-12
* [#1110](https://github.com/stripe/stripe-php/pull/1110) Update PHPDocs
  * Add support for `acss_debit` on `PaymentMethod`
  * Add support for `payment_method_options` on `Checkout\Session`
* [#1107](https://github.com/stripe/stripe-php/pull/1107) Remove duplicate object phpdoc

## 7.76.0 - 2021-03-22
* [#1100](https://github.com/stripe/stripe-php/pull/1100) Update PHPDocs
  * Added support for `amount_shipping` on `Checkout.Session.total_details`
* [#1088](https://github.com/stripe/stripe-php/pull/1088) Make possibility to extend CurlClient

## 7.75.0 - 2021-02-22
* [#1094](https://github.com/stripe/stripe-php/pull/1094) Add support for Billing Portal Configuration API

## 7.74.0 - 2021-02-17
* [#1093](https://github.com/stripe/stripe-php/pull/1093) Update PHPDocs
  * Add support for on_behalf_of to Invoice

## 7.73.0 - 2021-02-16
* [#1091](https://github.com/stripe/stripe-php/pull/1091) Update PHPDocs
  * Add support for `afterpay_clearpay` on `PaymentMethod`.

## 7.72.0 - 2021-02-08
* [#1089](https://github.com/stripe/stripe-php/pull/1089) Update PHPDocs
  * Add support for `afterpay_clearpay_payments` on `Account.capabilities`
  * Add support for `payment_settings` on `Invoice`

## 7.71.0 - 2021-02-05
* [#1087](https://github.com/stripe/stripe-php/pull/1087) Update PHPDocs
* [#1086](https://github.com/stripe/stripe-php/pull/1086) Update CA cert bundle URL

## 7.70.0 - 2021-02-03
* [#1085](https://github.com/stripe/stripe-php/pull/1085) Update PHPDocs
  * Add support for `nationality` on `Person`
  * Add member `gb_vat` of `TaxID` enum

## 7.69.0 - 2021-01-21
* [#1079](https://github.com/stripe/stripe-php/pull/1079) Update PHPDocs

## 7.68.0 - 2021-01-14
* [#1063](https://github.com/stripe/stripe-php/pull/1063) Multiple API changes
* [#1061](https://github.com/stripe/stripe-php/pull/1061) Bump phpDocumentor to 3.0.0

## 7.67.0 - 2020-12-09
* [#1060](https://github.com/stripe/stripe-php/pull/1060) Improve PHPDocs for `Discount`
* [#1059](https://github.com/stripe/stripe-php/pull/1059) Upgrade PHPStan to 0.12.59
* [#1057](https://github.com/stripe/stripe-php/pull/1057) Bump PHP-CS-Fixer and update code

## 7.66.1 - 2020-12-01
* [#1054](https://github.com/stripe/stripe-php/pull/1054) Improve error message for invalid keys in StripeClient

## 7.66.0 - 2020-11-24
* [#1053](https://github.com/stripe/stripe-php/pull/1053) Update PHPDocs

## 7.65.0 - 2020-11-19
* [#1050](https://github.com/stripe/stripe-php/pull/1050) Added constants for `proration_behavior` on `Subscription`

## 7.64.0 - 2020-11-18
* [#1049](https://github.com/stripe/stripe-php/pull/1049) Update PHPDocs

## 7.63.0 - 2020-11-17
* [#1048](https://github.com/stripe/stripe-php/pull/1048) Update PHPDocs
* [#1046](https://github.com/stripe/stripe-php/pull/1046) Force IPv4 resolving

## 7.62.0 - 2020-11-09
* [#1041](https://github.com/stripe/stripe-php/pull/1041) Add missing constants on `Event`
* [#1038](https://github.com/stripe/stripe-php/pull/1038) Update PHPDocs

## 7.61.0 - 2020-10-20
* [#1030](https://github.com/stripe/stripe-php/pull/1030) Add support for `jp_rn` and `ru_kpp` as a `type` on `TaxId`

## 7.60.0 - 2020-10-15
* [#1027](https://github.com/stripe/stripe-php/pull/1027) Warn if opts are in params

## 7.58.0 - 2020-10-14
* [#1026](https://github.com/stripe/stripe-php/pull/1026) Add support for the Payout Reverse API

## 7.57.0 - 2020-09-29
* [#1020](https://github.com/stripe/stripe-php/pull/1020) Add support for the `SetupAttempt` resource and List API

## 7.56.0 - 2020-09-25
* [#1019](https://github.com/stripe/stripe-php/pull/1019) Update PHPDocs

## 7.55.0 - 2020-09-24
* [#1018](https://github.com/stripe/stripe-php/pull/1018) Multiple API changes
  * Updated PHPDocs
  * Added `TYPE_CONTRIBUTION` as a constant on `BalanceTransaction`

## 7.54.0 - 2020-09-23
* [#1017](https://github.com/stripe/stripe-php/pull/1017) Updated PHPDoc

## 7.53.1 - 2020-09-22
* [#1015](https://github.com/stripe/stripe-php/pull/1015) Bugfix: don't error on systems with php_uname in disablefunctions with whitespace

## 7.53.0 - 2020-09-21
* [#1016](https://github.com/stripe/stripe-php/pull/1016) Updated PHPDocs

## 7.52.0 - 2020-09-08
* [#1010](https://github.com/stripe/stripe-php/pull/1010) Update PHPDocs

## 7.51.0 - 2020-09-02
* [#1007](https://github.com/stripe/stripe-php/pull/1007) Multiple API changes
  * Add support for the Issuing Dispute Submit API
  * Add constants for `payment_status` on Checkout `Session`
* [#1003](https://github.com/stripe/stripe-php/pull/1003) Add trim to getSignatures to allow for leading whitespace.

## 7.50.0 - 2020-08-28
* [#1005](https://github.com/stripe/stripe-php/pull/1005) Updated PHPDocs

## 7.49.0 - 2020-08-19
* [#998](https://github.com/stripe/stripe-php/pull/998) PHPDocs updated

## 7.48.0 - 2020-08-17
* [#997](https://github.com/stripe/stripe-php/pull/997) PHPDocs updated
* [#996](https://github.com/stripe/stripe-php/pull/996) Fixing telemetry

## 7.47.0 - 2020-08-13
* [#994](https://github.com/stripe/stripe-php/pull/994) Nullable balance_transactions on issuing disputes
* [#991](https://github.com/stripe/stripe-php/pull/991) Fix invalid return types in OAuthService

## 7.46.1 - 2020-08-07
* [#990](https://github.com/stripe/stripe-php/pull/990) PHPdoc changes

## 7.46.0 - 2020-08-05
* [#989](https://github.com/stripe/stripe-php/pull/989) Add support for the `PromotionCode` resource and APIs

## 7.45.0 - 2020-07-28
* [#981](https://github.com/stripe/stripe-php/pull/981) PHPdoc updates

## 7.44.0 - 2020-07-20
* [#948](https://github.com/stripe/stripe-php/pull/948) Add `first()` and `last()` functions to `Collection`

## 7.43.0 - 2020-07-17
* [#975](https://github.com/stripe/stripe-php/pull/975) Add support for `political_exposure` on `Person`

## 7.42.0 - 2020-07-15
* [#974](https://github.com/stripe/stripe-php/pull/974) Add new constants for `purpose` on `File`

## 7.41.1 - 2020-07-15
* [#973](https://github.com/stripe/stripe-php/pull/973) Multiple PHPDoc fixes

## 7.41.0 - 2020-07-14
* [#971](https://github.com/stripe/stripe-php/pull/971) Adds enum values for `billing_address_collection` on Checkout `Session`

## 7.40.0 - 2020-07-06
* [#964](https://github.com/stripe/stripe-php/pull/964) Add OAuthService

## 7.39.0 - 2020-06-25
* [#960](https://github.com/stripe/stripe-php/pull/960) Add constants for `payment_behavior` on `Subscription`

## 7.38.0 - 2020-06-24
* [#959](https://github.com/stripe/stripe-php/pull/959) Add multiple constants missing for `Event`

## 7.37.2 - 2020-06-23
* [#957](https://github.com/stripe/stripe-php/pull/957) Updated PHPDocs

## 7.37.1 - 2020-06-11
* [#952](https://github.com/stripe/stripe-php/pull/952) Improve PHPDoc

## 7.37.0 - 2020-06-09
* [#950](https://github.com/stripe/stripe-php/pull/950) Add support for `id_npwp` and `my_frp` as `type` on `TaxId`

## 7.36.2 - 2020-06-03
* [#946](https://github.com/stripe/stripe-php/pull/946) Update PHPDoc

## 7.36.1 - 2020-05-28
* [#938](https://github.com/stripe/stripe-php/pull/938) Remove extra array_keys() call.
* [#942](https://github.com/stripe/stripe-php/pull/942) fix autopagination for service methods

## 7.36.0 - 2020-05-21
* [#937](https://github.com/stripe/stripe-php/pull/937) Add support for `ae_trn`, `cl_tin` and `sa_vat` as `type` on `TaxId`

## 7.35.0 - 2020-05-20
* [#936](https://github.com/stripe/stripe-php/pull/936) Add `anticipation_repayment` as a `type` on `BalanceTransaction`

## 7.34.0 - 2020-05-18
* [#934](https://github.com/stripe/stripe-php/pull/934) Add support for `issuing_dispute` as a `type` on `BalanceTransaction`

## 7.33.1 - 2020-05-15
* [#933](https://github.com/stripe/stripe-php/pull/933) Services bugfix: convert nested null params to empty strings

## 7.33.0 - 2020-05-14
* [#771](https://github.com/stripe/stripe-php/pull/771) Introduce client/services API. The [migration guide](https://github.com/stripe/stripe-php/wiki/Migration-to-StripeClient-and-services-in-7.33.0) contains before & after examples of the backwards-compatible changes.

## 7.32.1 - 2020-05-13
* [#932](https://github.com/stripe/stripe-php/pull/932) Fix multiple PHPDoc

## 7.32.0 - 2020-05-11
* [#931](https://github.com/stripe/stripe-php/pull/931) Add support for the `LineItem` resource and APIs

## 7.31.0 - 2020-05-01
* [#927](https://github.com/stripe/stripe-php/pull/927) Add support for new tax IDs

## 7.30.0 - 2020-04-29
* [#924](https://github.com/stripe/stripe-php/pull/924) Add support for the `Price` resource and APIs

## 7.29.0 - 2020-04-22
* [#920](https://github.com/stripe/stripe-php/pull/920) Add support for the `Session` resource and APIs on the `BillingPortal` namespace

## 7.28.1 - 2020-04-10
* [#915](https://github.com/stripe/stripe-php/pull/915) Improve PHPdocs for many classes

## 7.28.0 - 2020-04-03
* [#912](https://github.com/stripe/stripe-php/pull/912) Preserve backwards compatibility for typoed `TYPE_ADJUSTEMENT` enum.
* [#911](https://github.com/stripe/stripe-php/pull/911) Codegenerated PHPDoc for nested resources
* [#902](https://github.com/stripe/stripe-php/pull/902) Update docstrings for nested resources

## 7.27.3 - 2020-03-18
* [#899](https://github.com/stripe/stripe-php/pull/899) Convert keys to strings in `StripeObject::toArray()`

## 7.27.2 - 2020-03-13
* [#894](https://github.com/stripe/stripe-php/pull/894) Multiple PHPDocs changes

## 7.27.1 - 2020-03-03
* [#890](https://github.com/stripe/stripe-php/pull/890) Update PHPdoc

## 7.27.0 - 2020-02-28
* [#889](https://github.com/stripe/stripe-php/pull/889) Add new constants for `type` on `TaxId`

## 7.26.0 - 2020-02-26
* [#886](https://github.com/stripe/stripe-php/pull/886) Add support for listing Checkout `Session`
* [#883](https://github.com/stripe/stripe-php/pull/883) Add PHPDoc class descriptions

## 7.25.0 - 2020-02-14
* [#879](https://github.com/stripe/stripe-php/pull/879) Make `\Stripe\Collection` implement `\Countable`
* [#875](https://github.com/stripe/stripe-php/pull/875) Last set of PHP-CS-Fixer updates
* [#874](https://github.com/stripe/stripe-php/pull/874) Enable php_unit_internal_class rule
* [#873](https://github.com/stripe/stripe-php/pull/873) Add support for phpDocumentor in Makefile
* [#872](https://github.com/stripe/stripe-php/pull/872) Another batch of PHP-CS-Fixer rule updates
* [#871](https://github.com/stripe/stripe-php/pull/871) Fix a few PHPDoc comments
* [#870](https://github.com/stripe/stripe-php/pull/870) More PHP-CS-Fixer tweaks

## 7.24.0 - 2020-02-10
* [#862](https://github.com/stripe/stripe-php/pull/862) Better PHPDoc
* [#865](https://github.com/stripe/stripe-php/pull/865) Get closer to `@PhpCsFixer` standard ruleset

## 7.23.0 - 2020-02-05
* [#860](https://github.com/stripe/stripe-php/pull/860) Add PHPDoc types for expandable fields
* [#858](https://github.com/stripe/stripe-php/pull/858) Use `native_function_invocation` PHPStan rule
* [#857](https://github.com/stripe/stripe-php/pull/857) Update PHPDoc on nested resources
* [#855](https://github.com/stripe/stripe-php/pull/855) PHPDoc: `StripeObject` -> `ErrorObject` where appropriate
* [#837](https://github.com/stripe/stripe-php/pull/837) Autogen diff
* [#854](https://github.com/stripe/stripe-php/pull/854) Upgrade PHPStan and fix settings
* [#850](https://github.com/stripe/stripe-php/pull/850) Yet more PHPDoc updates

## 7.22.0 - 2020-01-31
* [#849](https://github.com/stripe/stripe-php/pull/849) Add new constants for `type` on `TaxId`
* [#843](https://github.com/stripe/stripe-php/pull/843) Even more PHPDoc fixes
* [#841](https://github.com/stripe/stripe-php/pull/841) More PHPDoc fixes

## 7.21.1 - 2020-01-29
* [#840](https://github.com/stripe/stripe-php/pull/840) Update phpdocs across multiple resources.

## 7.21.0 - 2020-01-28
* [#839](https://github.com/stripe/stripe-php/pull/839) Add support for `TYPE_ES_CIF` on `TaxId`

## 7.20.0 - 2020-01-23
* [#836](https://github.com/stripe/stripe-php/pull/836) Add new type values for `TaxId`

## 7.19.1 - 2020-01-14
* [#831](https://github.com/stripe/stripe-php/pull/831) Fix incorrect `UnexpectedValueException` instantiation

## 7.19.0 - 2020-01-14
* [#830](https://github.com/stripe/stripe-php/pull/830) Add support for `CreditNoteLineItem`

## 7.18.0 - 2020-01-13
* [#829](https://github.com/stripe/stripe-php/pull/829) Don't call php_uname function if disabled by php.ini

## 7.17.0 - 2020-01-08
* [#821](https://github.com/stripe/stripe-php/pull/821) Improve PHPDoc types for `ApiErrorException.get/setJsonBody()` methods

## 7.16.0 - 2020-01-06
* [#826](https://github.com/stripe/stripe-php/pull/826) Rename remaining `$options` to `$opts`
* [#825](https://github.com/stripe/stripe-php/pull/825) Update PHPDoc

## 7.15.0 - 2020-01-06
* [#824](https://github.com/stripe/stripe-php/pull/824) Add constant `TYPE_SG_UEN` to `TaxId`

## 7.14.2 - 2019-12-04
* [#816](https://github.com/stripe/stripe-php/pull/816) Disable autoloader when checking for `Throwable`

## 7.14.1 - 2019-11-26
* [#812](https://github.com/stripe/stripe-php/pull/812) Fix invalid PHPdoc on `Subscription`

## 7.14.0 - 2019-11-26
* [#811](https://github.com/stripe/stripe-php/pull/811) Add support for `CreditNote` preview.

## 7.13.0 - 2019-11-19
* [#808](https://github.com/stripe/stripe-php/pull/808) Add support for listing lines on an Invoice directly via `Invoice::allLines()`

## 7.12.0 - 2019-11-08

-   [#805](https://github.com/stripe/stripe-php/pull/805) Add Source::allSourceTransactions and SubscriptionItem::allUsageRecordSummaries
-   [#798](https://github.com/stripe/stripe-php/pull/798) The argument of `array_key_exists` cannot be `null`
-   [#803](https://github.com/stripe/stripe-php/pull/803) Removed unwanted got

## 7.11.0 - 2019-11-06

-   [#797](https://github.com/stripe/stripe-php/pull/797) Add support for reverse pagination

## 7.10.0 - 2019-11-05

-   [#795](https://github.com/stripe/stripe-php/pull/795) Add support for `Mandate`

## 7.9.0 - 2019-11-05

-   [#794](https://github.com/stripe/stripe-php/pull/794) Add PHPDoc to `ApiResponse`
-   [#792](https://github.com/stripe/stripe-php/pull/792) Use single quotes for `OBJECT_NAME` constants

## 7.8.0 - 2019-11-05

-   [#790](https://github.com/stripe/stripe-php/pull/790) Mark nullable fields in PHPDoc
-   [#788](https://github.com/stripe/stripe-php/pull/788) Early codegen fixes
-   [#787](https://github.com/stripe/stripe-php/pull/787) Use PHPStan in Travis CI

## 7.7.1 - 2019-10-25

-   [#781](https://github.com/stripe/stripe-php/pull/781) Fix telemetry header
-   [#780](https://github.com/stripe/stripe-php/pull/780) Contributor Convenant

## 7.7.0 - 2019-10-23

-   [#776](https://github.com/stripe/stripe-php/pull/776) Add `CAPABILITY_TRANSFERS` to `Account`
-   [#778](https://github.com/stripe/stripe-php/pull/778) Add support for `TYPE_MX_RFC` type on `TaxId`

## 7.6.0 - 2019-10-22

-   [#770](https://github.com/stripe/stripe-php/pull/770) Add missing constants for Customer's `TaxId`

## 7.5.0 - 2019-10-18

-   [#768](https://github.com/stripe/stripe-php/pull/768) Redact API key in `RequestOptions` debug info

## 7.4.0 - 2019-10-15

-   [#764](https://github.com/stripe/stripe-php/pull/764) Add support for HTTP request monitoring callback

## 7.3.1 - 2019-10-07

-   [#755](https://github.com/stripe/stripe-php/pull/755) Respect Stripe-Should-Retry and Retry-After headers

## 7.3.0 - 2019-10-02

-   [#752](https://github.com/stripe/stripe-php/pull/752) Add `payment_intent.canceled` and `setup_intent.canceled` events
-   [#749](https://github.com/stripe/stripe-php/pull/749) Call `toArray()` on objects only

## 7.2.2 - 2019-09-24

-   [#746](https://github.com/stripe/stripe-php/pull/746) Add missing decline codes

## 7.2.1 - 2019-09-23

-   [#744](https://github.com/stripe/stripe-php/pull/744) Added new PHPDoc

## 7.2.0 - 2019-09-17

-   [#738](https://github.com/stripe/stripe-php/pull/738) Added missing constants for `SetupIntent` events

## 7.1.1 - 2019-09-16

-   [#737](https://github.com/stripe/stripe-php/pull/737) Added new PHPDoc

## 7.1.0 - 2019-09-13

-   [#736](https://github.com/stripe/stripe-php/pull/736) Make `CaseInsensitiveArray` countable and traversable

## 7.0.2 - 2019-09-06

-   [#729](https://github.com/stripe/stripe-php/pull/729) Fix usage of `SignatureVerificationException` in PHPDoc blocks

## 7.0.1 - 2019-09-05

-   [#728](https://github.com/stripe/stripe-php/pull/728) Clean up Collection

## 7.0.0 - 2019-09-03

Major version release. The [migration guide](https://github.com/stripe/stripe-php/wiki/Migration-guide-for-v7) contains a detailed list of backwards-incompatible changes with upgrade instructions.

Pull requests included in this release (cf. [#552](https://github.com/stripe/stripe-php/pull/552)) (⚠️ = breaking changes):

-   ⚠️ Drop support for PHP 5.4 ([#551](https://github.com/stripe/stripe-php/pull/551))
-   ⚠️ Drop support for PHP 5.5 ([#554](https://github.com/stripe/stripe-php/pull/554))
-   Bump dependencies ([#553](https://github.com/stripe/stripe-php/pull/553))
-   Remove `CURLFile` check ([#555](https://github.com/stripe/stripe-php/pull/555))
-   Update constant definitions for PHP >= 5.6 ([#556](https://github.com/stripe/stripe-php/pull/556))
-   ⚠️ Remove `FileUpload` alias ([#557](https://github.com/stripe/stripe-php/pull/557))
-   Remove `curl_reset` check ([#570](https://github.com/stripe/stripe-php/pull/570))
-   Use `\Stripe\<class>::class` constant instead of strings ([#643](https://github.com/stripe/stripe-php/pull/643))
-   Use `array_column` to flatten params ([#686](https://github.com/stripe/stripe-php/pull/686))
-   ⚠️ Remove deprecated methods ([#692](https://github.com/stripe/stripe-php/pull/692))
-   ⚠️ Remove `IssuerFraudRecord` ([#696](https://github.com/stripe/stripe-php/pull/696))
-   Update constructors of Stripe exception classes ([#559](https://github.com/stripe/stripe-php/pull/559))
-   Fix remaining TODOs ([#700](https://github.com/stripe/stripe-php/pull/700))
-   Use yield for autopagination ([#703](https://github.com/stripe/stripe-php/pull/703))
-   ⚠️ Rename fake magic methods and rewrite array conversion ([#704](https://github.com/stripe/stripe-php/pull/704))
-   Add `ErrorObject` to Stripe exceptions ([#705](https://github.com/stripe/stripe-php/pull/705))
-   Start using PHP CS Fixer ([#706](https://github.com/stripe/stripe-php/pull/706))
-   Update error messages for nested resource operations ([#708](https://github.com/stripe/stripe-php/pull/708))
-   Upgrade retry logic ([#707](https://github.com/stripe/stripe-php/pull/707))
-   ⚠️ `Collection` improvements / fixes ([#715](https://github.com/stripe/stripe-php/pull/715))
-   ⚠️ Modernize exceptions ([#709](https://github.com/stripe/stripe-php/pull/709))
-   Add constants for error codes ([#716](https://github.com/stripe/stripe-php/pull/716))
-   Update certificate bundle ([#717](https://github.com/stripe/stripe-php/pull/717))
-   Retry requests on a 429 that's a lock timeout ([#718](https://github.com/stripe/stripe-php/pull/718))
-   Fix `toArray()` calls ([#719](https://github.com/stripe/stripe-php/pull/719))
-   Couple of fixes for PHP 7.4 ([#725](https://github.com/stripe/stripe-php/pull/725))

## 6.43.1 - 2019-08-29

-   [#722](https://github.com/stripe/stripe-php/pull/722) Make `LoggerInterface::error` compatible with its PSR-3 counterpart
-   [#714](https://github.com/stripe/stripe-php/pull/714) Add `pending_setup_intent` property in `Subscription`
-   [#713](https://github.com/stripe/stripe-php/pull/713) Add typehint to `ApiResponse`
-   [#712](https://github.com/stripe/stripe-php/pull/712) Fix comment
-   [#701](https://github.com/stripe/stripe-php/pull/701) Start testing PHP 7.3

## 6.43.0 - 2019-08-09

-   [#694](https://github.com/stripe/stripe-php/pull/694) Add `SubscriptionItem::createUsageRecord` method

## 6.42.0 - 2019-08-09

-   [#688](https://github.com/stripe/stripe-php/pull/688) Remove `SubscriptionScheduleRevision`
    -   Note that this is technically a breaking change, however we've chosen to release it as a minor version in light of the fact that this resource and its API methods were virtually unused.

## 6.41.0 - 2019-07-31

-   [#683](https://github.com/stripe/stripe-php/pull/683) Move the List Balance History API to `/v1/balance_transactions`

## 6.40.0 - 2019-06-27

-   [#675](https://github.com/stripe/stripe-php/pull/675) Add support for `SetupIntent` resource and APIs

## 6.39.2 - 2019-06-26

-   [#676](https://github.com/stripe/stripe-php/pull/676) Fix exception message in `CustomerBalanceTransaction::update()`

## 6.39.1 - 2019-06-25

-   [#674](https://github.com/stripe/stripe-php/pull/674) Add new constants for `collection_method` on `Invoice`

## 6.39.0 - 2019-06-24

-   [#673](https://github.com/stripe/stripe-php/pull/673) Enable request latency telemetry by default

## 6.38.0 - 2019-06-17

-   [#649](https://github.com/stripe/stripe-php/pull/649) Add support for `CustomerBalanceTransaction` resource and APIs

## 6.37.2 - 2019-06-17

-   [#671](https://github.com/stripe/stripe-php/pull/671) Add new PHPDoc
-   [#672](https://github.com/stripe/stripe-php/pull/672) Add constants for `submit_type` on Checkout `Session`

## 6.37.1 - 2019-06-14

-   [#670](https://github.com/stripe/stripe-php/pull/670) Add new PHPDoc

## 6.37.0 - 2019-05-23

-   [#663](https://github.com/stripe/stripe-php/pull/663) Add support for `radar.early_fraud_warning` resource

## 6.36.0 - 2019-05-22

-   [#661](https://github.com/stripe/stripe-php/pull/661) Add constants for new TaxId types
-   [#662](https://github.com/stripe/stripe-php/pull/662) Add constants for BalanceTransaction types

## 6.35.2 - 2019-05-20

-   [#655](https://github.com/stripe/stripe-php/pull/655) Add constants for payment intent statuses
-   [#659](https://github.com/stripe/stripe-php/pull/659) Fix PHPDoc for various nested Account actions
-   [#660](https://github.com/stripe/stripe-php/pull/660) Fix various PHPDoc

## 6.35.1 - 2019-05-20

-   [#658](https://github.com/stripe/stripe-php/pull/658) Use absolute value when checking timestamp tolerance

## 6.35.0 - 2019-05-14

-   [#651](https://github.com/stripe/stripe-php/pull/651) Add support for the Capability resource and APIs

## 6.34.6 - 2019-05-13

-   [#654](https://github.com/stripe/stripe-php/pull/654) Fix typo in definition of `Event::PAYMENT_METHOD_ATTACHED` constant

## 6.34.5 - 2019-05-06

-   [#647](https://github.com/stripe/stripe-php/pull/647) Set the return type to static for more operations

## 6.34.4 - 2019-05-06

-   [#650](https://github.com/stripe/stripe-php/pull/650) Add missing constants for Event types

## 6.34.3 - 2019-05-01

-   [#644](https://github.com/stripe/stripe-php/pull/644) Update return type to `static` to improve static analysis
-   [#645](https://github.com/stripe/stripe-php/pull/645) Fix constant for `payment_intent.payment_failed`

## 6.34.2 - 2019-04-26

-   [#642](https://github.com/stripe/stripe-php/pull/642) Fix an issue where existing idempotency keys would be overwritten when using automatic retries

## 6.34.1 - 2019-04-25

-   [#640](https://github.com/stripe/stripe-php/pull/640) Add missing phpdocs

## 6.34.0 - 2019-04-24

-   [#626](https://github.com/stripe/stripe-php/pull/626) Add support for the `TaxRate` resource and APIs
-   [#639](https://github.com/stripe/stripe-php/pull/639) Fix multiple phpdoc issues

## 6.33.0 - 2019-04-22

-   [#630](https://github.com/stripe/stripe-php/pull/630) Add support for the `TaxId` resource and APIs

## 6.32.1 - 2019-04-19

-   [#636](https://github.com/stripe/stripe-php/pull/636) Correct type of `$personId` in PHPDoc

## 6.32.0 - 2019-04-18

-   [#621](https://github.com/stripe/stripe-php/pull/621) Add support for `CreditNote`

## 6.31.5 - 2019-04-12

-   [#628](https://github.com/stripe/stripe-php/pull/628) Add constants for `person.*` event types
-   [#628](https://github.com/stripe/stripe-php/pull/628) Add missing constants for `Account` and `Person`

## 6.31.4 - 2019-04-05

-   [#624](https://github.com/stripe/stripe-php/pull/624) Fix encoding of nested parameters in multipart requests

## 6.31.3 - 2019-04-02

-   [#623](https://github.com/stripe/stripe-php/pull/623) Only use HTTP/2 with curl >= 7.60.0

## 6.31.2 - 2019-03-25

-   [#619](https://github.com/stripe/stripe-php/pull/619) Fix PHPDoc return types for list methods for nested resources

## 6.31.1 - 2019-03-22

-   [#612](https://github.com/stripe/stripe-php/pull/612) Add a lot of constants
-   [#614](https://github.com/stripe/stripe-php/pull/614) Add missing subscription status constants

## 6.31.0 - 2019-03-18

-   [#600](https://github.com/stripe/stripe-php/pull/600) Add support for the `PaymentMethod` resource and APIs
-   [#606](https://github.com/stripe/stripe-php/pull/606) Add support for retrieving a Checkout `Session`
-   [#611](https://github.com/stripe/stripe-php/pull/611) Add support for deleting a Terminal `Location` and `Reader`

## 6.30.5 - 2019-03-11

-   [#607](https://github.com/stripe/stripe-php/pull/607) Correctly handle case where a metadata key is called `metadata`

## 6.30.4 - 2019-02-27

-   [#602](https://github.com/stripe/stripe-php/pull/602) Add `subscription_schedule` to `Subscription` for PHPDoc.

## 6.30.3 - 2019-02-26

-   [#603](https://github.com/stripe/stripe-php/pull/603) Improve PHPDoc on the `Source` object to cover all types of Sources currently supported.

## 6.30.2 - 2019-02-25

-   [#601](https://github.com/stripe/stripe-php/pull/601) Fix PHPDoc across multiple resources and add support for new events.

## 6.30.1 - 2019-02-16

-   [#599](https://github.com/stripe/stripe-php/pull/599) Fix PHPDoc for `SubscriptionSchedule` and `SubscriptionScheduleRevision`

## 6.30.0 - 2019-02-12

-   [#590](https://github.com/stripe/stripe-php/pull/590) Add support for `SubscriptionSchedule` and `SubscriptionScheduleRevision`

## 6.29.3 - 2019-01-31

-   [#592](https://github.com/stripe/stripe-php/pull/592) Some more PHPDoc fixes

## 6.29.2 - 2019-01-31

-   [#591](https://github.com/stripe/stripe-php/pull/591) Fix PHPDoc for nested resources

## 6.29.1 - 2019-01-25

-   [#566](https://github.com/stripe/stripe-php/pull/566) Fix dangling message contents
-   [#586](https://github.com/stripe/stripe-php/pull/586) Don't overwrite `CURLOPT_HTTP_VERSION` option

## 6.29.0 - 2019-01-23

-   [#579](https://github.com/stripe/stripe-php/pull/579) Rename `CheckoutSession` to `Session` and move it under the `Checkout` namespace. This is a breaking change, but we've reached out to affected merchants and all new merchants would use the new approach.

## 6.28.1 - 2019-01-21

-   [#580](https://github.com/stripe/stripe-php/pull/580) Properly serialize `individual` on `Account` objects

## 6.28.0 - 2019-01-03

-   [#576](https://github.com/stripe/stripe-php/pull/576) Add support for iterating directly over `Collection` instances

## 6.27.0 - 2018-12-21

-   [#571](https://github.com/stripe/stripe-php/pull/571) Add support for the `CheckoutSession` resource

## 6.26.0 - 2018-12-11

-   [#568](https://github.com/stripe/stripe-php/pull/568) Enable persistent connections

## 6.25.0 - 2018-12-10

-   [#567](https://github.com/stripe/stripe-php/pull/567) Add support for account links

## 6.24.0 - 2018-11-28

-   [#562](https://github.com/stripe/stripe-php/pull/562) Add support for the Review resource
-   [#564](https://github.com/stripe/stripe-php/pull/564) Add event name constants for subscription schedule aborted/expiring

## 6.23.0 - 2018-11-27

-   [#542](https://github.com/stripe/stripe-php/pull/542) Add support for `ValueList` and `ValueListItem` for Radar

## 6.22.1 - 2018-11-20

-   [#561](https://github.com/stripe/stripe-php/pull/561) Add cast and some docs to telemetry introduced in 6.22.0/549

## 6.22.0 - 2018-11-15

-   [#549](https://github.com/stripe/stripe-php/pull/549) Add support for client telemetry

## 6.21.1 - 2018-11-12

-   [#548](https://github.com/stripe/stripe-php/pull/548) Don't mutate `Exception` class properties from `OAuthBase` error

## 6.21.0 - 2018-11-08

-   [#537](https://github.com/stripe/stripe-php/pull/537) Add new API endpoints for the `Invoice` resource.

## 6.20.1 - 2018-11-07

-   [#546](https://github.com/stripe/stripe-php/pull/546) Drop files from the Composer package that aren't needed in the release

## 6.20.0 - 2018-10-30

-   [#536](https://github.com/stripe/stripe-php/pull/536) Add support for the `Person` resource
-   [#541](https://github.com/stripe/stripe-php/pull/541) Add support for the `WebhookEndpoint` resource

## 6.19.5 - 2018-10-17

-   [#539](https://github.com/stripe/stripe-php/pull/539) Fix methods on `\Stripe\PaymentIntent` to properly pass arguments to the API.

## 6.19.4 - 2018-10-11

-   [#534](https://github.com/stripe/stripe-php/pull/534) Fix PSR-4 autoloading for `\Stripe\FileUpload` class alias

## 6.19.3 - 2018-10-09

-   [#530](https://github.com/stripe/stripe-php/pull/530) Add constants for `flow` (`FLOW_*`), `status` (`STATUS_*`) and `usage` (`USAGE_*`) on `\Stripe\Source`

## 6.19.2 - 2018-10-08

-   [#531](https://github.com/stripe/stripe-php/pull/531) Store HTTP response headers in case-insensitive array

## 6.19.1 - 2018-09-25

-   [#526](https://github.com/stripe/stripe-php/pull/526) Ignore null values in request parameters

## 6.19.0 - 2018-09-24

-   [#523](https://github.com/stripe/stripe-php/pull/523) Add support for Stripe Terminal

## 6.18.0 - 2018-09-24

-   [#520](https://github.com/stripe/stripe-php/pull/520) Rename `\Stripe\FileUpload` to `\Stripe\File`

## 6.17.2 - 2018-09-18

-   [#522](https://github.com/stripe/stripe-php/pull/522) Fix warning when adding a new additional owner to an existing array

## 6.17.1 - 2018-09-14

-   [#517](https://github.com/stripe/stripe-php/pull/517) Integer-index encode all sequential arrays

## 6.17.0 - 2018-09-05

-   [#514](https://github.com/stripe/stripe-php/pull/514) Add support for reporting resources

## 6.16.0 - 2018-08-23

-   [#509](https://github.com/stripe/stripe-php/pull/509) Add support for usage record summaries

## 6.15.0 - 2018-08-03

-   [#504](https://github.com/stripe/stripe-php/pull/504) Add cancel support for topups

## 6.14.0 - 2018-08-02

-   [#505](https://github.com/stripe/stripe-php/pull/505) Add support for file links

## 6.13.0 - 2018-07-31

-   [#502](https://github.com/stripe/stripe-php/pull/502) Add `isDeleted()` method to `\Stripe\StripeObject`

## 6.12.0 - 2018-07-28

-   [#501](https://github.com/stripe/stripe-php/pull/501) Add support for scheduled query runs (`\Stripe\Sigma\ScheduledQueryRun`) for Sigma

## 6.11.0 - 2018-07-26

-   [#500](https://github.com/stripe/stripe-php/pull/500) Add support for Stripe Issuing

## 6.10.4 - 2018-07-19

-   [#498](https://github.com/stripe/stripe-php/pull/498) Internal improvements to the `\Stripe\ApiResource.classUrl()` method

## 6.10.3 - 2018-07-16

-   [#497](https://github.com/stripe/stripe-php/pull/497) Use HTTP/2 only for HTTPS requests

## 6.10.2 - 2018-07-11

-   [#494](https://github.com/stripe/stripe-php/pull/494) Enable HTTP/2 support

## 6.10.1 - 2018-07-10

-   [#493](https://github.com/stripe/stripe-php/pull/493) Add PHPDoc for `auto_advance` on `\Stripe\Invoice`

## 6.10.0 - 2018-06-28

-   [#488](https://github.com/stripe/stripe-php/pull/488) Add support for `$appPartnerId` to `Stripe::setAppInfo()`

## 6.9.0 - 2018-06-28

-   [#487](https://github.com/stripe/stripe-php/pull/487) Add support for payment intents

## 6.8.2 - 2018-06-24

-   [#486](https://github.com/stripe/stripe-php/pull/486) Make `Account.deauthorize()` return the `StripeObject` from the API

## 6.8.1 - 2018-06-13

-   [#472](https://github.com/stripe/stripe-php/pull/472) Added phpDoc for `ApiRequestor` and others, especially regarding thrown errors

## 6.8.0 - 2018-06-13

-   [#481](https://github.com/stripe/stripe-php/pull/481) Add new `\Stripe\Discount` and `\Stripe\OrderItem` classes, add more PHPDoc describing object attributes

## 6.7.4 - 2018-05-29

-   [#480](https://github.com/stripe/stripe-php/pull/480) PHPDoc changes for API version 2018-05-21 and the addition of the new `CHARGE_EXPIRED` event type

## 6.7.3 - 2018-05-28

-   [#479](https://github.com/stripe/stripe-php/pull/479) Fix unnecessary traits on `\Stripe\InvoiceLineItem`

## 6.7.2 - 2018-05-28

-   [#471](https://github.com/stripe/stripe-php/pull/471) Add `OBJECT_NAME` constant to all API resource classes, add `\Stripe\InvoiceLineItem` class

## 6.7.1 - 2018-05-13

-   [#468](https://github.com/stripe/stripe-php/pull/468) Update fields in PHP docs for accuracy

## 6.7.0 - 2018-05-09

-   [#466](https://github.com/stripe/stripe-php/pull/466) Add support for issuer fraud records

## 6.6.0 - 2018-04-11

-   [#460](https://github.com/stripe/stripe-php/pull/460) Add support for flexible billing primitives

## 6.5.0 - 2018-04-05

-   [#461](https://github.com/stripe/stripe-php/pull/461) Don't zero keys on non-`metadata` subobjects

## 6.4.2 - 2018-03-17

-   [#458](https://github.com/stripe/stripe-php/pull/458) Add PHPDoc for `account` on `\Stripe\Event`

## 6.4.1 - 2018-03-02

-   [#455](https://github.com/stripe/stripe-php/pull/455) Fix namespaces in PHPDoc
-   [#456](https://github.com/stripe/stripe-php/pull/456) Fix namespaces for some exceptions

## 6.4.0 - 2018-02-28

-   [#453](https://github.com/stripe/stripe-php/pull/453) Add constants for `reason` (`REASON_*`) and `status` (`STATUS_*`) on `\Stripe\Dispute`

## 6.3.2 - 2018-02-27

-   [#452](https://github.com/stripe/stripe-php/pull/452) Add PHPDoc for `amount_paid` and `amount_remaining` on `\Stripe\Invoice`

## 6.3.1 - 2018-02-26

-   [#443](https://github.com/stripe/stripe-php/pull/443) Add event types as constants to `\Stripe\Event` class

## 6.3.0 - 2018-02-23

-   [#450](https://github.com/stripe/stripe-php/pull/450) Add support for `code` attribute on all Stripe exceptions

## 6.2.0 - 2018-02-21

-   [#440](https://github.com/stripe/stripe-php/pull/440) Add support for topups
-   [#442](https://github.com/stripe/stripe-php/pull/442) Fix PHPDoc for `\Stripe\Error\SignatureVerification`

## 6.1.0 - 2018-02-12

-   [#435](https://github.com/stripe/stripe-php/pull/435) Fix header persistence on `Collection` objects
-   [#436](https://github.com/stripe/stripe-php/pull/436) Introduce new `Idempotency` error class

## 6.0.0 - 2018-02-07

Major version release. List of backwards incompatible changes to watch out for:

-   The minimum PHP version is now 5.4.0. If you're using PHP 5.3 or older, consider upgrading to a more recent version.

*   `\Stripe\AttachedObject` no longer exists. Attributes that used to be instances of `\Stripe\AttachedObject` (such as `metadata`) are now instances of `\Stripe\StripeObject`.

-   Attributes that used to be PHP arrays (such as `legal_entity->additional_owners` on `\Stripe\Account` instances) are now instances of `\Stripe\StripeObject`, except when they are empty. `\Stripe\StripeObject` has array semantics so this should not be an issue unless you are actively checking types.

*   `\Stripe\Collection` now derives from `\Stripe\StripeObject` rather than from `\Stripe\ApiResource`.

Pull requests included in this release:

-   [#410](https://github.com/stripe/stripe-php/pull/410) Drop support for PHP 5.3
-   [#411](https://github.com/stripe/stripe-php/pull/411) Use traits for common API operations
-   [#414](https://github.com/stripe/stripe-php/pull/414) Use short array syntax
-   [#404](https://github.com/stripe/stripe-php/pull/404) Fix serialization logic
-   [#417](https://github.com/stripe/stripe-php/pull/417) Remove `ExternalAccount` class
-   [#418](https://github.com/stripe/stripe-php/pull/418) Increase test coverage
-   [#421](https://github.com/stripe/stripe-php/pull/421) Update CA bundle and add script for future updates
-   [#422](https://github.com/stripe/stripe-php/pull/422) Use vendored CA bundle for all requests
-   [#428](https://github.com/stripe/stripe-php/pull/428) Support for automatic request retries

## 5.9.2 - 2018-02-07

-   [#431](https://github.com/stripe/stripe-php/pull/431) Update PHPDoc @property tags for latest API version

## 5.9.1 - 2018-02-06

-   [#427](https://github.com/stripe/stripe-php/pull/427) Add and update PHPDoc @property tags on all API resources

## 5.9.0 - 2018-01-17

-   [#421](https://github.com/stripe/stripe-php/pull/421) Updated bundled CA certificates
-   [#423](https://github.com/stripe/stripe-php/pull/423) Escape unsanitized input in OAuth example

## 5.8.0 - 2017-12-20

-   [#403](https://github.com/stripe/stripe-php/pull/403) Add `__debugInfo()` magic method to `StripeObject`

## 5.7.0 - 2017-11-28

-   [#390](https://github.com/stripe/stripe-php/pull/390) Remove some unsupported API methods
-   [#391](https://github.com/stripe/stripe-php/pull/391) Alphabetize the list of API resources in `Util::convertToStripeObject()` and add missing resources
-   [#393](https://github.com/stripe/stripe-php/pull/393) Fix expiry date update for card sources

## 5.6.0 - 2017-10-31

-   [#386](https://github.com/stripe/stripe-php/pull/386) Support for exchange rates APIs

## 5.5.1 - 2017-10-30

-   [#387](https://github.com/stripe/stripe-php/pull/387) Allow `personal_address_kana` and `personal_address_kanji` to be updated on an account

## 5.5.0 - 2017-10-27

-   [#385](https://github.com/stripe/stripe-php/pull/385) Support for listing source transactions

## 5.4.0 - 2017-10-24

-   [#383](https://github.com/stripe/stripe-php/pull/383) Add static methods to manipulate resources from parent
    -   `Account` gains methods for external accounts and login links (e.g. `createExternalAccount`, `createLoginLink`)
    -   `ApplicationFee` gains methods for refunds
    -   `Customer` gains methods for sources
    -   `Transfer` gains methods for reversals

## 5.3.0 - 2017-10-11

-   [#378](https://github.com/stripe/stripe-php/pull/378) Rename source `delete` to `detach` (and deprecate the former)

## 5.2.3 - 2017-09-27

-   Add PHPDoc for `Card`

## 5.2.2 - 2017-09-20

-   Fix deserialization mapping of `FileUpload` objects

## 5.2.1 - 2017-09-14

-   Serialized `shipping` nested attribute

## 5.2.0 - 2017-08-29

-   Add support for `InvalidClient` OAuth error

## 5.1.3 - 2017-08-14

-   Allow `address_kana` and `address_kanji` to be updated for custom accounts

## 5.1.2 - 2017-08-01

-   Fix documented return type of `autoPagingIterator()` (was missing namespace)

## 5.1.1 - 2017-07-03

-   Fix order returns to use the right URL `/v1/order_returns`

## 5.1.0 - 2017-06-30

-   Add support for OAuth

## 5.0.0 - 2017-06-27

-   `pay` on invoice now takes params as well as opts

## 4.13.0 - 2017-06-19

-   Add support for ephemeral keys

## 4.12.0 - 2017-06-05

-   Clients can implement `getUserAgentInfo()` to add additional user agent information

## 4.11.0 - 2017-06-05

-   Implement `Countable` for `AttachedObject` (`metadata` and `additional_owners`)

## 4.10.0 - 2017-05-25

-   Add support for login links

## 4.9.1 - 2017-05-10

-   Fix docs to include arrays on `$id` parameter for retrieve methods

## 4.9.0 - 2017-04-28

-   Support for checking webhook signatures

## 4.8.1 - 2017-04-24

-   Allow nested field `payout_schedule` to be updated

## 4.8.0 - 2017-04-20

-   Add `\Stripe\Stripe::setLogger()` to support an external PSR-3 compatible logger

## 4.7.0 - 2017-04-10

-   Add support for payouts and recipient transfers

## 4.6.0 - 2017-04-06

-   Please see 4.7.0 instead (no-op release)

## 4.5.1 - 2017-03-22

-   Remove hard dependency on cURL

## 4.5.0 - 2017-03-20

-   Support for detaching sources from customers

## 4.4.2 - 2017-02-27

-   Correct handling of `owner` parameter when updating sources

## 4.4.1 - 2017-02-24

-   Correct the error check on a bad JSON decoding

## 4.4.0 - 2017-01-18

-   Add support for updating sources

## 4.3.0 - 2016-11-30

-   Add support for verifying sources

## 4.2.0 - 2016-11-21

-   Add retrieve method for 3-D Secure resources

## 4.1.1 - 2016-10-21

-   Add docblock with model properties for `Plan`

## 4.1.0 - 2016-10-18

-   Support for 403 status codes (permission denied)

## 4.0.1 - 2016-10-17

-   Fix transfer reversal materialization
-   Fixes for some property definitions in docblocks

## 4.0.0 - 2016-09-28

-   Support for subscription items
-   Drop attempt to force TLS 1.2: please note that this could be breaking if you're using old OS distributions or packages and upgraded recently (so please make sure to test your integration!)

## 3.23.0 - 2016-09-15

-   Add support for Apple Pay domains

## 3.22.0 - 2016-09-13

-   Add `Stripe::setAppInfo` to allow plugins to register user agent information

## 3.21.0 - 2016-08-25

-   Add `Source` model for generic payment sources

## 3.20.0 - 2016-08-08

-   Add `getDeclineCode` to card errors

## 3.19.0 - 2016-07-29

-   Opt requests directly into TLS 1.2 where OpenSSL >= 1.0.1 (see #277 for context)

## 3.18.0 - 2016-07-28

-   Add new `STATUS_` constants for subscriptions

## 3.17.1 - 2016-07-28

-   Fix auto-paging iterator so that it plays nicely with `iterator_to_array`

## 3.17.0 - 2016-07-14

-   Add field annotations to model classes for better editor hinting

## 3.16.0 - 2016-07-12

-   Add `ThreeDSecure` model for 3-D secure payments

## 3.15.0 - 2016-06-29

-   Add static `update` method to all resources that can be changed.

## 3.14.3 - 2016-06-20

-   Make sure that cURL never sends `Expects: 100-continue`, even on large request bodies

## 3.14.2 - 2016-06-03

-   Add `inventory` under `SKU` to list of keys that have nested data and can be updated

## 3.14.1 - 2016-05-27

-   Fix some inconsistencies in PHPDoc

## 3.14.0 - 2016-05-25

-   Add support for returning Relay orders

## 3.13.0 - 2016-05-04

-   Add `list`, `create`, `update`, `retrieve`, and `delete` methods to the Subscription class

## 3.12.1 - 2016-04-07

-   Additional check on value arrays for some extra safety

## 3.12.0 - 2016-03-31

-   Fix bug `refreshFrom` on `StripeObject` would not take an `$opts` array
-   Fix bug where `$opts` not passed to parent `save` method in `Account`
-   Fix bug where non-existent variable was referenced in `reverse` in `Transfer`
-   Update CA cert bundle for compatibility with OpenSSL versions below 1.0.1

## 3.11.0 - 2016-03-22

-   Allow `CurlClient` to be initialized with default `CURLOPT_*` options

## 3.10.1 - 2016-03-22

-   Fix bug where request params and options were ignored in `ApplicationFee`'s `refund.`

## 3.10.0 - 2016-03-15

-   Add `reject` on `Account` to support the new API feature

## 3.9.2 - 2016-03-04

-   Fix error when an object's metadata is set more than once

## 3.9.1 - 2016-02-24

-   Fix encoding behavior of nested arrays for requests (see #227)

## 3.9.0 - 2016-02-09

-   Add automatic pagination mechanism with `autoPagingIterator()`
-   Allow global account ID to be set with `Stripe::setAccountId()`

## 3.8.0 - 2016-02-08

-   Add `CountrySpec` model for looking up country payment information

## 3.7.1 - 2016-02-01

-   Update bundled CA certs

## 3.7.0 - 2016-01-27

-   Support deleting Relay products and SKUs

## 3.6.0 - 2016-01-05

-   Allow configuration of HTTP client timeouts

## 3.5.0 - 2015-12-01

-   Add a verification routine for external accounts

## 3.4.0 - 2015-09-14

-   Products, SKUs, and Orders -- https://stripe.com/relay

## 3.3.0 - 2015-09-11

-   Add support for 429 Rate Limit response

## 3.2.0 - 2015-08-17

-   Add refund listing and retrieval without an associated charge

## 3.1.0 - 2015-08-03

-   Add dispute listing and retrieval
-   Add support for manage account deletion

## 3.0.0 - 2015-07-28

-   Rename `\Stripe\Object` to `\Stripe\StripeObject` (PHP 7 compatibility)
-   Rename `getCode` and `getParam` in exceptions to `getStripeCode` and `getStripeParam`
-   Add support for calling `json_encode` on Stripe objects in PHP 5.4+
-   Start supporting/testing PHP 7

## 2.3.0 - 2015-07-06

-   Add request ID to all Stripe exceptions

## 2.2.0 - 2015-06-01

-   Add support for Alipay accounts as sources
-   Add support for bank accounts as sources (private beta)
-   Add support for bank accounts and cards as external_accounts on Account objects

## 2.1.4 - 2015-05-13

-   Fix CA certificate file path (thanks @lphilps & @matthewarkin)

## 2.1.3 - 2015-05-12

-   Fix to account updating to permit `tos_acceptance` and `personal_address` to be set properly
-   Fix to Transfer reversal creation (thanks @neatness!)
-   Network requests are now done through a swappable class for easier mocking

## 2.1.2 - 2015-04-10

-   Remove SSL cert revokation checking (all pre-Heartbleed certs have expired)
-   Bug fixes to account updating

## 2.1.1 - 2015-02-27

-   Support transfer reversals

## 2.1.0 - 2015-02-19

-   Support new API version (2015-02-18)
-   Added Bitcoin Receiever update and delete actions
-   Edited tests to prefer "source" over "card" as per new API version

## 2.0.1 - 2015-02-16

-   Fix to fetching endpoints that use a non-default baseUrl (`FileUpload`)

## 2.0.0 - 2015-02-14

-   Bumped minimum version to 5.3.3
-   Switched to Stripe namespace instead of Stripe\_ class name prefiexes (thanks @chadicus!)
-   Switched tests to PHPUnit (thanks @chadicus!)
-   Switched style guide to PSR2 (thanks @chadicus!)
-   Added \$opts hash to the end of most methods: this permits passing 'idempotency_key', 'stripe_account', or 'stripe_version'. The last 2 will persist across multiple object loads.
-   Added support for retrieving Account by ID

## 1.18.0 - 2015-01-21

-   Support making bitcoin charges through BitcoinReceiver source object

## 1.17.5 - 2014-12-23

-   Adding support for creating file uploads.

## 1.17.4 - 2014-12-15

-   Saving objects fetched with a custom key now works (thanks @JustinHook & @jpasilan)
-   Added methods for reporting charges as safe or fraudulent and for specifying the reason for refunds

## 1.17.3 - 2014-11-06

-   Better handling of HHVM support for SSL certificate blacklist checking.

## 1.17.2 - 2014-09-23

-   Coupons now are backed by a `Stripe_Coupon` instead of `Stripe_Object`, and support updating metadata
-   Running operations (`create`, `retrieve`, `all`) on upcoming invoice items now works

## 1.17.1 - 2014-07-31

-   Requests now send Content-Type header

## 1.17.0 - 2014-07-29

-   Application Fee refunds now a list instead of array
-   HHVM now works
-   Small bug fixes (thanks @bencromwell & @fastest963)
-   `__toString` now returns the name of the object in addition to its JSON representation

## 1.16.0 - 2014-06-17

-   Add metadata for refunds and disputes

## 1.15.0 - 2014-05-28

-   Support canceling transfers

## 1.14.1 - 2014-05-21

-   Support cards for recipients.

## 1.13.1 - 2014-05-15

-   Fix bug in account resource where `id` wasn't in the result

## 1.13.0 - 2014-04-10

-   Add support for certificate blacklisting
-   Update ca bundle
-   Drop support for HHVM (Temporarily)

## 1.12.0 - 2014-04-01

-   Add Stripe_RateLimitError for catching rate limit errors.
-   Update to Zend coding style (thanks, @jpiasetz)

## 1.11.0 - 2014-01-29

-   Add support for multiple subscriptions per customer

## 1.10.1 - 2013-12-02

-   Add new ApplicationFee

## 1.9.1 - 2013-11-08

-   Fix a bug where a null nestable object causes warnings to fire.

## 1.9.0 - 2013-10-16

-   Add support for metadata API.

## 1.8.4 - 2013-09-18

-   Add support for closing disputes.

## 1.8.3 - 2013-08-13

-   Add new Balance and BalanceTransaction

## 1.8.2 - 2013-08-12

-   Add support for unsetting attributes by updating to NULL. Setting properties to a blank string is now an error.

## 1.8.1 - 2013-07-12

-   Add support for multiple cards API (Stripe API version 2013-07-12: https://stripe.com/docs/upgrades#2013-07-05)

## 1.8.0 - 2013-04-11

-   Allow Transfers to be creatable
-   Add new Recipient resource

## 1.7.15 - 2013-02-21

-   Add 'id' to the list of permanent object attributes

## 1.7.14 - 2013-02-20

-   Don't re-encode strings that are already encoded in UTF-8. If you were previously using plan or coupon objects with UTF-8 IDs, they may have been treated as ISO-8859-1 (Latin-1) and encoded to UTF-8 a 2nd time. You may now need to pass the IDs to utf8_encode before passing them to Stripe_Plan::retrieve or Stripe_Coupon::retrieve.
-   Ensure that all input is encoded in UTF-8 before submitting it to Stripe's servers. (github issue #27)

## 1.7.13 - 2013-02-01

-   Add support for passing options when retrieving Stripe objects e.g., Stripe_Charge::retrieve(array("id"=>"foo", "expand" => array("customer"))); Stripe_Charge::retrieve("foo") will continue to work

## 1.7.12 - 2013-01-15

-   Add support for setting a Stripe API version override

## 1.7.11 - 2012-12-30

-   Version bump to cleanup constants and such (fix issue #26)

## 1.7.10 - 2012-11-08

-   Add support for updating charge disputes.
-   Fix bug preventing retrieval of null attributes

## 1.7.9 - 2012-11-08

-   Fix usage under autoloaders such as the one generated by composer (fix issue #22)

## 1.7.8 - 2012-10-30

-   Add support for creating invoices.
-   Add support for new invoice lines return format
-   Add support for new list objects

## 1.7.7 - 2012-09-14

-   Get all of the various version numbers in the repo in sync (no other changes)

## 1.7.6 - 2012-08-31

-   Add update and pay methods to Invoice resource

## 1.7.5 - 2012-08-23

-   Change internal function names so that Stripe_SingletonApiRequest is E_STRICT-clean (github issue #16)

## 1.7.4 - 2012-08-21

-   Bugfix so that Stripe objects (e.g. Customer, Charge objects) used in API calls are transparently converted to their object IDs

## 1.7.3 - 2012-08-15

-   Add new Account resource

## 1.7.2 - 2012-06-26

-   Make clearer that you should be including lib/Stripe.php, not test/Stripe.php (github issue #14)

## 1.7.1 - 2012-05-24

-   Add missing argument to Stripe_InvalidRequestError constructor in Stripe_ApiResource::instanceUrl. Fixes a warning when Stripe_ApiResource::instanceUrl is called on a resource with no ID (fix issue #12)

## 1.7.0 - 2012-05-17

-   Support Composer and Packagist (github issue #9)
-   Add new deleteDiscount method to Stripe_Customer
-   Add new Transfer resource
-   Switch from using HTTP Basic auth to Bearer auth. (Note: Stripe will support Basic auth for the indefinite future, but recommends Bearer auth when possible going forward)
-   Numerous test suite improvements
<|MERGE_RESOLUTION|>--- conflicted
+++ resolved
@@ -1,6 +1,12 @@
 # Changelog
 
-<<<<<<< HEAD
+## 10.9.0 - 2023-03-09
+* [#1450](https://github.com/stripe/stripe-php/pull/1450) API Updates
+  * Add support for `cancellation_details` on `Subscription`
+  * Fix return types on custom methods (extends https://github.com/stripe/stripe-php/pull/1446)
+  
+* [#1446](https://github.com/stripe/stripe-php/pull/1446) stripe->customers->retrievePaymentMethod returns the wrong class (type hint)
+
 ## 10.9.0-beta.1 - 2023-03-02
 * [#1448](https://github.com/stripe/stripe-php/pull/1448) API Updates for beta branch
   * Updated stable APIs to the latest version
@@ -8,14 +14,6 @@
   * Add support for `all` and `retrieve` methods on resource `CardBundle`
   * Add support for `all`, `retrieve`, and `update` methods on resource `CardDesign`
   * Add support for `card_design` on `Issuing.Card`
-=======
-## 10.9.0 - 2023-03-09
-* [#1450](https://github.com/stripe/stripe-php/pull/1450) API Updates
-  * Add support for `cancellation_details` on `Subscription`
-  * Fix return types on custom methods (extends https://github.com/stripe/stripe-php/pull/1446)
-  
-* [#1446](https://github.com/stripe/stripe-php/pull/1446) stripe->customers->retrievePaymentMethod returns the wrong class (type hint)
->>>>>>> aa25c11f
 
 ## 10.8.0 - 2023-03-02
 * [#1447](https://github.com/stripe/stripe-php/pull/1447) API Updates
