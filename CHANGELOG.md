# Changelog

<<<<<<< HEAD
## 13.2.0-beta.1 - 2023-10-26
* [#1596](https://github.com/stripe/stripe-php/pull/1596) Update generated code for beta
  * Add support for new resource `Margin`
  * Add support for `all`, `create`, `retrieve`, and `update` methods on resource `Margin`
  * Add support for `default_margins` and `total_margin_amounts` on `Invoice`
  * Add support for `margins` on `InvoiceItem`
=======
## 13.2.0 - 2023-11-02
* [#1599](https://github.com/stripe/stripe-php/pull/1599) Update generated code
  * Add support for new resource `Tax.Registration`
  * Add support for `all`, `create`, and `update` methods on resource `Registration`
  * Add support for new value `token_card_network_invalid` on enum `StripeError.code`
  * Add support for new value `payment_unreconciled` on enum `BalanceTransaction.type`
  * Add support for `revolut_pay` on `PaymentMethod`
  * Add support for new value `revolut_pay` on enum `PaymentMethod.type`
>>>>>>> e0a960c8

## 13.1.0 - 2023-10-26
* [#1595](https://github.com/stripe/stripe-php/pull/1595) Update generated code
  * Add support for new value `balance_invalid_parameter` on enum `StripeError.code`

## 13.1.0-beta.1 - 2023-10-17
* [#1594](https://github.com/stripe/stripe-php/pull/1594) Update generated code for beta
  - Update pinned API version to `2023-10-16`

## 13.0.0 - 2023-10-16
* This release changes the pinned API version to `2023-10-16`. Please read the [API Upgrade Guide](https://stripe.com/docs/upgrades#2023-10-16) and carefully review the API changes before upgrading `stripe-php` package.
* [#1593](https://github.com/stripe/stripe-php/pull/1593) Update generated code
  - Added `additional_tos_acceptances` field on `Person`

## 12.9.0-beta.1 - 2023-10-16
* [#1591](https://github.com/stripe/stripe-php/pull/1591) Update generated code for beta

## 12.8.0 - 2023-10-16
* [#1590](https://github.com/stripe/stripe-php/pull/1590) Update generated code
  * Add support for new values `issuing_token.created` and `issuing_token.updated` on enum `Event.type`

## 12.8.0-beta.1 - 2023-10-11
* [#1588](https://github.com/stripe/stripe-php/pull/1588) Update generated code for beta
  * Add support for new resources `AccountNotice` and `Issuing.CreditUnderwritingRecord`
  * Add support for `all`, `retrieve`, and `update` methods on resource `AccountNotice`
  * Add support for `all`, `correct`, `create_from_application`, `create_from_proactive_review`, `report_decision`, and `retrieve` methods on resource `CreditUnderwritingRecord`
  * Add support for new values `account_notice.created` and `account_notice.updated` on enum `Event.type`

## 12.7.0 - 2023-10-11
* [#1589](https://github.com/stripe/stripe-php/pull/1589) Update generated code
  * Add support for `client_secret`, `redirect_on_completion`, `return_url`, and `ui_mode` on `Checkout.Session`
  * Add support for `offline` on `Terminal.Configuration`

## 12.7.0-beta.1 - 2023-10-05
* [#1587](https://github.com/stripe/stripe-php/pull/1587) Update generated code for beta
  * Add support for `mark_draft` and `mark_stale` methods on resource `Quote`
  * Remove support for `draft_quote` and `mark_stale_quote` methods on resource `Quote`
  * Add support for `allow_backdated_lines` on `Quote`
  * Rename `previewInvoiceLines` to `allPreviewInvoiceLines` on resource `Quote`

## 12.6.0 - 2023-10-05
* [#1586](https://github.com/stripe/stripe-php/pull/1586) Update generated code
  * Add support for new resource `Issuing.Token`
  * Add support for `all`, `retrieve`, and `update` methods on resource `Token`
  * Add support for `token` on `Issuing.Authorization` and `Issuing.Transaction`
* [#1569](https://github.com/stripe/stripe-php/pull/1569) Fix: Do not bother removing `friendsofphp/php-cs-fixer`

## 12.6.0-beta.1 - 2023-09-28
* [#1585](https://github.com/stripe/stripe-php/pull/1585) Update generated code for beta
  * Rename resources `Issuing.CardDesign` and `Issuing.CardBundle` to `Issuing.PersonalizationDesign` and `Issuing.PhysicalBundle`
  * Add support for `reason` on `Event`

## 12.5.0 - 2023-09-28
* [#1582](https://github.com/stripe/stripe-php/pull/1582) Generate Discount, SourceTransaction and use sections in more places
* [#1584](https://github.com/stripe/stripe-php/pull/1584) Update generated code
  * Add support for `rendering` on `Invoice`

## 12.5.0-beta.1 - 2023-09-21
* [#1578](https://github.com/stripe/stripe-php/pull/1578) Update generated code for beta
  * Remove support for `customer` on `ConfirmationToken`
  * Add support for `issuer` on `Invoice`

## 12.4.0 - 2023-09-21
* [#1579](https://github.com/stripe/stripe-php/pull/1579) Update generated code
  * Add back constant for `invoiceitem.updated` webhook event.  This was mistakenly removed in v12.2.0.
* [#1566](https://github.com/stripe/stripe-php/pull/1566) Fix: Remove `squizlabs/php_codesniffer`
* [#1568](https://github.com/stripe/stripe-php/pull/1568) Enhancement: Reference `phpunit.xsd` as installed with `composer`
* [#1565](https://github.com/stripe/stripe-php/pull/1565) Enhancement: Use PHP 8.2 as leading PHP version

## 12.4.0-beta.1 - 2023-09-14
* [#1575](https://github.com/stripe/stripe-php/pull/1575) Update generated code for beta
  * Add support for new resource `ConfirmationToken`
  * Add support for `retrieve` method on resource `ConfirmationToken`
  * Add support for `create` method on resource `Issuing.CardDesign`
  * Add support for `reject_testmode` test helper method on resource `Issuing.CardDesign`
  * Add support for new value `issuing_card_design.rejected` on enum `Event.type`
  * Add support for `features` on `Issuing.CardBundle`
  * Add support for `card_logo`, `carrier_text`, `preferences`, and `rejection_reasons` on `Issuing.CardDesign`
  * Remove support for `preference` on `Issuing.CardDesign`

## 12.3.0 - 2023-09-14
* [#1577](https://github.com/stripe/stripe-php/pull/1577) Update generated code
  * Add support for new resource `PaymentMethodConfiguration`
  * Add support for `all`, `create`, `retrieve`, and `update` methods on resource `PaymentMethodConfiguration`
  * Add support for `payment_method_configuration_details` on `Checkout.Session`, `PaymentIntent`, and `SetupIntent`
* [#1573](https://github.com/stripe/stripe-php/pull/1573) Update generated code
  * Add support for `capture`, `create`, `expire`, `increment`, and `reverse` test helper methods on resource `Issuing.Authorization`
  * Add support for `create_force_capture`, `create_unlinked_refund`, and `refund` test helper methods on resource `Issuing.Transaction`
  * Add support for new value `stripe_tax_inactive` on enum `StripeError.code`

## 12.3.0-beta.1 - 2023-09-07
* [#1574](https://github.com/stripe/stripe-php/pull/1574) Update generated code for beta
  * Release specs are identical.
* [#1572](https://github.com/stripe/stripe-php/pull/1572) Update generated code for beta
  * Remove support for `submit_card` test helper method on resource `Issuing.Card`
  * Add support for new value `platform_default` on enum `Issuing.CardDesign.preference`

## 12.2.0 - 2023-09-07
* [#1571](https://github.com/stripe/stripe-php/pull/1571) Update generated code
  * Add support for new resource `PaymentMethodDomain`
  * Add support for `all`, `create`, `retrieve`, `update`, and `validate` methods on resource `PaymentMethodDomain`
  * Add support for new values `treasury.credit_reversal.created`, `treasury.credit_reversal.posted`, `treasury.debit_reversal.completed`, `treasury.debit_reversal.created`, `treasury.debit_reversal.initial_credit_granted`, `treasury.financial_account.closed`, `treasury.financial_account.created`, `treasury.financial_account.features_status_updated`, `treasury.inbound_transfer.canceled`, `treasury.inbound_transfer.created`, `treasury.inbound_transfer.failed`, `treasury.inbound_transfer.succeeded`, `treasury.outbound_payment.canceled`, `treasury.outbound_payment.created`, `treasury.outbound_payment.expected_arrival_date_updated`, `treasury.outbound_payment.failed`, `treasury.outbound_payment.posted`, `treasury.outbound_payment.returned`, `treasury.outbound_transfer.canceled`, `treasury.outbound_transfer.created`, `treasury.outbound_transfer.expected_arrival_date_updated`, `treasury.outbound_transfer.failed`, `treasury.outbound_transfer.posted`, `treasury.outbound_transfer.returned`, `treasury.received_credit.created`, `treasury.received_credit.failed`, `treasury.received_credit.succeeded`, and `treasury.received_debit.created` on enum `Event.type`
  * Remove support for value `invoiceitem.updated` from enum `Event.type`
  * Add support for `features` on `Product`

## 12.2.0-beta.1 - 2023-08-31
* [#1559](https://github.com/stripe/stripe-php/pull/1559) Update generated code for beta
  * Rename `Quote.previewInvoices` to `Quote.allPreviewInvoices` and `Quote.previewSubscriptionSchedules` to `Quote.allSubscriptionSchedules`

## 12.1.0 - 2023-08-31
* [#1560](https://github.com/stripe/stripe-php/pull/1560) Update generated code
  * Add support for new resource `AccountSession`
  * Add support for `create` method on resource `AccountSession`
  * Add support for new values `obligation_inbound`, `obligation_outbound`, `obligation_payout_failure`, `obligation_payout`, `obligation_reversal_inbound`, and `obligation_reversal_outbound` on enum `BalanceTransaction.type`
  * Change type of `Event.type` from `string` to `enum`
  * Add support for `application` on `PaymentLink`
* [#1562](https://github.com/stripe/stripe-php/pull/1562) Nicer ApiErrorException::__toString()
* [#1558](https://github.com/stripe/stripe-php/pull/1558) Update generated code
  * Add support for `payment_method_details` on `Dispute`
  * Add support for `prefetch` on `FinancialConnections.Session`

## 12.0.0 - 2023-08-18
**⚠️ ACTION REQUIRED: the breaking change in this release likely affects you ⚠️**

## 12.0.0-beta.1 - 2023-08-24
* [#1549](https://github.com/stripe/stripe-php/pull/1549) Update generated code for beta
  * Add support for new resources `QuotePreviewInvoice` and `QuotePreviewSchedule`
  * Remove support for `applies_to` on `Invoice` and `SubscriptionSchedule`
* [#1556](https://github.com/stripe/stripe-php/pull/1556) Merge master into beta

## 11.0.0 - 2023-08-16
Please do not use stripe-php v11. It did not correctly apply the [pinning behavior](https://github.com/stripe/stripe-php/blob/master/CHANGELOG.md#version-pinning) and was removed from packagist

## 10.22.0-beta.1 - 2023-08-10
* [#1545](https://github.com/stripe/stripe-php/pull/1545) Update generated code for beta
  * Add support for `paypal` on `PaymentMethodConfiguration`

## 10.21.0 - 2023-08-10
* [#1546](https://github.com/stripe/stripe-php/pull/1546) Update generated code
  * Add support for new value `payment_reversal` on enum `BalanceTransaction.type`
  * Add support for new value `adjusted_for_overdraft` on enum `CustomerBalanceTransaction.type`

## 10.21.0-beta.1 - 2023-08-03
* [#1541](https://github.com/stripe/stripe-php/pull/1541) Update generated code for beta
  * Add support for `submit_card` test helper method on resource `Issuing.Card`

## 10.20.0 - 2023-08-03
* [#1539](https://github.com/stripe/stripe-php/pull/1539) Update generated code
  * Add support for `subscription_details` on `Invoice`
  * Add support for new values `sepa_debit_fingerprint` and `us_bank_account_fingerprint` on enum `Radar.ValueList.item_type`

## 10.20.0-beta.2 - 2023-07-28
* [#1537](https://github.com/stripe/stripe-php/pull/1537) Update generated code for beta
  * Release specs are identical.
* [#1535](https://github.com/stripe/stripe-php/pull/1535) Update generated code for beta
  * Add support for new resource `Tax.Form`
  * Add support for `all`, `pdf`, and `retrieve` methods on resource `Form`
  * Add support for `payment_method_configuration_details` on `Checkout.Session` and `SetupIntent`
* [#1532](https://github.com/stripe/stripe-php/pull/1532) Update generated code for beta
* [#1531](https://github.com/stripe/stripe-php/pull/1531) Merge master into beta

## 10.20.0-beta.1 - 2023-07-27
  * Updated stable APIs to the latest version

## 10.19.0 - 2023-07-27
* [#1534](https://github.com/stripe/stripe-php/pull/1534) Update generated code
  * Improve PHPDoc type for `ApplicationFee.refunds`
  * Add support for `deleted` on `Apps.Secret`
* [#1526](https://github.com/stripe/stripe-php/pull/1526) Add constants for payment intent cancellation reasons
* [#1533](https://github.com/stripe/stripe-php/pull/1533) Update generated code
  * Add support for new value `service_tax` on enum `TaxRate.tax_type`
* [#1487](https://github.com/stripe/stripe-php/pull/1487) PHPDoc: use union of literals for $method parameter throughout

## 10.18.0 - 2023-07-20
* [#1533](https://github.com/stripe/stripe-php/pull/1533) Update generated code
  * Add support for new value `service_tax` on enum `TaxRate.tax_type`
* [#1526](https://github.com/stripe/stripe-php/pull/1526) Add constants for payment intent cancellation reasons
* [#1487](https://github.com/stripe/stripe-php/pull/1487) PHPDoc: use union of literals for $method parameter throughout

## 10.18.0-beta.1 - 2023-07-13
* [#1527](https://github.com/stripe/stripe-php/pull/1527) Update generated code for beta
  Release specs are identical.
* [#1524](https://github.com/stripe/stripe-php/pull/1524) Update generated code for beta
  * Add support for new resource `PaymentMethodConfiguration`
  * Add support for `all`, `create`, `retrieve`, and `update` methods on resource `PaymentMethodConfiguration`
  * Add support for `payment_method_configuration_details` on `PaymentIntent`
  * Rename `Tax.SettingService` -> `Tax.SettingsService` (parity with main release)
* [#1519](https://github.com/stripe/stripe-php/pull/1519) Update generated code for beta
  * Rename `Tax.SettingsService` -> `Tax.SettingService`

## 10.17.0 - 2023-07-13
* [#1525](https://github.com/stripe/stripe-php/pull/1525) Update generated code
  * Add support for new resource `Tax.Settings`
  * Add support for `retrieve` and `update` methods on resource `Settings`
  * Add support for new value `invalid_tax_location` on enum `StripeError.code`
  * Add support for `product` on `Tax.TransactionLineItem`
  * Add constant for `tax.settings.updated` webhook event
* [#1520](https://github.com/stripe/stripe-php/pull/1520) Update generated code
  * Release specs are identical.

## 10.16.0 - 2023-06-29
* [#1517](https://github.com/stripe/stripe-php/pull/1517) Update generated code
  * Add support for new value `application_fees_not_allowed` on enum `StripeError.code`
  * Add support for `effective_at` on `CreditNote` and `Invoice`
  * Add support for `on_behalf_of` on `Mandate`
* [#1514](https://github.com/stripe/stripe-php/pull/1514) Update generated code
  * Release specs are identical.
* [#1512](https://github.com/stripe/stripe-php/pull/1512) Update generated code
  * Change type of `Checkout.Session.success_url` from `string` to `nullable(string)`

## 10.16.0-beta.1 - 2023-06-22
* [#1515](https://github.com/stripe/stripe-php/pull/1515) Update generated code for beta
  * Add support for new resource `CustomerSession`
  * Add support for `create` method on resource `CustomerSession`
* [#1513](https://github.com/stripe/stripe-php/pull/1513) Update generated code for beta
  * Add support for `payment_details` on `PaymentIntent`
* [#1510](https://github.com/stripe/stripe-php/pull/1510) Update generated code for beta

## 10.15.0 - 2023-06-08
* [#1506](https://github.com/stripe/stripe-php/pull/1506) Update generated code
  * Add support for `preferred_locales` on `Issuing.Cardholder`

## 10.15.0-beta.2 - 2023-06-01
* [#1507](https://github.com/stripe/stripe-php/pull/1507) Update generated code for beta
  * Add support for `subscription_details` on `Invoice`
  * Add support for `set_pause_collection` on `QuoteLine`
  * Remove support for `locations` on `Tax.Settings`

## 10.15.0-beta.1 - 2023-05-25
* [#1500](https://github.com/stripe/stripe-php/pull/1500) Update generated code for beta
* [#1505](https://github.com/stripe/stripe-php/pull/1505) Handle developer message in preview error responses
* [#1504](https://github.com/stripe/stripe-php/pull/1504) Add default values for preview and raw_request parameters

## 10.14.0 - 2023-05-25
* [#1503](https://github.com/stripe/stripe-php/pull/1503) Update generated code
  * Add support for `zip` on `PaymentMethod`
  * Add support for new value `zip` on enum `PaymentMethod.type`
* [#1502](https://github.com/stripe/stripe-php/pull/1502) Generate error codes
* [#1501](https://github.com/stripe/stripe-php/pull/1501) Update generated code

* [#1499](https://github.com/stripe/stripe-php/pull/1499) Update generated code
  * Add support for new values `amusement_tax` and `communications_tax` on enum `TaxRate.tax_type`

## 10.14.0-beta.2 - 2023-05-19
* [#1498](https://github.com/stripe/stripe-php/pull/1498) Update generated code for beta
  * Add support for `subscribe` and `unsubscribe` methods on resource `FinancialConnections.Account`
  * Add support for `status_details` and `status` on `Tax.Settings`
* [#1486](https://github.com/stripe/stripe-php/pull/1486) Add $stripe->rawRequest

## 10.14.0-beta.1 - 2023-05-11
* [#1489](https://github.com/stripe/stripe-php/pull/1489) Update generated code for beta
  * Add support for `head_office` on `Tax.Settings`
* [#1497](https://github.com/stripe/stripe-php/pull/1497) Fix phpstan errors
* [#1484](https://github.com/stripe/stripe-php/pull/1484) Update generated code for beta

## 10.13.0 - 2023-05-11
* [#1490](https://github.com/stripe/stripe-php/pull/1490) Update generated code
  * Add support for `paypal` on `PaymentMethod`
  * Add support for `effective_percentage` on `TaxRate`
* [#1488](https://github.com/stripe/stripe-php/pull/1488) Increment PHPStan to strictness level 2
* [#1483](https://github.com/stripe/stripe-php/pull/1483) Update generated code

* [#1480](https://github.com/stripe/stripe-php/pull/1480) Update generated code
  * Change type of `Identity.VerificationSession.options` from `VerificationSessionOptions` to `nullable(VerificationSessionOptions)`
  * Change type of `Identity.VerificationSession.type` from `enum('document'|'id_number')` to `nullable(enum('document'|'id_number'))`
* [#1478](https://github.com/stripe/stripe-php/pull/1478) Update generated code
  * Release specs are identical.
* [#1475](https://github.com/stripe/stripe-php/pull/1475) Update generated code

## 10.13.0-beta.4 - 2023-04-20
* [#1481](https://github.com/stripe/stripe-php/pull/1481) Update generated code for beta
  * Add support for `country_options` on `Tax.Registration`
  * Remove support for `state` and `type` on `Tax.Registration`

## 10.13.0-beta.3 - 2023-04-13
* [#1477](https://github.com/stripe/stripe-php/pull/1477) Update generated code for beta
  * Add support for `collect_payment_method` and `confirm_payment_intent` methods on resource `Terminal.Reader`

## 10.13.0-beta.2 - 2023-04-06
* [#1472](https://github.com/stripe/stripe-php/pull/1472) Update generated code for beta
  * Updated stable APIs to the latest version

## 10.13.0-beta.1 - 2023-03-30
* [#1469](https://github.com/stripe/stripe-php/pull/1469) Update generated code
  * Add support for new value `ioss` on enum `Tax.Registration.type`

## 10.12.1 - 2023-04-04
* [#1473](https://github.com/stripe/stripe-php/pull/1473) Update generated code
  * Add back `deleted` from `Invoice.status`.

## 10.12.0 - 2023-03-30
* [#1470](https://github.com/stripe/stripe-php/pull/1470) Update generated code
  * Remove support for `create` method on resource `Tax.Transaction`
    * This is not a breaking change, as this method was deprecated before the Tax Transactions API was released in favor of the `createFromCalculation` method.
  * Remove support for value `deleted` from enum `Invoice.status`
    * This is not a breaking change, as the value was never returned or accepted as input.
* [#1468](https://github.com/stripe/stripe-php/pull/1468) Trigger workflow for tags
* [#1467](https://github.com/stripe/stripe-php/pull/1467) Update generated code (new)
  * Release specs are identical.

## 10.12.0-beta.1 - 2023-03-23
* [#1459](https://github.com/stripe/stripe-php/pull/1459) Update generated code for beta (new)
  * Add support for new resources `Tax.CalculationLineItem` and `Tax.TransactionLineItem`
  * Add support for `collect_inputs` method on resource `Terminal.Reader`
  * Add support for `financing_offer` on `Capital.FinancingSummary`
  * Add support for new value `link` on enum `PaymentLink.payment_method_types[]`
  * Add support for `automatic_payment_methods` on `SetupIntent`

## 10.11.0 - 2023-03-23
* [#1458](https://github.com/stripe/stripe-php/pull/1458) Update generated code
  * Add support for new resources `Tax.CalculationLineItem`, `Tax.Calculation`, `Tax.TransactionLineItem`, and `Tax.Transaction`
  * Add support for `create` and `list_line_items` methods on resource `Calculation`
  * Add support for `create_from_calculation`, `create_reversal`, `create`, `list_line_items`, and `retrieve` methods on resource `Transaction`
  * Add support for `currency_conversion` on `Checkout.Session`
  * Add support for new value `automatic_async` on enum `PaymentIntent.capture_method`
  * Add support for new value `link` on enum `PaymentLink.payment_method_types[]`
  * Add support for `automatic_payment_methods` on `SetupIntent`

## 10.11.0-beta.1 - 2023-03-16
* [#1456](https://github.com/stripe/stripe-php/pull/1456) API Updates
  * Add support for `create_from_calculation` method on resource `Tax.Transaction`
  * Change type of `Invoice.applies_to` from `nullable(QuotesResourceQuoteLinesAppliesTo)` to `QuotesResourceQuoteLinesAppliesTo`
  * Add support for `shipping_cost` on `Tax.Calculation` and `Tax.Transaction`
  * Add support for `tax_breakdown` on `Tax.Calculation`
  * Remove support for `tax_summary` on `Tax.Calculation`

## 10.10.0 - 2023-03-16
* [#1457](https://github.com/stripe/stripe-php/pull/1457) API Updates
  * Add support for `future_requirements` and `requirements` on `BankAccount`
  * Add support for new value `automatic_async` on enum `PaymentIntent.capture_method`
  * Add support for new value `cashapp` on enum `PaymentLink.payment_method_types[]`
  * Add support for `cashapp` on `PaymentMethod`
  * Add support for new value `cashapp` on enum `PaymentMethod.type`
* [#1454](https://github.com/stripe/stripe-php/pull/1454) Update generated code (new)
  * Add support for new value `cashapp` on enum `PaymentLink.payment_method_types[]`
  * Add support for `cashapp` on `PaymentMethod`
  * Add support for new value `cashapp` on enum `PaymentMethod.type`

## 10.10.0-beta.1 - 2023-03-09
* [#1451](https://github.com/stripe/stripe-php/pull/1451) API Updates for beta branch
  * Updated stable APIs to the latest version
  * Remove support for `list_transactions` method on resource `Tax.Transaction`
  * Change type of `SubscriptionSchedule.applies_to` from `nullable(QuotesResourceQuoteLinesAppliesTo)` to `QuotesResourceQuoteLinesAppliesTo`
  * Add support for `tax_summary` on `Tax.Calculation`
  * Remove support for `tax_breakdown` on `Tax.Calculation`

## 10.9.1 - 2023-03-14
* [#1453](https://github.com/stripe/stripe-php/pull/1453) Restore StripeClient.getService

## 10.9.0 - 2023-03-09
* [#1450](https://github.com/stripe/stripe-php/pull/1450) API Updates
  * Add support for `cancellation_details` on `Subscription`
  * Fix return types on custom methods (extends https://github.com/stripe/stripe-php/pull/1446)

* [#1446](https://github.com/stripe/stripe-php/pull/1446) stripe->customers->retrievePaymentMethod returns the wrong class (type hint)

## 10.9.0-beta.1 - 2023-03-02
* [#1448](https://github.com/stripe/stripe-php/pull/1448) API Updates for beta branch
  * Updated stable APIs to the latest version
  * Add support for new resources `Issuing.CardBundle` and `Issuing.CardDesign`
  * Add support for `all` and `retrieve` methods on resource `CardBundle`
  * Add support for `all`, `retrieve`, and `update` methods on resource `CardDesign`
  * Add support for `card_design` on `Issuing.Card`

## 10.8.0 - 2023-03-02
* [#1447](https://github.com/stripe/stripe-php/pull/1447) API Updates
  * Add support for `reconciliation_status` on `Payout`
  * Add support for new value `lease_tax` on enum `TaxRate.tax_type`

## 10.8.0-beta.1 - 2023-02-23
* [#1445](https://github.com/stripe/stripe-php/pull/1445) API Updates for beta branch
  * Updated stable APIs to the latest version

## 10.7.0 - 2023-02-23
* [#1444](https://github.com/stripe/stripe-php/pull/1444) API Updates
  * Add support for new value `igst` on enum `TaxRate.tax_type`

## 10.7.0-beta.1 - 2023-02-16
* [#1442](https://github.com/stripe/stripe-php/pull/1442) API Updates for beta branch
  * Updated stable APIs to the latest version
  * Add support for `currency_conversion` on `Checkout.Session`
  * Add support for `limits` on `FinancialConnections.Session`
  * Remove support for `reference` on `Tax.Calculation`

## 10.6.1 - 2023-02-21
* [#1443](https://github.com/stripe/stripe-php/pull/1443) Remove init.php from the list of ignored files

## 10.6.0 - 2023-02-16
* [#1441](https://github.com/stripe/stripe-php/pull/1441) API Updates
  * Add support for `refund_payment` method on resource `Terminal.Reader`
  * Add support for `custom_fields` on `Checkout.Session` and `PaymentLink`
* [#1236](https://github.com/stripe/stripe-php/pull/1236) subscription_proration_date not always presented in Invoice
* [#1431](https://github.com/stripe/stripe-php/pull/1431) Fix: Do not use unbounded version constraint for `actions/checkout`
* [#1436](https://github.com/stripe/stripe-php/pull/1436) Enhancement: Enable and configure `visibility_required` fixer
* [#1432](https://github.com/stripe/stripe-php/pull/1432) Enhancement: Update `actions/cache`
* [#1434](https://github.com/stripe/stripe-php/pull/1434) Fix: Remove parentheses
* [#1433](https://github.com/stripe/stripe-php/pull/1433) Enhancement: Run tests on PHP 8.2
* [#1438](https://github.com/stripe/stripe-php/pull/1438) Update .gitattributes

## 10.6.0-beta.1 - 2023-02-02
* [#1440](https://github.com/stripe/stripe-php/pull/1440) API Updates for beta branch
  * Updated stable APIs to the latest version
  * Add support for `all` method on resource `Transaction`
  * Add support for `inferred_balances_refresh`, `subscriptions`, and `transaction_refresh` on `FinancialConnections.Account`
  * Add support for `manual_entry`, `prefetch`, `status_details`, and `status` on `FinancialConnections.Session`
  * Add support for new resource `FinancialConnections.Transaction`

## 10.5.0 - 2023-02-02
* [#1439](https://github.com/stripe/stripe-php/pull/1439) API Updates
  * Add support for `resume` method on resource `Subscription`
  * Add support for `amount_shipping` and `shipping_cost` on `CreditNote` and `Invoice`
  * Add support for `shipping_details` on `Invoice`
  * Add support for `invoice_creation` on `PaymentLink`
  * Add support for `trial_settings` on `Subscription`
  * Add support for new value `paused` on enum `Subscription.status`

## 10.5.0-beta.2 - 2023-01-26
* [#1429](https://github.com/stripe/stripe-php/pull/1429) API Updates for beta branch
  * Updated stable APIs to the latest version
  * Add support for `list_transactions` method on resource `Tax.Transaction`

## 10.5.0-beta.1 - 2023-01-19
* [#1427](https://github.com/stripe/stripe-php/pull/1427) API Updates for beta branch
  * Updated stable APIs to the latest version
  * Add support for `Tax.Settings` resource.

## 10.4.0 - 2023-01-19
* [#1381](https://github.com/stripe/stripe-php/pull/1381) Add getService methods to StripeClient and AbstractServiceFactory to allow mocking
* [#1424](https://github.com/stripe/stripe-php/pull/1424) API Updates

  * Added `REFUND_CREATED`, `REFUND_UPDATED` event definitions.
* [#1426](https://github.com/stripe/stripe-php/pull/1426) Ignore PHP version for formatting
* [#1425](https://github.com/stripe/stripe-php/pull/1425) Fix Stripe::setAccountId parameter type
* [#1418](https://github.com/stripe/stripe-php/pull/1418) Switch to mb_convert_encoding to fix utf8_encode deprecation warning

## 10.4.0-beta.3 - 2023-01-12
* [#1423](https://github.com/stripe/stripe-php/pull/1423) API Updates for beta branch
  * Updated stable APIs to the latest version
  * Add support for `Tax.Registration` resource.
  * Change `draft_quote` method implementation from hitting `/v1/quotes/{quotes}/draft` to `/v1/quotes/{quotes}/mark_draft`

## 10.4.0-beta.2 - 2023-01-05
* [#1420](https://github.com/stripe/stripe-php/pull/1420) API Updates for beta branch
  * Updated stable APIs to the latest version
  * Add support for `mark_stale_quote` method on resource `Quote`

## 10.4.0-beta.1 - 2022-12-22
* [#1414](https://github.com/stripe/stripe-php/pull/1414) API Updates for beta branch
  * Updated stable APIs to the latest version
  * Move `$stripe->taxCalculations` to `$stripe->tax->calculations` and `$stripe->taxTransactions` to `$stripe->tax->transactions`

## 10.3.0 - 2022-12-22
* [#1413](https://github.com/stripe/stripe-php/pull/1413) API Updates
  Change `CheckoutSession.cancel_url` to be nullable.

## 10.3.0-beta.1 - 2022-12-15
* [#1412](https://github.com/stripe/stripe-php/pull/1412) API Updates for beta branch
  * Updated stable APIs to the latest version
  * Add support for new resources `QuoteLine`, `TaxCalculation`, and `TaxTransaction`
  * Add support for `create` and `list_line_items` methods on resource `TaxCalculation`
  * Add support for `create_reversal`, `create`, and `retrieve` methods on resource `TaxTransaction`

## 10.2.0 - 2022-12-15
* [#1411](https://github.com/stripe/stripe-php/pull/1411) API Updates
  * Add support for new value `invoice_overpaid` on enum `CustomerBalanceTransaction.type`
* [#1407](https://github.com/stripe/stripe-php/pull/1407) API Updates

## 10.2.0-beta.1 - 2022-12-08
* [#1408](https://github.com/stripe/stripe-php/pull/1408) API Updates for beta branch
  * Updated stable APIs to the latest version
* [#1406](https://github.com/stripe/stripe-php/pull/1406) API Updates for beta branch
  * Updated stable APIs to the latest version
* [#1398](https://github.com/stripe/stripe-php/pull/1398) API Updates for beta branch
  * Updated stable APIs to the latest version

## 10.1.0 - 2022-12-06
* [#1405](https://github.com/stripe/stripe-php/pull/1405) API Updates
  * Add support for `flow` on `BillingPortal.Session`
* [#1404](https://github.com/stripe/stripe-php/pull/1404) API Updates
  * Remove support for resources `Order` and `Sku`
  * Remove support for `all`, `cancel`, `create`, `list_line_items`, `reopen`, `retrieve`, `submit`, and `update` methods on resource `Order`
  * Remove support for `all`, `create`, `delete`, `retrieve`, and `update` methods on resource `Sku`
  * Add support for `custom_text` on `Checkout.Session` and `PaymentLink`
  * Add support for `invoice_creation` and `invoice` on `Checkout.Session`
  * Remove support for `product` on `LineItem`
  * Add support for `latest_charge` on `PaymentIntent`
  * Remove support for `charges` on `PaymentIntent`

## 10.0.0 - 2022-11-16
* [#1392](https://github.com/stripe/stripe-php/pull/1392) Next major release changes

Breaking changes that arose during code generation of the library that we postponed for the next major version. For changes to the Stripe products, read more at https://stripe.com/docs/upgrades#2022-11-15.

"⚠️" symbol highlights breaking changes.

## 9.9.0 - 2022-11-08
* [#1394](https://github.com/stripe/stripe-php/pull/1394) API Updates
  * Add support for new values `eg_tin`, `ph_tin`, and `tr_tin` on enum `TaxId.type`
* [#1389](https://github.com/stripe/stripe-php/pull/1389) API Updates
  * Add support for `on_behalf_of` on `Subscription`
* [#1379](https://github.com/stripe/stripe-php/pull/1379) Do not run Coveralls in PR-s

## 9.9.0-beta.2 - 2022-11-02
* [#1390](https://github.com/stripe/stripe-php/pull/1390) API Updates for beta branch
  * Updated beta APIs to the latest stable version

## 9.9.0-beta.1 - 2022-10-21
* [#1384](https://github.com/stripe/stripe-php/pull/1384) API Updates for beta branch
  * Updated stable APIs to the latest version
  * Add support for `network_data` on `Issuing.Transaction`
  * Add support for `paypal` on `Source`
  * Add support for new value `paypal` on enum `Source.type`

## 9.8.0 - 2022-10-20
* [#1383](https://github.com/stripe/stripe-php/pull/1383) API Updates
  * Add support for new values `jp_trn` and `ke_pin` on enum `TaxId.type`
* [#1293](https://github.com/stripe/stripe-php/pull/1293) Install deps in the install step of CI
* [#1291](https://github.com/stripe/stripe-php/pull/1291) Fix: Configure finder for `friendsofphp/php-cs-fixer`

## 9.7.0 - 2022-10-13
* [#1376](https://github.com/stripe/stripe-php/pull/1376) API Updates
  * Add support for `network_data` on `Issuing.Authorization`
* [#1374](https://github.com/stripe/stripe-php/pull/1374) Add request_log_url on ErrorObject
* [#1370](https://github.com/stripe/stripe-php/pull/1370) API Updates
  * Add support for `created` on `Checkout.Session`

## 9.7.0-beta.2 - 2022-10-07
* [#1373](https://github.com/stripe/stripe-php/pull/1373) API Updates for beta branch
  * Updated stable APIs to the latest version

## 9.7.0-beta.1 - 2022-09-26
* [#1368](https://github.com/stripe/stripe-php/pull/1368) API Updates for beta branch
  * Updated stable APIs to the latest version
  * Add `FinancingOffer`, `FinancingSummary` and `FinancingTransaction` resources.

## 9.6.0 - 2022-09-15
* [#1365](https://github.com/stripe/stripe-php/pull/1365) API Updates
  * Add support for `from_invoice` and `latest_revision` on `Invoice`
  * Add support for new value `pix` on enum `PaymentLink.payment_method_types[]`
  * Add support for `pix` on `PaymentMethod`
  * Add support for new value `pix` on enum `PaymentMethod.type`
  * Add support for `created` on `Treasury.CreditReversal` and `Treasury.DebitReversal`

## 9.5.0 - 2022-09-06
* [#1364](https://github.com/stripe/stripe-php/pull/1364) API Updates
  * Add support for new value `terminal_reader_splashscreen` on enum `File.purpose`
* [#1363](https://github.com/stripe/stripe-php/pull/1363) chore: Update PHP tests to handle search methods.

## 9.4.0 - 2022-08-26
* [#1362](https://github.com/stripe/stripe-php/pull/1362) API Updates
  * Add support for `login_page` on `BillingPortal.Configuration`
* [#1360](https://github.com/stripe/stripe-php/pull/1360) Add test coverage using Coveralls
* [#1361](https://github.com/stripe/stripe-php/pull/1361) fix: Fix type hints for error objects.
  * Update `Invoice.last_finalization_error`, `PaymentIntent.last_payment_error`, `SetupAttempt.setup_error` and `SetupIntent.setup_error` type to be `StripeObject`.
    * Addresses https://github.com/stripe/stripe-php/issues/1353. The library today does not actually return a `ErrorObject` for these fields, so the type annotation was incorrect.
* [#1356](https://github.com/stripe/stripe-php/pull/1356) Add beta readme.md section

## 9.4.0-beta.1 - 2022-08-26
* [#1358](https://github.com/stripe/stripe-php/pull/1358) API Updates for beta branch
  * Updated stable APIs to the latest version
  * Add support for the beta [Gift Card API](https://stripe.com/docs/gift-cards).

## 9.3.0 - 2022-08-23
* [#1355](https://github.com/stripe/stripe-php/pull/1355) API Updates
  * Change type of `Treasury.OutboundTransfer.destination_payment_method` from `string` to `string | null`
  * Change the return type of `CustomerService.fundCashBalance` test helper from `CustomerBalanceTransaction` to `CustomerCashBalanceTransaction`.
    * This would generally be considered a breaking change, but we've worked with all existing users to migrate and are comfortable releasing this as a minor as it is solely a test helper method. This was essentially broken prior to this change.

## 9.3.0-beta.1 - 2022-08-23
* [#1354](https://github.com/stripe/stripe-php/pull/1354) API Updates for beta branch
  - Updated stable APIs to the latest version
  - `Stripe-Version` beta headers are not pinned by-default and need to be manually specified, please refer to [beta SDKs README section](https://github.com/stripe/stripe-php/blob/master/README.md#beta-sdks)

## 9.2.0 - 2022-08-19
* [#1352](https://github.com/stripe/stripe-php/pull/1352) API Updates
  * Add support for new resource `CustomerCashBalanceTransaction`
  * Add support for `currency` on `PaymentLink`
  * Add constant for `customer_cash_balance_transaction.created` webhook event.
* [#1351](https://github.com/stripe/stripe-php/pull/1351) Add a support section to the readme
* [#1304](https://github.com/stripe/stripe-php/pull/1304) Allow passing PSR-3 loggers to setLogger as they are compatible

## 9.2.0-beta.1 - 2022-08-11
* [#1349](https://github.com/stripe/stripe-php/pull/1349) API Updates for beta branch
  - Updated stable APIs to the latest version
  - Add `refundPayment` method to Terminal resource

## 9.1.0 - 2022-08-11
* [#1348](https://github.com/stripe/stripe-php/pull/1348) API Updates
  * Add support for `payment_method_collection` on `Checkout.Session` and `PaymentLink`

* [#1346](https://github.com/stripe/stripe-php/pull/1346) API Updates
  * Add support for `expires_at` on `Apps.Secret`

## 9.1.0-beta.1 - 2022-08-03
* [#1345](https://github.com/stripe/stripe-php/pull/1345) API Updates for beta branch
  - Updated stable APIs to the latest version
  - Added the `Order` resource support

## 9.0.0 - 2022-08-02

Breaking changes that arose during code generation of the library that we postponed for the next major version. For changes to the SDK, read more detailed description at https://github.com/stripe/stripe-php/wiki/Migration-guide-for-v9. For changes to the Stripe products, read more at https://stripe.com/docs/upgrades#2022-08-01.

"⚠️" symbol highlights breaking changes.

* [#1344](https://github.com/stripe/stripe-php/pull/1344) API Updates
* [#1337](https://github.com/stripe/stripe-php/pull/1337) API Updates
* [#1273](https://github.com/stripe/stripe-php/pull/1273) Add some PHPDoc return types and fixes
* [#1341](https://github.com/stripe/stripe-php/pull/1341) Next major release changes

## 8.12.0 - 2022-07-25
* [#1332](https://github.com/stripe/stripe-php/pull/1332) API Updates
  * Add support for `default_currency` and `invoice_credit_balance` on `Customer`

## 8.12.0-beta.1 - 2022-07-22
* [#1331](https://github.com/stripe/stripe-php/pull/1331) API Updates for beta branch
  - Updated stable APIs to the latest version
* [#1328](https://github.com/stripe/stripe-php/pull/1328) API Updates for beta branch
  - Updated stable APIs to the latest version
  - Add `QuotePhase` resource
* [#1325](https://github.com/stripe/stripe-php/pull/1325) API Updates for beta branch
  - Updated stable APIs to the latest version
  - Add `QuotePhaseConfiguration` service.
  - Add `Price.migrate_to` property
  - Add `SubscriptionSchedule.amend` method.
  - Add `Discount.subscription_item` property.
  - Add `Quote.subscription_data.billing_behavior`, `billing_cycle_anchor`, `end_behavior`, `from_schedule`, `from_subscription`, `prebilling`, `proration_behavior` properties.
  - Add `phases` parameter to `Quote.create`
  - Add `Subscription.discounts`, `prebilling` properties.
* [#1320](https://github.com/stripe/stripe-php/pull/1320) API Updates for beta branch
  - Include `server_side_confirmation_beta=v1` beta
  - Add `secretKeyConfirmation` to `PaymentIntent`
* [#1317](https://github.com/stripe/stripe-php/pull/1317) API Updates for beta branch
  - Updated stable APIs to the latest version

## 8.11.0 - 2022-07-18
* [#1324](https://github.com/stripe/stripe-php/pull/1324) API Updates
  * Add support for new value `blik` on enum `PaymentLink.payment_method_types[]`
  * Add support for `blik` on `PaymentMethod`
  * Add support for new value `blik` on enum `PaymentMethod.type`
  * Add `Invoice.upcomingLines` method.
  * Add `SourceService.allSourceTransactions` method.
* [#1322](https://github.com/stripe/stripe-php/pull/1322) API Updates
  * Change type of `source_type` on `Transfer` from nullable string to string (comment-only change)

## 8.10.0 - 2022-07-07
* [#1319](https://github.com/stripe/stripe-php/pull/1319) API Updates
  * Add support for `currency_options` on `Coupon` and `Price`
  * Add support for `currency` on `Subscription`
* [#1318](https://github.com/stripe/stripe-php/pull/1318) API Updates
  * Add support for new values financial_connections.account.created, financial_connections.account.deactivated, financial_connections.account.disconnected, financial_connections.account.reactivated, and financial_connections.account.refreshed_balance on `Event`.

## 8.9.0 - 2022-06-29
* [#1316](https://github.com/stripe/stripe-php/pull/1316) API Updates
  * Add support for `deliver_card`, `fail_card`, `return_card`, and `ship_card` test helper methods on resource `Issuing.Card`
  * Add support for `subtotal_excluding_tax` on `CreditNote` and `Invoice`
  * Add support for `amount_excluding_tax` and `unit_amount_excluding_tax` on `CreditNoteLineItem` and `InvoiceLineItem`
  * Add support for `total_excluding_tax` on `Invoice`
  * Change type of `PaymentLink.payment_method_types[]` from `literal('card')` to `enum`
  * Add support for `promptpay` on `PaymentMethod`
  * Add support for new value `promptpay` on enum `PaymentMethod.type`
  * Add support for `hosted_regulatory_receipt_url` and `reversal_details` on `Treasury.ReceivedCredit` and `Treasury.ReceivedDebit`

## 8.8.0 - 2022-06-23
* [#1302](https://github.com/stripe/stripe-php/pull/1302) API Updates
  * Add support for `custom_unit_amount` on `Price`
* [#1301](https://github.com/stripe/stripe-php/pull/1301) API Updates

  Documentation updates.

## 8.7.0 - 2022-06-17
* [#1306](https://github.com/stripe/stripe-php/pull/1306) API Updates
  * Add support for `fund_cash_balance` test helper method on resource `Customer`
  * Add support for `total_excluding_tax` on `CreditNote`
  * Add support for `rendering_options` on `Invoice`
* [#1307](https://github.com/stripe/stripe-php/pull/1307) Support updating pre-release versions
* [#1305](https://github.com/stripe/stripe-php/pull/1305) Trigger workflows on beta branches
* [#1302](https://github.com/stripe/stripe-php/pull/1302) API Updates
  * Add support for `custom_unit_amount` on `Price`
* [#1301](https://github.com/stripe/stripe-php/pull/1301) API Updates

  Documentation updates.

## 8.6.0 - 2022-06-08
* [#1300](https://github.com/stripe/stripe-php/pull/1300) API Updates
  * Add support for `attach_to_self` and `flow_directions` on `SetupAttempt`

## 8.5.0 - 2022-06-01
* [#1298](https://github.com/stripe/stripe-php/pull/1298) API Updates
  * Add support for `radar_options` on `Charge` and `PaymentMethod`
  * Add support for new value `simulated_wisepos_e` on enum `Terminal.Reader.device_type`

## 8.4.0 - 2022-05-26
* [#1296](https://github.com/stripe/stripe-php/pull/1296) API Updates
  * Add support for `persons` method on resource `Account`
  * Add support for `balance_transactions` method on resource `Customer`
  * Add support for `id_number_secondary_provided` on `Person`
* [#1295](https://github.com/stripe/stripe-php/pull/1295) API Updates

## 8.3.0 - 2022-05-23
* [#1294](https://github.com/stripe/stripe-php/pull/1294) API Updates
  * Add support for new resource `Apps.Secret`
  * Add support for `affirm` and `link` on `PaymentMethod`
  * Add support for new values `affirm` and `link` on enum `PaymentMethod.type`
* [#1289](https://github.com/stripe/stripe-php/pull/1289) fix: Update RequestOptions#redactedApiKey to stop exploding null.

## 8.2.0 - 2022-05-19
* [#1286](https://github.com/stripe/stripe-php/pull/1286) API Updates
  * Add support for new resources `Treasury.CreditReversal`, `Treasury.DebitReversal`, `Treasury.FinancialAccountFeatures`, `Treasury.FinancialAccount`, `Treasury.FlowDetails`, `Treasury.InboundTransfer`, `Treasury.OutboundPayment`, `Treasury.OutboundTransfer`, `Treasury.ReceivedCredit`, `Treasury.ReceivedDebit`, `Treasury.TransactionEntry`, and `Treasury.Transaction`
  * Add support for `retrieve_payment_method` method on resource `Customer`
  * Add support for `all` and `list_owners` methods on resource `FinancialConnections.Account`
  * Add support for `treasury` on `Issuing.Authorization`, `Issuing.Dispute`, and `Issuing.Transaction`
  * Add support for `financial_account` on `Issuing.Card`
  * Add support for `client_secret` on `Order`
  * Add support for `attach_to_self` and `flow_directions` on `SetupIntent`

## 8.1.0 - 2022-05-11
* [#1284](https://github.com/stripe/stripe-php/pull/1284) API Updates
  * Add support for `consent_collection`, `customer_creation`, `payment_intent_data`, `shipping_options`, `submit_type`, and `tax_id_collection` on `PaymentLink`
  * Add support for `description` on `Subscription`

## 8.0.0 - 2022-05-09
* [#1283](https://github.com/stripe/stripe-php/pull/1283) Major version release of v8.0.0. The [migration guide](https://github.com/stripe/stripe-php/wiki/Migration-Guide-for-v8) contains more information.
  (⚠️ = breaking changes):
  * ⚠️ Replace the legacy `Order` API with the new `Order` API.
    * Resource modified: `Order`.
    * New methods: `cancel`, `list_line_items`, `reopen`, and `submit`
    * Removed methods: `pay` and `return_order`
    * Removed resources: `OrderItem` and `OrderReturn`
    * Removed references from other resources: `Charge.order`
  * ⚠️ Rename `\FinancialConnections\Account.refresh` method to `\FinancialConnections\Account.refresh_account`
  * Add support for `amount_discount`, `amount_tax`, and `product` on `LineItem`

## 7.128.0 - 2022-05-05
* [#1282](https://github.com/stripe/stripe-php/pull/1282) API Updates
  * Add support for `default_price` on `Product`
  * Add support for `instructions_email` on `Refund`

## 7.127.0 - 2022-05-05
* [#1281](https://github.com/stripe/stripe-php/pull/1281) API Updates
  * Add support for new resources `FinancialConnections.AccountOwner`, `FinancialConnections.AccountOwnership`, `FinancialConnections.Account`, and `FinancialConnections.Session`
* [#1278](https://github.com/stripe/stripe-php/pull/1278) Pin setup-php action version.
* [#1277](https://github.com/stripe/stripe-php/pull/1277) API Updates
  * Add support for `registered_address` on `Person`

## 7.126.0 - 2022-05-03
* [#1276](https://github.com/stripe/stripe-php/pull/1276) API Updates
  * Add support for new resource `CashBalance`
  * Change type of `BillingPortal.Configuration.application` from `$Application` to `deletable($Application)`
  * Add support for `cash_balance` on `Customer`
  * Add support for `application` on `Invoice`, `Quote`, `SubscriptionSchedule`, and `Subscription`
  * Add support for new value `eu_oss_vat` on enum `TaxId.type`
* [#1274](https://github.com/stripe/stripe-php/pull/1274) Fix PHPDoc on Discount for nullable properties
* [#1272](https://github.com/stripe/stripe-php/pull/1272) Allow users to pass a custom IPRESOLVE cURL option.

## 7.125.0 - 2022-04-21
* [#1270](https://github.com/stripe/stripe-php/pull/1270) API Updates
  * Add support for `expire` test helper method on resource `Refund`

## 7.124.0 - 2022-04-18
* [#1265](https://github.com/stripe/stripe-php/pull/1265) API Updates
  * Add support for new resources `FundingInstructions` and `Terminal.Configuration`
  * Add support for `create_funding_instructions` method on resource `Customer`
  * Add support for `amount_details` on `PaymentIntent`
  * Add support for `customer_balance` on `PaymentMethod`
  * Add support for new value `customer_balance` on enum `PaymentMethod.type`
  * Add support for `configuration_overrides` on `Terminal.Location`

## 7.123.0 - 2022-04-13
* [#1263](https://github.com/stripe/stripe-php/pull/1263) API Updates
  * Add support for `increment_authorization` method on resource `PaymentIntent`
* [#1262](https://github.com/stripe/stripe-php/pull/1262) Add support for updating the version of the repo
* [#1230](https://github.com/stripe/stripe-php/pull/1230) Add PHPDoc return types
* [#1242](https://github.com/stripe/stripe-php/pull/1242) Fix some PHPDoc in tests

## 7.122.0 - 2022-04-08
* [#1261](https://github.com/stripe/stripe-php/pull/1261) API Updates
  * Add support for `apply_customer_balance` method on resource `PaymentIntent`
* [#1259](https://github.com/stripe/stripe-php/pull/1259) API Updates

  * Add `payment_intent.partially_funded`, `terminal.reader.action_failed`, and `terminal.reader.action_succeeded` events.

## 7.121.0 - 2022-03-30
* [#1258](https://github.com/stripe/stripe-php/pull/1258) API Updates
  * Add support for `cancel_action`, `process_payment_intent`, `process_setup_intent`, and `set_reader_display` methods on resource `Terminal.Reader`
  * Add support for `action` on `Terminal.Reader`

## 7.120.0 - 2022-03-29
* [#1257](https://github.com/stripe/stripe-php/pull/1257) API Updates
  * Add support for Search API
    * Add support for `search` method on resources `Charge`, `Customer`, `Invoice`, `PaymentIntent`, `Price`, `Product`, and `Subscription`

## 7.119.0 - 2022-03-25
* [#1256](https://github.com/stripe/stripe-php/pull/1256) API Updates
  * Add support for PayNow and US Bank Accounts Debits payments
      * Add support for `paynow` and `us_bank_account` on `PaymentMethod`
      * Add support for new values `paynow` and `us_bank_account` on enum `PaymentMethod.type`
  * Add support for `failure_balance_transaction` on `Charge`

## 7.118.0 - 2022-03-23
* [#1255](https://github.com/stripe/stripe-php/pull/1255) API Updates
  * Add support for `cancel` method on resource `Refund`
  * Add support for new values `bg_uic`, `hu_tin`, and `si_tin` on enum `TaxId.type`
  * Add  `test_helpers.test_clock.advancing`, `test_helpers.test_clock.created`, `test_helpers.test_clock.deleted`, `test_helpers.test_clock.internal_failure`, and `test_helpers.test_clock.ready` events.

## 7.117.0 - 2022-03-18
* [#1254](https://github.com/stripe/stripe-php/pull/1254) API Updates
  * Add support for `status` on `Card`
* [#1251](https://github.com/stripe/stripe-php/pull/1251) Add support for SearchResult objects.
* [#1249](https://github.com/stripe/stripe-php/pull/1249) Add missing constant for payment_behavior

## 7.116.0 - 2022-03-02
* [#1248](https://github.com/stripe/stripe-php/pull/1248) API Updates
  * Add support for `proration_details` on `InvoiceLineItem`

## 7.115.0 - 2022-03-01
* [#1245](https://github.com/stripe/stripe-php/pull/1245) [#1247](https://github.com/stripe/stripe-php/pull/1247) API Updates
  * Add support for new resource `TestHelpers.TestClock`
  * Add support for `test_clock` on `Customer`, `Invoice`, `InvoiceItem`, `Quote`, `Subscription`, and `SubscriptionSchedule`
  * Add support for `next_action` on `Refund`
  * Add support for `konbini` on `PaymentMethod`
* [#1244](https://github.com/stripe/stripe-php/pull/1244) API Updates
  * Add support for new values `bbpos_wisepad3` and `stripe_m2` on enum `Terminal.Reader.device_type`

## 7.114.0 - 2022-02-15
* [#1243](https://github.com/stripe/stripe-php/pull/1243) Add test
* [#1240](https://github.com/stripe/stripe-php/pull/1240) API Updates
  * Add support for `verify_microdeposits` method on resources `PaymentIntent` and `SetupIntent`
* [#1241](https://github.com/stripe/stripe-php/pull/1241) Add generic parameter to \Stripe\Collection usages

## 7.113.0 - 2022-02-03
* [#1239](https://github.com/stripe/stripe-php/pull/1239) API Updates
  * Add `REASON_EXPIRED_UNCAPTURED_CHARGE` enum value on `Refund`.

## 7.112.0 - 2022-01-25
* [#1235](https://github.com/stripe/stripe-php/pull/1235) API Updates
  * Add support for `phone_number_collection` on `PaymentLink`
  * Add support for new value `is_vat` on enum `TaxId.type`

## 7.111.0 - 2022-01-20
* [#1233](https://github.com/stripe/stripe-php/pull/1233) API Updates
  * Add support for new resource `PaymentLink`
  * Add support for `payment_link` on `Checkout.Session`

## 7.110.0 - 2022-01-13
* [#1232](https://github.com/stripe/stripe-php/pull/1232) API Updates
  * Add support for `paid_out_of_band` on `Invoice`

## 7.109.0 - 2022-01-12
* [#1231](https://github.com/stripe/stripe-php/pull/1231) API Updates
  * Add support for `customer_creation` on `Checkout.Session`
* [#1227](https://github.com/stripe/stripe-php/pull/1227) Update docs URLs

## 7.108.0 - 2021-12-22
* [#1226](https://github.com/stripe/stripe-php/pull/1226) Upgrade php-cs-fixer to 3.4.0.
* [#1222](https://github.com/stripe/stripe-php/pull/1222) API Updates
  * Add support for `processing` on `PaymentIntent`
* [#1220](https://github.com/stripe/stripe-php/pull/1220) API Updates

## 7.107.0 - 2021-12-09
* [#1219](https://github.com/stripe/stripe-php/pull/1219) API Updates
  * Add support for `metadata` on `BillingPortal.Configuration`
  * Add support for `wallets` on `Issuing.Card`

## 7.106.0 - 2021-12-09
* [#1218](https://github.com/stripe/stripe-php/pull/1218) API Updates
  * Add support for new values `ge_vat` and `ua_vat` on enum `TaxId.type`
* [#1216](https://github.com/stripe/stripe-php/pull/1216) Fix namespaced classes in @return PHPDoc.
* [#1214](https://github.com/stripe/stripe-php/pull/1214) Announce PHP8 support in CHANGELOG.md

## 7.105.0 - 2021-12-06
* [#1213](https://github.com/stripe/stripe-php/pull/1213) PHP 8.1 missing ReturnTypeWillChange annotations.
* As of this version, PHP 8.1 is officially supported.

## 7.104.0 - 2021-12-01
* [#1211](https://github.com/stripe/stripe-php/pull/1211) PHPStan compatibility with PHP8.x
* [#1209](https://github.com/stripe/stripe-php/pull/1209) PHPUnit compatibility with PHP 8.x

## 7.103.0 - 2021-11-19
* [#1206](https://github.com/stripe/stripe-php/pull/1206) API Updates
  * Add support for new value `jct` on enum `TaxRate.tax_type`

## 7.102.0 - 2021-11-17
* [#1205](https://github.com/stripe/stripe-php/pull/1205) API Updates
  * Add support for `automatic_payment_methods` on `PaymentIntent`

## 7.101.0 - 2021-11-16
* [#1203](https://github.com/stripe/stripe-php/pull/1203) API Updates
  * Add support for new resource `ShippingRate`
  * Add support for `shipping_options` and `shipping_rate` on `Checkout.Session`
  * Add support for `expire` method on resource `Checkout.Session`
  * Add support for `status` on `Checkout.Session`

## 7.100.0 - 2021-10-11
* [#1190](https://github.com/stripe/stripe-php/pull/1190) API Updates
  * Add support for `klarna` on `PaymentMethod`.

## 7.99.0 - 2021-10-11
* [#1188](https://github.com/stripe/stripe-php/pull/1188) API Updates
  * Add support for `list_payment_methods` method on resource `Customer`

## 7.98.0 - 2021-10-07
* [#1187](https://github.com/stripe/stripe-php/pull/1187) API Updates
  * Add support for `phone_number_collection` on `Checkout.Session`
  * Add support for new value `customer_id` on enum `Radar.ValueList.item_type`
  * Add support for new value `bbpos_wisepos_e` on enum `Terminal.Reader.device_type`

## 7.97.0 - 2021-09-16
* [#1181](https://github.com/stripe/stripe-php/pull/1181) API Updates
  * Add support for `full_name_aliases` on `Person`

## 7.96.0 - 2021-09-15
* [#1178](https://github.com/stripe/stripe-php/pull/1178) API Updates
  * Add support for livemode on Reporting.ReportType
  * Add support for new value `rst` on enum `TaxRate.tax_type`

## 7.95.0 - 2021-09-01
* [#1177](https://github.com/stripe/stripe-php/pull/1177) API Updates
  * Add support for `future_requirements` on `Account`, `Capability`, and `Person`
  * Add support for `after_expiration`, `consent`, `consent_collection`, `expires_at`, and `recovered_from` on `Checkout.Session`

## 7.94.0 - 2021-08-19
* [#1173](https://github.com/stripe/stripe-php/pull/1173) API Updates
  * Add support for new value `fil` on enum `Checkout.Session.locale`
  * Add support for new value `au_arn` on enum `TaxId.type`

## 7.93.0 - 2021-08-11
* [#1172](https://github.com/stripe/stripe-php/pull/1172) API Updates
  * Add support for `locale` on `BillingPortal.Session`

* [#1171](https://github.com/stripe/stripe-php/pull/1171) Fix typo in docblock `CurlClient::executeStreamingRequestWithRetries`

## 7.92.0 - 2021-07-28
* [#1167](https://github.com/stripe/stripe-php/pull/1167) API Updates
  * Add support for `account_type` on `BankAccount`
  * Add support for new value `redacted` on enum `Review.closed_reason`

## 7.91.0 - 2021-07-22
* [#1164](https://github.com/stripe/stripe-php/pull/1164) API Updates
  * Add support for new values `hr`, `ko`, and `vi` on enum `Checkout.Session.locale`
  * Add support for `payment_settings` on `Subscription`

## 7.90.0 - 2021-07-20
* [#1163](https://github.com/stripe/stripe-php/pull/1163) API Updates
  * Add support for `wallet` on `Issuing.Transaction`
* [#1160](https://github.com/stripe/stripe-php/pull/1160) Remove unused API error types from docs.

## 7.89.0 - 2021-07-14
* [#1158](https://github.com/stripe/stripe-php/pull/1158) API Updates
  * Add support for `list_computed_upfront_line_items` method on resource `Quote`
* [#1157](https://github.com/stripe/stripe-php/pull/1157) Improve readme for old PHP versions

## 7.88.0 - 2021-07-09
* [#1152](https://github.com/stripe/stripe-php/pull/1152) API Updates
  * Add support for new resource `Quote`
  * Add support for `quote` on `Invoice`
  * Add support for new value `quote_accept` on enum `Invoice.billing_reason`
* [#1155](https://github.com/stripe/stripe-php/pull/1155) Add streaming methods to Service infra
  * Add support for `setStreamingHttpClient` and `streamingHttpClient` to `ApiRequestor`
  * Add support for `getStreamingClient` and `requestStream` to `AbstractService`
  * Add support for `requestStream` to `BaseStripeClient`
  * `\Stripe\RequestOptions::parse` now clones its input if it is already a `RequestOptions` object, to prevent accidental mutation.
* [#1151](https://github.com/stripe/stripe-php/pull/1151) Add `mode` constants into Checkout\Session

## 7.87.0 - 2021-06-30
* [#1149](https://github.com/stripe/stripe-php/pull/1149) API Updates
  * Add support for `wechat_pay` on `PaymentMethod`
* [#1143](https://github.com/stripe/stripe-php/pull/1143) Streaming requests
* [#1138](https://github.com/stripe/stripe-php/pull/1138) Deprecate travis

## 7.86.0 - 2021-06-25
* [#1145](https://github.com/stripe/stripe-php/pull/1145) API Updates
  * Add support for `boleto` on `PaymentMethod`.
  * Add support for `il_vat` as a member of the `TaxID.Type` enum.

## 7.85.0 - 2021-06-18
* [#1142](https://github.com/stripe/stripe-php/pull/1142) API Updates
  * Add support for new TaxId types: `ca_pst_mb`, `ca_pst_bc`, `ca_gst_hst`, and `ca_pst_sk`.

## 7.84.0 - 2021-06-16
* [#1141](https://github.com/stripe/stripe-php/pull/1141) Update PHPDocs
  * Add support for `url` on `Checkout\Session`

## 7.83.0 - 2021-06-07
* [#1140](https://github.com/stripe/stripe-php/pull/1140) API Updates
  * Added support for `tax_id_collection` on `Checkout\Session` and `Checkout\Session#create`
  * Update `Location` to be expandable on `Terminal\Reader`

## 7.82.0 - 2021-06-04
* [#1136](https://github.com/stripe/stripe-php/pull/1136) Update PHPDocs
  * Add support for `controller` on `Account`.

## 7.81.0 - 2021-06-04
* [#1135](https://github.com/stripe/stripe-php/pull/1135) API Updates
  * Add support for new resource `TaxCode`
  * Add support for `automatic_tax` `Invoice` and`Checkout.Session`.
  * Add support for `tax_behavior` on `Price`
  * Add support for `tax_code` on `Product`
  * Add support for `tax` on `Customer`
  * Add support for `tax_type` enum on `TaxRate`

## 7.80.0 - 2021-05-26
* [#1130](https://github.com/stripe/stripe-php/pull/1130) Update PHPDocs

## 7.79.0 - 2021-05-19
* [#1126](https://github.com/stripe/stripe-php/pull/1126) API Updates
  * Added support for new resource `Identity.VerificationReport`
  * Added support for new resource `Identity.VerificationSession`
  * `File#list.purpose` and `File.purpose` added new enum members: `identity_document_downloadable` and `selfie`.

## 7.78.0 - 2021-05-05
* [#1120](https://github.com/stripe/stripe-php/pull/1120) Update PHPDocs
  * Add support for `Radar.EarlyFraudWarning.payment_intent`

## 7.77.0 - 2021-04-12
* [#1110](https://github.com/stripe/stripe-php/pull/1110) Update PHPDocs
  * Add support for `acss_debit` on `PaymentMethod`
  * Add support for `payment_method_options` on `Checkout\Session`
* [#1107](https://github.com/stripe/stripe-php/pull/1107) Remove duplicate object phpdoc

## 7.76.0 - 2021-03-22
* [#1100](https://github.com/stripe/stripe-php/pull/1100) Update PHPDocs
  * Added support for `amount_shipping` on `Checkout.Session.total_details`
* [#1088](https://github.com/stripe/stripe-php/pull/1088) Make possibility to extend CurlClient

## 7.75.0 - 2021-02-22
* [#1094](https://github.com/stripe/stripe-php/pull/1094) Add support for Billing Portal Configuration API

## 7.74.0 - 2021-02-17
* [#1093](https://github.com/stripe/stripe-php/pull/1093) Update PHPDocs
  * Add support for on_behalf_of to Invoice

## 7.73.0 - 2021-02-16
* [#1091](https://github.com/stripe/stripe-php/pull/1091) Update PHPDocs
  * Add support for `afterpay_clearpay` on `PaymentMethod`.

## 7.72.0 - 2021-02-08
* [#1089](https://github.com/stripe/stripe-php/pull/1089) Update PHPDocs
  * Add support for `afterpay_clearpay_payments` on `Account.capabilities`
  * Add support for `payment_settings` on `Invoice`

## 7.71.0 - 2021-02-05
* [#1087](https://github.com/stripe/stripe-php/pull/1087) Update PHPDocs
* [#1086](https://github.com/stripe/stripe-php/pull/1086) Update CA cert bundle URL

## 7.70.0 - 2021-02-03
* [#1085](https://github.com/stripe/stripe-php/pull/1085) Update PHPDocs
  * Add support for `nationality` on `Person`
  * Add member `gb_vat` of `TaxID` enum

## 7.69.0 - 2021-01-21
* [#1079](https://github.com/stripe/stripe-php/pull/1079) Update PHPDocs

## 7.68.0 - 2021-01-14
* [#1063](https://github.com/stripe/stripe-php/pull/1063) Multiple API changes
* [#1061](https://github.com/stripe/stripe-php/pull/1061) Bump phpDocumentor to 3.0.0

## 7.67.0 - 2020-12-09
* [#1060](https://github.com/stripe/stripe-php/pull/1060) Improve PHPDocs for `Discount`
* [#1059](https://github.com/stripe/stripe-php/pull/1059) Upgrade PHPStan to 0.12.59
* [#1057](https://github.com/stripe/stripe-php/pull/1057) Bump PHP-CS-Fixer and update code

## 7.66.1 - 2020-12-01
* [#1054](https://github.com/stripe/stripe-php/pull/1054) Improve error message for invalid keys in StripeClient

## 7.66.0 - 2020-11-24
* [#1053](https://github.com/stripe/stripe-php/pull/1053) Update PHPDocs

## 7.65.0 - 2020-11-19
* [#1050](https://github.com/stripe/stripe-php/pull/1050) Added constants for `proration_behavior` on `Subscription`

## 7.64.0 - 2020-11-18
* [#1049](https://github.com/stripe/stripe-php/pull/1049) Update PHPDocs

## 7.63.0 - 2020-11-17
* [#1048](https://github.com/stripe/stripe-php/pull/1048) Update PHPDocs
* [#1046](https://github.com/stripe/stripe-php/pull/1046) Force IPv4 resolving

## 7.62.0 - 2020-11-09
* [#1041](https://github.com/stripe/stripe-php/pull/1041) Add missing constants on `Event`
* [#1038](https://github.com/stripe/stripe-php/pull/1038) Update PHPDocs

## 7.61.0 - 2020-10-20
* [#1030](https://github.com/stripe/stripe-php/pull/1030) Add support for `jp_rn` and `ru_kpp` as a `type` on `TaxId`

## 7.60.0 - 2020-10-15
* [#1027](https://github.com/stripe/stripe-php/pull/1027) Warn if opts are in params

## 7.58.0 - 2020-10-14
* [#1026](https://github.com/stripe/stripe-php/pull/1026) Add support for the Payout Reverse API

## 7.57.0 - 2020-09-29
* [#1020](https://github.com/stripe/stripe-php/pull/1020) Add support for the `SetupAttempt` resource and List API

## 7.56.0 - 2020-09-25
* [#1019](https://github.com/stripe/stripe-php/pull/1019) Update PHPDocs

## 7.55.0 - 2020-09-24
* [#1018](https://github.com/stripe/stripe-php/pull/1018) Multiple API changes
  * Updated PHPDocs
  * Added `TYPE_CONTRIBUTION` as a constant on `BalanceTransaction`

## 7.54.0 - 2020-09-23
* [#1017](https://github.com/stripe/stripe-php/pull/1017) Updated PHPDoc

## 7.53.1 - 2020-09-22
* [#1015](https://github.com/stripe/stripe-php/pull/1015) Bugfix: don't error on systems with php_uname in disablefunctions with whitespace

## 7.53.0 - 2020-09-21
* [#1016](https://github.com/stripe/stripe-php/pull/1016) Updated PHPDocs

## 7.52.0 - 2020-09-08
* [#1010](https://github.com/stripe/stripe-php/pull/1010) Update PHPDocs

## 7.51.0 - 2020-09-02
* [#1007](https://github.com/stripe/stripe-php/pull/1007) Multiple API changes
  * Add support for the Issuing Dispute Submit API
  * Add constants for `payment_status` on Checkout `Session`
* [#1003](https://github.com/stripe/stripe-php/pull/1003) Add trim to getSignatures to allow for leading whitespace.

## 7.50.0 - 2020-08-28
* [#1005](https://github.com/stripe/stripe-php/pull/1005) Updated PHPDocs

## 7.49.0 - 2020-08-19
* [#998](https://github.com/stripe/stripe-php/pull/998) PHPDocs updated

## 7.48.0 - 2020-08-17
* [#997](https://github.com/stripe/stripe-php/pull/997) PHPDocs updated
* [#996](https://github.com/stripe/stripe-php/pull/996) Fixing telemetry

## 7.47.0 - 2020-08-13
* [#994](https://github.com/stripe/stripe-php/pull/994) Nullable balance_transactions on issuing disputes
* [#991](https://github.com/stripe/stripe-php/pull/991) Fix invalid return types in OAuthService

## 7.46.1 - 2020-08-07
* [#990](https://github.com/stripe/stripe-php/pull/990) PHPdoc changes

## 7.46.0 - 2020-08-05
* [#989](https://github.com/stripe/stripe-php/pull/989) Add support for the `PromotionCode` resource and APIs

## 7.45.0 - 2020-07-28
* [#981](https://github.com/stripe/stripe-php/pull/981) PHPdoc updates

## 7.44.0 - 2020-07-20
* [#948](https://github.com/stripe/stripe-php/pull/948) Add `first()` and `last()` functions to `Collection`

## 7.43.0 - 2020-07-17
* [#975](https://github.com/stripe/stripe-php/pull/975) Add support for `political_exposure` on `Person`

## 7.42.0 - 2020-07-15
* [#974](https://github.com/stripe/stripe-php/pull/974) Add new constants for `purpose` on `File`

## 7.41.1 - 2020-07-15
* [#973](https://github.com/stripe/stripe-php/pull/973) Multiple PHPDoc fixes

## 7.41.0 - 2020-07-14
* [#971](https://github.com/stripe/stripe-php/pull/971) Adds enum values for `billing_address_collection` on Checkout `Session`

## 7.40.0 - 2020-07-06
* [#964](https://github.com/stripe/stripe-php/pull/964) Add OAuthService

## 7.39.0 - 2020-06-25
* [#960](https://github.com/stripe/stripe-php/pull/960) Add constants for `payment_behavior` on `Subscription`

## 7.38.0 - 2020-06-24
* [#959](https://github.com/stripe/stripe-php/pull/959) Add multiple constants missing for `Event`

## 7.37.2 - 2020-06-23
* [#957](https://github.com/stripe/stripe-php/pull/957) Updated PHPDocs

## 7.37.1 - 2020-06-11
* [#952](https://github.com/stripe/stripe-php/pull/952) Improve PHPDoc

## 7.37.0 - 2020-06-09
* [#950](https://github.com/stripe/stripe-php/pull/950) Add support for `id_npwp` and `my_frp` as `type` on `TaxId`

## 7.36.2 - 2020-06-03
* [#946](https://github.com/stripe/stripe-php/pull/946) Update PHPDoc

## 7.36.1 - 2020-05-28
* [#938](https://github.com/stripe/stripe-php/pull/938) Remove extra array_keys() call.
* [#942](https://github.com/stripe/stripe-php/pull/942) fix autopagination for service methods

## 7.36.0 - 2020-05-21
* [#937](https://github.com/stripe/stripe-php/pull/937) Add support for `ae_trn`, `cl_tin` and `sa_vat` as `type` on `TaxId`

## 7.35.0 - 2020-05-20
* [#936](https://github.com/stripe/stripe-php/pull/936) Add `anticipation_repayment` as a `type` on `BalanceTransaction`

## 7.34.0 - 2020-05-18
* [#934](https://github.com/stripe/stripe-php/pull/934) Add support for `issuing_dispute` as a `type` on `BalanceTransaction`

## 7.33.1 - 2020-05-15
* [#933](https://github.com/stripe/stripe-php/pull/933) Services bugfix: convert nested null params to empty strings

## 7.33.0 - 2020-05-14
* [#771](https://github.com/stripe/stripe-php/pull/771) Introduce client/services API. The [migration guide](https://github.com/stripe/stripe-php/wiki/Migration-to-StripeClient-and-services-in-7.33.0) contains before & after examples of the backwards-compatible changes.

## 7.32.1 - 2020-05-13
* [#932](https://github.com/stripe/stripe-php/pull/932) Fix multiple PHPDoc

## 7.32.0 - 2020-05-11
* [#931](https://github.com/stripe/stripe-php/pull/931) Add support for the `LineItem` resource and APIs

## 7.31.0 - 2020-05-01
* [#927](https://github.com/stripe/stripe-php/pull/927) Add support for new tax IDs

## 7.30.0 - 2020-04-29
* [#924](https://github.com/stripe/stripe-php/pull/924) Add support for the `Price` resource and APIs

## 7.29.0 - 2020-04-22
* [#920](https://github.com/stripe/stripe-php/pull/920) Add support for the `Session` resource and APIs on the `BillingPortal` namespace

## 7.28.1 - 2020-04-10
* [#915](https://github.com/stripe/stripe-php/pull/915) Improve PHPdocs for many classes

## 7.28.0 - 2020-04-03
* [#912](https://github.com/stripe/stripe-php/pull/912) Preserve backwards compatibility for typoed `TYPE_ADJUSTEMENT` enum.
* [#911](https://github.com/stripe/stripe-php/pull/911) Codegenerated PHPDoc for nested resources
* [#902](https://github.com/stripe/stripe-php/pull/902) Update docstrings for nested resources

## 7.27.3 - 2020-03-18
* [#899](https://github.com/stripe/stripe-php/pull/899) Convert keys to strings in `StripeObject::toArray()`

## 7.27.2 - 2020-03-13
* [#894](https://github.com/stripe/stripe-php/pull/894) Multiple PHPDocs changes

## 7.27.1 - 2020-03-03
* [#890](https://github.com/stripe/stripe-php/pull/890) Update PHPdoc

## 7.27.0 - 2020-02-28
* [#889](https://github.com/stripe/stripe-php/pull/889) Add new constants for `type` on `TaxId`

## 7.26.0 - 2020-02-26
* [#886](https://github.com/stripe/stripe-php/pull/886) Add support for listing Checkout `Session`
* [#883](https://github.com/stripe/stripe-php/pull/883) Add PHPDoc class descriptions

## 7.25.0 - 2020-02-14
* [#879](https://github.com/stripe/stripe-php/pull/879) Make `\Stripe\Collection` implement `\Countable`
* [#875](https://github.com/stripe/stripe-php/pull/875) Last set of PHP-CS-Fixer updates
* [#874](https://github.com/stripe/stripe-php/pull/874) Enable php_unit_internal_class rule
* [#873](https://github.com/stripe/stripe-php/pull/873) Add support for phpDocumentor in Makefile
* [#872](https://github.com/stripe/stripe-php/pull/872) Another batch of PHP-CS-Fixer rule updates
* [#871](https://github.com/stripe/stripe-php/pull/871) Fix a few PHPDoc comments
* [#870](https://github.com/stripe/stripe-php/pull/870) More PHP-CS-Fixer tweaks

## 7.24.0 - 2020-02-10
* [#862](https://github.com/stripe/stripe-php/pull/862) Better PHPDoc
* [#865](https://github.com/stripe/stripe-php/pull/865) Get closer to `@PhpCsFixer` standard ruleset

## 7.23.0 - 2020-02-05
* [#860](https://github.com/stripe/stripe-php/pull/860) Add PHPDoc types for expandable fields
* [#858](https://github.com/stripe/stripe-php/pull/858) Use `native_function_invocation` PHPStan rule
* [#857](https://github.com/stripe/stripe-php/pull/857) Update PHPDoc on nested resources
* [#855](https://github.com/stripe/stripe-php/pull/855) PHPDoc: `StripeObject` -> `ErrorObject` where appropriate
* [#837](https://github.com/stripe/stripe-php/pull/837) Autogen diff
* [#854](https://github.com/stripe/stripe-php/pull/854) Upgrade PHPStan and fix settings
* [#850](https://github.com/stripe/stripe-php/pull/850) Yet more PHPDoc updates

## 7.22.0 - 2020-01-31
* [#849](https://github.com/stripe/stripe-php/pull/849) Add new constants for `type` on `TaxId`
* [#843](https://github.com/stripe/stripe-php/pull/843) Even more PHPDoc fixes
* [#841](https://github.com/stripe/stripe-php/pull/841) More PHPDoc fixes

## 7.21.1 - 2020-01-29
* [#840](https://github.com/stripe/stripe-php/pull/840) Update phpdocs across multiple resources.

## 7.21.0 - 2020-01-28
* [#839](https://github.com/stripe/stripe-php/pull/839) Add support for `TYPE_ES_CIF` on `TaxId`

## 7.20.0 - 2020-01-23
* [#836](https://github.com/stripe/stripe-php/pull/836) Add new type values for `TaxId`

## 7.19.1 - 2020-01-14
* [#831](https://github.com/stripe/stripe-php/pull/831) Fix incorrect `UnexpectedValueException` instantiation

## 7.19.0 - 2020-01-14
* [#830](https://github.com/stripe/stripe-php/pull/830) Add support for `CreditNoteLineItem`

## 7.18.0 - 2020-01-13
* [#829](https://github.com/stripe/stripe-php/pull/829) Don't call php_uname function if disabled by php.ini

## 7.17.0 - 2020-01-08
* [#821](https://github.com/stripe/stripe-php/pull/821) Improve PHPDoc types for `ApiErrorException.get/setJsonBody()` methods

## 7.16.0 - 2020-01-06
* [#826](https://github.com/stripe/stripe-php/pull/826) Rename remaining `$options` to `$opts`
* [#825](https://github.com/stripe/stripe-php/pull/825) Update PHPDoc

## 7.15.0 - 2020-01-06
* [#824](https://github.com/stripe/stripe-php/pull/824) Add constant `TYPE_SG_UEN` to `TaxId`

## 7.14.2 - 2019-12-04
* [#816](https://github.com/stripe/stripe-php/pull/816) Disable autoloader when checking for `Throwable`

## 7.14.1 - 2019-11-26
* [#812](https://github.com/stripe/stripe-php/pull/812) Fix invalid PHPdoc on `Subscription`

## 7.14.0 - 2019-11-26
* [#811](https://github.com/stripe/stripe-php/pull/811) Add support for `CreditNote` preview.

## 7.13.0 - 2019-11-19
* [#808](https://github.com/stripe/stripe-php/pull/808) Add support for listing lines on an Invoice directly via `Invoice::allLines()`

## 7.12.0 - 2019-11-08

-   [#805](https://github.com/stripe/stripe-php/pull/805) Add Source::allSourceTransactions and SubscriptionItem::allUsageRecordSummaries
-   [#798](https://github.com/stripe/stripe-php/pull/798) The argument of `array_key_exists` cannot be `null`
-   [#803](https://github.com/stripe/stripe-php/pull/803) Removed unwanted got

## 7.11.0 - 2019-11-06

-   [#797](https://github.com/stripe/stripe-php/pull/797) Add support for reverse pagination

## 7.10.0 - 2019-11-05

-   [#795](https://github.com/stripe/stripe-php/pull/795) Add support for `Mandate`

## 7.9.0 - 2019-11-05

-   [#794](https://github.com/stripe/stripe-php/pull/794) Add PHPDoc to `ApiResponse`
-   [#792](https://github.com/stripe/stripe-php/pull/792) Use single quotes for `OBJECT_NAME` constants

## 7.8.0 - 2019-11-05

-   [#790](https://github.com/stripe/stripe-php/pull/790) Mark nullable fields in PHPDoc
-   [#788](https://github.com/stripe/stripe-php/pull/788) Early codegen fixes
-   [#787](https://github.com/stripe/stripe-php/pull/787) Use PHPStan in Travis CI

## 7.7.1 - 2019-10-25

-   [#781](https://github.com/stripe/stripe-php/pull/781) Fix telemetry header
-   [#780](https://github.com/stripe/stripe-php/pull/780) Contributor Convenant

## 7.7.0 - 2019-10-23

-   [#776](https://github.com/stripe/stripe-php/pull/776) Add `CAPABILITY_TRANSFERS` to `Account`
-   [#778](https://github.com/stripe/stripe-php/pull/778) Add support for `TYPE_MX_RFC` type on `TaxId`

## 7.6.0 - 2019-10-22

-   [#770](https://github.com/stripe/stripe-php/pull/770) Add missing constants for Customer's `TaxId`

## 7.5.0 - 2019-10-18

-   [#768](https://github.com/stripe/stripe-php/pull/768) Redact API key in `RequestOptions` debug info

## 7.4.0 - 2019-10-15

-   [#764](https://github.com/stripe/stripe-php/pull/764) Add support for HTTP request monitoring callback

## 7.3.1 - 2019-10-07

-   [#755](https://github.com/stripe/stripe-php/pull/755) Respect Stripe-Should-Retry and Retry-After headers

## 7.3.0 - 2019-10-02

-   [#752](https://github.com/stripe/stripe-php/pull/752) Add `payment_intent.canceled` and `setup_intent.canceled` events
-   [#749](https://github.com/stripe/stripe-php/pull/749) Call `toArray()` on objects only

## 7.2.2 - 2019-09-24

-   [#746](https://github.com/stripe/stripe-php/pull/746) Add missing decline codes

## 7.2.1 - 2019-09-23

-   [#744](https://github.com/stripe/stripe-php/pull/744) Added new PHPDoc

## 7.2.0 - 2019-09-17

-   [#738](https://github.com/stripe/stripe-php/pull/738) Added missing constants for `SetupIntent` events

## 7.1.1 - 2019-09-16

-   [#737](https://github.com/stripe/stripe-php/pull/737) Added new PHPDoc

## 7.1.0 - 2019-09-13

-   [#736](https://github.com/stripe/stripe-php/pull/736) Make `CaseInsensitiveArray` countable and traversable

## 7.0.2 - 2019-09-06

-   [#729](https://github.com/stripe/stripe-php/pull/729) Fix usage of `SignatureVerificationException` in PHPDoc blocks

## 7.0.1 - 2019-09-05

-   [#728](https://github.com/stripe/stripe-php/pull/728) Clean up Collection

## 7.0.0 - 2019-09-03

Major version release. The [migration guide](https://github.com/stripe/stripe-php/wiki/Migration-guide-for-v7) contains a detailed list of backwards-incompatible changes with upgrade instructions.

Pull requests included in this release (cf. [#552](https://github.com/stripe/stripe-php/pull/552)) (⚠️ = breaking changes):

-   ⚠️ Drop support for PHP 5.4 ([#551](https://github.com/stripe/stripe-php/pull/551))
-   ⚠️ Drop support for PHP 5.5 ([#554](https://github.com/stripe/stripe-php/pull/554))
-   Bump dependencies ([#553](https://github.com/stripe/stripe-php/pull/553))
-   Remove `CURLFile` check ([#555](https://github.com/stripe/stripe-php/pull/555))
-   Update constant definitions for PHP >= 5.6 ([#556](https://github.com/stripe/stripe-php/pull/556))
-   ⚠️ Remove `FileUpload` alias ([#557](https://github.com/stripe/stripe-php/pull/557))
-   Remove `curl_reset` check ([#570](https://github.com/stripe/stripe-php/pull/570))
-   Use `\Stripe\<class>::class` constant instead of strings ([#643](https://github.com/stripe/stripe-php/pull/643))
-   Use `array_column` to flatten params ([#686](https://github.com/stripe/stripe-php/pull/686))
-   ⚠️ Remove deprecated methods ([#692](https://github.com/stripe/stripe-php/pull/692))
-   ⚠️ Remove `IssuerFraudRecord` ([#696](https://github.com/stripe/stripe-php/pull/696))
-   Update constructors of Stripe exception classes ([#559](https://github.com/stripe/stripe-php/pull/559))
-   Fix remaining TODOs ([#700](https://github.com/stripe/stripe-php/pull/700))
-   Use yield for autopagination ([#703](https://github.com/stripe/stripe-php/pull/703))
-   ⚠️ Rename fake magic methods and rewrite array conversion ([#704](https://github.com/stripe/stripe-php/pull/704))
-   Add `ErrorObject` to Stripe exceptions ([#705](https://github.com/stripe/stripe-php/pull/705))
-   Start using PHP CS Fixer ([#706](https://github.com/stripe/stripe-php/pull/706))
-   Update error messages for nested resource operations ([#708](https://github.com/stripe/stripe-php/pull/708))
-   Upgrade retry logic ([#707](https://github.com/stripe/stripe-php/pull/707))
-   ⚠️ `Collection` improvements / fixes ([#715](https://github.com/stripe/stripe-php/pull/715))
-   ⚠️ Modernize exceptions ([#709](https://github.com/stripe/stripe-php/pull/709))
-   Add constants for error codes ([#716](https://github.com/stripe/stripe-php/pull/716))
-   Update certificate bundle ([#717](https://github.com/stripe/stripe-php/pull/717))
-   Retry requests on a 429 that's a lock timeout ([#718](https://github.com/stripe/stripe-php/pull/718))
-   Fix `toArray()` calls ([#719](https://github.com/stripe/stripe-php/pull/719))
-   Couple of fixes for PHP 7.4 ([#725](https://github.com/stripe/stripe-php/pull/725))

## 6.43.1 - 2019-08-29

-   [#722](https://github.com/stripe/stripe-php/pull/722) Make `LoggerInterface::error` compatible with its PSR-3 counterpart
-   [#714](https://github.com/stripe/stripe-php/pull/714) Add `pending_setup_intent` property in `Subscription`
-   [#713](https://github.com/stripe/stripe-php/pull/713) Add typehint to `ApiResponse`
-   [#712](https://github.com/stripe/stripe-php/pull/712) Fix comment
-   [#701](https://github.com/stripe/stripe-php/pull/701) Start testing PHP 7.3

## 6.43.0 - 2019-08-09

-   [#694](https://github.com/stripe/stripe-php/pull/694) Add `SubscriptionItem::createUsageRecord` method

## 6.42.0 - 2019-08-09

-   [#688](https://github.com/stripe/stripe-php/pull/688) Remove `SubscriptionScheduleRevision`
    -   Note that this is technically a breaking change, however we've chosen to release it as a minor version in light of the fact that this resource and its API methods were virtually unused.

## 6.41.0 - 2019-07-31

-   [#683](https://github.com/stripe/stripe-php/pull/683) Move the List Balance History API to `/v1/balance_transactions`

## 6.40.0 - 2019-06-27

-   [#675](https://github.com/stripe/stripe-php/pull/675) Add support for `SetupIntent` resource and APIs

## 6.39.2 - 2019-06-26

-   [#676](https://github.com/stripe/stripe-php/pull/676) Fix exception message in `CustomerBalanceTransaction::update()`

## 6.39.1 - 2019-06-25

-   [#674](https://github.com/stripe/stripe-php/pull/674) Add new constants for `collection_method` on `Invoice`

## 6.39.0 - 2019-06-24

-   [#673](https://github.com/stripe/stripe-php/pull/673) Enable request latency telemetry by default

## 6.38.0 - 2019-06-17

-   [#649](https://github.com/stripe/stripe-php/pull/649) Add support for `CustomerBalanceTransaction` resource and APIs

## 6.37.2 - 2019-06-17

-   [#671](https://github.com/stripe/stripe-php/pull/671) Add new PHPDoc
-   [#672](https://github.com/stripe/stripe-php/pull/672) Add constants for `submit_type` on Checkout `Session`

## 6.37.1 - 2019-06-14

-   [#670](https://github.com/stripe/stripe-php/pull/670) Add new PHPDoc

## 6.37.0 - 2019-05-23

-   [#663](https://github.com/stripe/stripe-php/pull/663) Add support for `radar.early_fraud_warning` resource

## 6.36.0 - 2019-05-22

-   [#661](https://github.com/stripe/stripe-php/pull/661) Add constants for new TaxId types
-   [#662](https://github.com/stripe/stripe-php/pull/662) Add constants for BalanceTransaction types

## 6.35.2 - 2019-05-20

-   [#655](https://github.com/stripe/stripe-php/pull/655) Add constants for payment intent statuses
-   [#659](https://github.com/stripe/stripe-php/pull/659) Fix PHPDoc for various nested Account actions
-   [#660](https://github.com/stripe/stripe-php/pull/660) Fix various PHPDoc

## 6.35.1 - 2019-05-20

-   [#658](https://github.com/stripe/stripe-php/pull/658) Use absolute value when checking timestamp tolerance

## 6.35.0 - 2019-05-14

-   [#651](https://github.com/stripe/stripe-php/pull/651) Add support for the Capability resource and APIs

## 6.34.6 - 2019-05-13

-   [#654](https://github.com/stripe/stripe-php/pull/654) Fix typo in definition of `Event::PAYMENT_METHOD_ATTACHED` constant

## 6.34.5 - 2019-05-06

-   [#647](https://github.com/stripe/stripe-php/pull/647) Set the return type to static for more operations

## 6.34.4 - 2019-05-06

-   [#650](https://github.com/stripe/stripe-php/pull/650) Add missing constants for Event types

## 6.34.3 - 2019-05-01

-   [#644](https://github.com/stripe/stripe-php/pull/644) Update return type to `static` to improve static analysis
-   [#645](https://github.com/stripe/stripe-php/pull/645) Fix constant for `payment_intent.payment_failed`

## 6.34.2 - 2019-04-26

-   [#642](https://github.com/stripe/stripe-php/pull/642) Fix an issue where existing idempotency keys would be overwritten when using automatic retries

## 6.34.1 - 2019-04-25

-   [#640](https://github.com/stripe/stripe-php/pull/640) Add missing phpdocs

## 6.34.0 - 2019-04-24

-   [#626](https://github.com/stripe/stripe-php/pull/626) Add support for the `TaxRate` resource and APIs
-   [#639](https://github.com/stripe/stripe-php/pull/639) Fix multiple phpdoc issues

## 6.33.0 - 2019-04-22

-   [#630](https://github.com/stripe/stripe-php/pull/630) Add support for the `TaxId` resource and APIs

## 6.32.1 - 2019-04-19

-   [#636](https://github.com/stripe/stripe-php/pull/636) Correct type of `$personId` in PHPDoc

## 6.32.0 - 2019-04-18

-   [#621](https://github.com/stripe/stripe-php/pull/621) Add support for `CreditNote`

## 6.31.5 - 2019-04-12

-   [#628](https://github.com/stripe/stripe-php/pull/628) Add constants for `person.*` event types
-   [#628](https://github.com/stripe/stripe-php/pull/628) Add missing constants for `Account` and `Person`

## 6.31.4 - 2019-04-05

-   [#624](https://github.com/stripe/stripe-php/pull/624) Fix encoding of nested parameters in multipart requests

## 6.31.3 - 2019-04-02

-   [#623](https://github.com/stripe/stripe-php/pull/623) Only use HTTP/2 with curl >= 7.60.0

## 6.31.2 - 2019-03-25

-   [#619](https://github.com/stripe/stripe-php/pull/619) Fix PHPDoc return types for list methods for nested resources

## 6.31.1 - 2019-03-22

-   [#612](https://github.com/stripe/stripe-php/pull/612) Add a lot of constants
-   [#614](https://github.com/stripe/stripe-php/pull/614) Add missing subscription status constants

## 6.31.0 - 2019-03-18

-   [#600](https://github.com/stripe/stripe-php/pull/600) Add support for the `PaymentMethod` resource and APIs
-   [#606](https://github.com/stripe/stripe-php/pull/606) Add support for retrieving a Checkout `Session`
-   [#611](https://github.com/stripe/stripe-php/pull/611) Add support for deleting a Terminal `Location` and `Reader`

## 6.30.5 - 2019-03-11

-   [#607](https://github.com/stripe/stripe-php/pull/607) Correctly handle case where a metadata key is called `metadata`

## 6.30.4 - 2019-02-27

-   [#602](https://github.com/stripe/stripe-php/pull/602) Add `subscription_schedule` to `Subscription` for PHPDoc.

## 6.30.3 - 2019-02-26

-   [#603](https://github.com/stripe/stripe-php/pull/603) Improve PHPDoc on the `Source` object to cover all types of Sources currently supported.

## 6.30.2 - 2019-02-25

-   [#601](https://github.com/stripe/stripe-php/pull/601) Fix PHPDoc across multiple resources and add support for new events.

## 6.30.1 - 2019-02-16

-   [#599](https://github.com/stripe/stripe-php/pull/599) Fix PHPDoc for `SubscriptionSchedule` and `SubscriptionScheduleRevision`

## 6.30.0 - 2019-02-12

-   [#590](https://github.com/stripe/stripe-php/pull/590) Add support for `SubscriptionSchedule` and `SubscriptionScheduleRevision`

## 6.29.3 - 2019-01-31

-   [#592](https://github.com/stripe/stripe-php/pull/592) Some more PHPDoc fixes

## 6.29.2 - 2019-01-31

-   [#591](https://github.com/stripe/stripe-php/pull/591) Fix PHPDoc for nested resources

## 6.29.1 - 2019-01-25

-   [#566](https://github.com/stripe/stripe-php/pull/566) Fix dangling message contents
-   [#586](https://github.com/stripe/stripe-php/pull/586) Don't overwrite `CURLOPT_HTTP_VERSION` option

## 6.29.0 - 2019-01-23

-   [#579](https://github.com/stripe/stripe-php/pull/579) Rename `CheckoutSession` to `Session` and move it under the `Checkout` namespace. This is a breaking change, but we've reached out to affected merchants and all new merchants would use the new approach.

## 6.28.1 - 2019-01-21

-   [#580](https://github.com/stripe/stripe-php/pull/580) Properly serialize `individual` on `Account` objects

## 6.28.0 - 2019-01-03

-   [#576](https://github.com/stripe/stripe-php/pull/576) Add support for iterating directly over `Collection` instances

## 6.27.0 - 2018-12-21

-   [#571](https://github.com/stripe/stripe-php/pull/571) Add support for the `CheckoutSession` resource

## 6.26.0 - 2018-12-11

-   [#568](https://github.com/stripe/stripe-php/pull/568) Enable persistent connections

## 6.25.0 - 2018-12-10

-   [#567](https://github.com/stripe/stripe-php/pull/567) Add support for account links

## 6.24.0 - 2018-11-28

-   [#562](https://github.com/stripe/stripe-php/pull/562) Add support for the Review resource
-   [#564](https://github.com/stripe/stripe-php/pull/564) Add event name constants for subscription schedule aborted/expiring

## 6.23.0 - 2018-11-27

-   [#542](https://github.com/stripe/stripe-php/pull/542) Add support for `ValueList` and `ValueListItem` for Radar

## 6.22.1 - 2018-11-20

-   [#561](https://github.com/stripe/stripe-php/pull/561) Add cast and some docs to telemetry introduced in 6.22.0/549

## 6.22.0 - 2018-11-15

-   [#549](https://github.com/stripe/stripe-php/pull/549) Add support for client telemetry

## 6.21.1 - 2018-11-12

-   [#548](https://github.com/stripe/stripe-php/pull/548) Don't mutate `Exception` class properties from `OAuthBase` error

## 6.21.0 - 2018-11-08

-   [#537](https://github.com/stripe/stripe-php/pull/537) Add new API endpoints for the `Invoice` resource.

## 6.20.1 - 2018-11-07

-   [#546](https://github.com/stripe/stripe-php/pull/546) Drop files from the Composer package that aren't needed in the release

## 6.20.0 - 2018-10-30

-   [#536](https://github.com/stripe/stripe-php/pull/536) Add support for the `Person` resource
-   [#541](https://github.com/stripe/stripe-php/pull/541) Add support for the `WebhookEndpoint` resource

## 6.19.5 - 2018-10-17

-   [#539](https://github.com/stripe/stripe-php/pull/539) Fix methods on `\Stripe\PaymentIntent` to properly pass arguments to the API.

## 6.19.4 - 2018-10-11

-   [#534](https://github.com/stripe/stripe-php/pull/534) Fix PSR-4 autoloading for `\Stripe\FileUpload` class alias

## 6.19.3 - 2018-10-09

-   [#530](https://github.com/stripe/stripe-php/pull/530) Add constants for `flow` (`FLOW_*`), `status` (`STATUS_*`) and `usage` (`USAGE_*`) on `\Stripe\Source`

## 6.19.2 - 2018-10-08

-   [#531](https://github.com/stripe/stripe-php/pull/531) Store HTTP response headers in case-insensitive array

## 6.19.1 - 2018-09-25

-   [#526](https://github.com/stripe/stripe-php/pull/526) Ignore null values in request parameters

## 6.19.0 - 2018-09-24

-   [#523](https://github.com/stripe/stripe-php/pull/523) Add support for Stripe Terminal

## 6.18.0 - 2018-09-24

-   [#520](https://github.com/stripe/stripe-php/pull/520) Rename `\Stripe\FileUpload` to `\Stripe\File`

## 6.17.2 - 2018-09-18

-   [#522](https://github.com/stripe/stripe-php/pull/522) Fix warning when adding a new additional owner to an existing array

## 6.17.1 - 2018-09-14

-   [#517](https://github.com/stripe/stripe-php/pull/517) Integer-index encode all sequential arrays

## 6.17.0 - 2018-09-05

-   [#514](https://github.com/stripe/stripe-php/pull/514) Add support for reporting resources

## 6.16.0 - 2018-08-23

-   [#509](https://github.com/stripe/stripe-php/pull/509) Add support for usage record summaries

## 6.15.0 - 2018-08-03

-   [#504](https://github.com/stripe/stripe-php/pull/504) Add cancel support for topups

## 6.14.0 - 2018-08-02

-   [#505](https://github.com/stripe/stripe-php/pull/505) Add support for file links

## 6.13.0 - 2018-07-31

-   [#502](https://github.com/stripe/stripe-php/pull/502) Add `isDeleted()` method to `\Stripe\StripeObject`

## 6.12.0 - 2018-07-28

-   [#501](https://github.com/stripe/stripe-php/pull/501) Add support for scheduled query runs (`\Stripe\Sigma\ScheduledQueryRun`) for Sigma

## 6.11.0 - 2018-07-26

-   [#500](https://github.com/stripe/stripe-php/pull/500) Add support for Stripe Issuing

## 6.10.4 - 2018-07-19

-   [#498](https://github.com/stripe/stripe-php/pull/498) Internal improvements to the `\Stripe\ApiResource.classUrl()` method

## 6.10.3 - 2018-07-16

-   [#497](https://github.com/stripe/stripe-php/pull/497) Use HTTP/2 only for HTTPS requests

## 6.10.2 - 2018-07-11

-   [#494](https://github.com/stripe/stripe-php/pull/494) Enable HTTP/2 support

## 6.10.1 - 2018-07-10

-   [#493](https://github.com/stripe/stripe-php/pull/493) Add PHPDoc for `auto_advance` on `\Stripe\Invoice`

## 6.10.0 - 2018-06-28

-   [#488](https://github.com/stripe/stripe-php/pull/488) Add support for `$appPartnerId` to `Stripe::setAppInfo()`

## 6.9.0 - 2018-06-28

-   [#487](https://github.com/stripe/stripe-php/pull/487) Add support for payment intents

## 6.8.2 - 2018-06-24

-   [#486](https://github.com/stripe/stripe-php/pull/486) Make `Account.deauthorize()` return the `StripeObject` from the API

## 6.8.1 - 2018-06-13

-   [#472](https://github.com/stripe/stripe-php/pull/472) Added phpDoc for `ApiRequestor` and others, especially regarding thrown errors

## 6.8.0 - 2018-06-13

-   [#481](https://github.com/stripe/stripe-php/pull/481) Add new `\Stripe\Discount` and `\Stripe\OrderItem` classes, add more PHPDoc describing object attributes

## 6.7.4 - 2018-05-29

-   [#480](https://github.com/stripe/stripe-php/pull/480) PHPDoc changes for API version 2018-05-21 and the addition of the new `CHARGE_EXPIRED` event type

## 6.7.3 - 2018-05-28

-   [#479](https://github.com/stripe/stripe-php/pull/479) Fix unnecessary traits on `\Stripe\InvoiceLineItem`

## 6.7.2 - 2018-05-28

-   [#471](https://github.com/stripe/stripe-php/pull/471) Add `OBJECT_NAME` constant to all API resource classes, add `\Stripe\InvoiceLineItem` class

## 6.7.1 - 2018-05-13

-   [#468](https://github.com/stripe/stripe-php/pull/468) Update fields in PHP docs for accuracy

## 6.7.0 - 2018-05-09

-   [#466](https://github.com/stripe/stripe-php/pull/466) Add support for issuer fraud records

## 6.6.0 - 2018-04-11

-   [#460](https://github.com/stripe/stripe-php/pull/460) Add support for flexible billing primitives

## 6.5.0 - 2018-04-05

-   [#461](https://github.com/stripe/stripe-php/pull/461) Don't zero keys on non-`metadata` subobjects

## 6.4.2 - 2018-03-17

-   [#458](https://github.com/stripe/stripe-php/pull/458) Add PHPDoc for `account` on `\Stripe\Event`

## 6.4.1 - 2018-03-02

-   [#455](https://github.com/stripe/stripe-php/pull/455) Fix namespaces in PHPDoc
-   [#456](https://github.com/stripe/stripe-php/pull/456) Fix namespaces for some exceptions

## 6.4.0 - 2018-02-28

-   [#453](https://github.com/stripe/stripe-php/pull/453) Add constants for `reason` (`REASON_*`) and `status` (`STATUS_*`) on `\Stripe\Dispute`

## 6.3.2 - 2018-02-27

-   [#452](https://github.com/stripe/stripe-php/pull/452) Add PHPDoc for `amount_paid` and `amount_remaining` on `\Stripe\Invoice`

## 6.3.1 - 2018-02-26

-   [#443](https://github.com/stripe/stripe-php/pull/443) Add event types as constants to `\Stripe\Event` class

## 6.3.0 - 2018-02-23

-   [#450](https://github.com/stripe/stripe-php/pull/450) Add support for `code` attribute on all Stripe exceptions

## 6.2.0 - 2018-02-21

-   [#440](https://github.com/stripe/stripe-php/pull/440) Add support for topups
-   [#442](https://github.com/stripe/stripe-php/pull/442) Fix PHPDoc for `\Stripe\Error\SignatureVerification`

## 6.1.0 - 2018-02-12

-   [#435](https://github.com/stripe/stripe-php/pull/435) Fix header persistence on `Collection` objects
-   [#436](https://github.com/stripe/stripe-php/pull/436) Introduce new `Idempotency` error class

## 6.0.0 - 2018-02-07

Major version release. List of backwards incompatible changes to watch out for:

-   The minimum PHP version is now 5.4.0. If you're using PHP 5.3 or older, consider upgrading to a more recent version.

*   `\Stripe\AttachedObject` no longer exists. Attributes that used to be instances of `\Stripe\AttachedObject` (such as `metadata`) are now instances of `\Stripe\StripeObject`.

-   Attributes that used to be PHP arrays (such as `legal_entity->additional_owners` on `\Stripe\Account` instances) are now instances of `\Stripe\StripeObject`, except when they are empty. `\Stripe\StripeObject` has array semantics so this should not be an issue unless you are actively checking types.

*   `\Stripe\Collection` now derives from `\Stripe\StripeObject` rather than from `\Stripe\ApiResource`.

Pull requests included in this release:

-   [#410](https://github.com/stripe/stripe-php/pull/410) Drop support for PHP 5.3
-   [#411](https://github.com/stripe/stripe-php/pull/411) Use traits for common API operations
-   [#414](https://github.com/stripe/stripe-php/pull/414) Use short array syntax
-   [#404](https://github.com/stripe/stripe-php/pull/404) Fix serialization logic
-   [#417](https://github.com/stripe/stripe-php/pull/417) Remove `ExternalAccount` class
-   [#418](https://github.com/stripe/stripe-php/pull/418) Increase test coverage
-   [#421](https://github.com/stripe/stripe-php/pull/421) Update CA bundle and add script for future updates
-   [#422](https://github.com/stripe/stripe-php/pull/422) Use vendored CA bundle for all requests
-   [#428](https://github.com/stripe/stripe-php/pull/428) Support for automatic request retries

## 5.9.2 - 2018-02-07

-   [#431](https://github.com/stripe/stripe-php/pull/431) Update PHPDoc @property tags for latest API version

## 5.9.1 - 2018-02-06

-   [#427](https://github.com/stripe/stripe-php/pull/427) Add and update PHPDoc @property tags on all API resources

## 5.9.0 - 2018-01-17

-   [#421](https://github.com/stripe/stripe-php/pull/421) Updated bundled CA certificates
-   [#423](https://github.com/stripe/stripe-php/pull/423) Escape unsanitized input in OAuth example

## 5.8.0 - 2017-12-20

-   [#403](https://github.com/stripe/stripe-php/pull/403) Add `__debugInfo()` magic method to `StripeObject`

## 5.7.0 - 2017-11-28

-   [#390](https://github.com/stripe/stripe-php/pull/390) Remove some unsupported API methods
-   [#391](https://github.com/stripe/stripe-php/pull/391) Alphabetize the list of API resources in `Util::convertToStripeObject()` and add missing resources
-   [#393](https://github.com/stripe/stripe-php/pull/393) Fix expiry date update for card sources

## 5.6.0 - 2017-10-31

-   [#386](https://github.com/stripe/stripe-php/pull/386) Support for exchange rates APIs

## 5.5.1 - 2017-10-30

-   [#387](https://github.com/stripe/stripe-php/pull/387) Allow `personal_address_kana` and `personal_address_kanji` to be updated on an account

## 5.5.0 - 2017-10-27

-   [#385](https://github.com/stripe/stripe-php/pull/385) Support for listing source transactions

## 5.4.0 - 2017-10-24

-   [#383](https://github.com/stripe/stripe-php/pull/383) Add static methods to manipulate resources from parent
    -   `Account` gains methods for external accounts and login links (e.g. `createExternalAccount`, `createLoginLink`)
    -   `ApplicationFee` gains methods for refunds
    -   `Customer` gains methods for sources
    -   `Transfer` gains methods for reversals

## 5.3.0 - 2017-10-11

-   [#378](https://github.com/stripe/stripe-php/pull/378) Rename source `delete` to `detach` (and deprecate the former)

## 5.2.3 - 2017-09-27

-   Add PHPDoc for `Card`

## 5.2.2 - 2017-09-20

-   Fix deserialization mapping of `FileUpload` objects

## 5.2.1 - 2017-09-14

-   Serialized `shipping` nested attribute

## 5.2.0 - 2017-08-29

-   Add support for `InvalidClient` OAuth error

## 5.1.3 - 2017-08-14

-   Allow `address_kana` and `address_kanji` to be updated for custom accounts

## 5.1.2 - 2017-08-01

-   Fix documented return type of `autoPagingIterator()` (was missing namespace)

## 5.1.1 - 2017-07-03

-   Fix order returns to use the right URL `/v1/order_returns`

## 5.1.0 - 2017-06-30

-   Add support for OAuth

## 5.0.0 - 2017-06-27

-   `pay` on invoice now takes params as well as opts

## 4.13.0 - 2017-06-19

-   Add support for ephemeral keys

## 4.12.0 - 2017-06-05

-   Clients can implement `getUserAgentInfo()` to add additional user agent information

## 4.11.0 - 2017-06-05

-   Implement `Countable` for `AttachedObject` (`metadata` and `additional_owners`)

## 4.10.0 - 2017-05-25

-   Add support for login links

## 4.9.1 - 2017-05-10

-   Fix docs to include arrays on `$id` parameter for retrieve methods

## 4.9.0 - 2017-04-28

-   Support for checking webhook signatures

## 4.8.1 - 2017-04-24

-   Allow nested field `payout_schedule` to be updated

## 4.8.0 - 2017-04-20

-   Add `\Stripe\Stripe::setLogger()` to support an external PSR-3 compatible logger

## 4.7.0 - 2017-04-10

-   Add support for payouts and recipient transfers

## 4.6.0 - 2017-04-06

-   Please see 4.7.0 instead (no-op release)

## 4.5.1 - 2017-03-22

-   Remove hard dependency on cURL

## 4.5.0 - 2017-03-20

-   Support for detaching sources from customers

## 4.4.2 - 2017-02-27

-   Correct handling of `owner` parameter when updating sources

## 4.4.1 - 2017-02-24

-   Correct the error check on a bad JSON decoding

## 4.4.0 - 2017-01-18

-   Add support for updating sources

## 4.3.0 - 2016-11-30

-   Add support for verifying sources

## 4.2.0 - 2016-11-21

-   Add retrieve method for 3-D Secure resources

## 4.1.1 - 2016-10-21

-   Add docblock with model properties for `Plan`

## 4.1.0 - 2016-10-18

-   Support for 403 status codes (permission denied)

## 4.0.1 - 2016-10-17

-   Fix transfer reversal materialization
-   Fixes for some property definitions in docblocks

## 4.0.0 - 2016-09-28

-   Support for subscription items
-   Drop attempt to force TLS 1.2: please note that this could be breaking if you're using old OS distributions or packages and upgraded recently (so please make sure to test your integration!)

## 3.23.0 - 2016-09-15

-   Add support for Apple Pay domains

## 3.22.0 - 2016-09-13

-   Add `Stripe::setAppInfo` to allow plugins to register user agent information

## 3.21.0 - 2016-08-25

-   Add `Source` model for generic payment sources

## 3.20.0 - 2016-08-08

-   Add `getDeclineCode` to card errors

## 3.19.0 - 2016-07-29

-   Opt requests directly into TLS 1.2 where OpenSSL >= 1.0.1 (see #277 for context)

## 3.18.0 - 2016-07-28

-   Add new `STATUS_` constants for subscriptions

## 3.17.1 - 2016-07-28

-   Fix auto-paging iterator so that it plays nicely with `iterator_to_array`

## 3.17.0 - 2016-07-14

-   Add field annotations to model classes for better editor hinting

## 3.16.0 - 2016-07-12

-   Add `ThreeDSecure` model for 3-D secure payments

## 3.15.0 - 2016-06-29

-   Add static `update` method to all resources that can be changed.

## 3.14.3 - 2016-06-20

-   Make sure that cURL never sends `Expects: 100-continue`, even on large request bodies

## 3.14.2 - 2016-06-03

-   Add `inventory` under `SKU` to list of keys that have nested data and can be updated

## 3.14.1 - 2016-05-27

-   Fix some inconsistencies in PHPDoc

## 3.14.0 - 2016-05-25

-   Add support for returning Relay orders

## 3.13.0 - 2016-05-04

-   Add `list`, `create`, `update`, `retrieve`, and `delete` methods to the Subscription class

## 3.12.1 - 2016-04-07

-   Additional check on value arrays for some extra safety

## 3.12.0 - 2016-03-31

-   Fix bug `refreshFrom` on `StripeObject` would not take an `$opts` array
-   Fix bug where `$opts` not passed to parent `save` method in `Account`
-   Fix bug where non-existent variable was referenced in `reverse` in `Transfer`
-   Update CA cert bundle for compatibility with OpenSSL versions below 1.0.1

## 3.11.0 - 2016-03-22

-   Allow `CurlClient` to be initialized with default `CURLOPT_*` options

## 3.10.1 - 2016-03-22

-   Fix bug where request params and options were ignored in `ApplicationFee`'s `refund.`

## 3.10.0 - 2016-03-15

-   Add `reject` on `Account` to support the new API feature

## 3.9.2 - 2016-03-04

-   Fix error when an object's metadata is set more than once

## 3.9.1 - 2016-02-24

-   Fix encoding behavior of nested arrays for requests (see #227)

## 3.9.0 - 2016-02-09

-   Add automatic pagination mechanism with `autoPagingIterator()`
-   Allow global account ID to be set with `Stripe::setAccountId()`

## 3.8.0 - 2016-02-08

-   Add `CountrySpec` model for looking up country payment information

## 3.7.1 - 2016-02-01

-   Update bundled CA certs

## 3.7.0 - 2016-01-27

-   Support deleting Relay products and SKUs

## 3.6.0 - 2016-01-05

-   Allow configuration of HTTP client timeouts

## 3.5.0 - 2015-12-01

-   Add a verification routine for external accounts

## 3.4.0 - 2015-09-14

-   Products, SKUs, and Orders -- https://stripe.com/relay

## 3.3.0 - 2015-09-11

-   Add support for 429 Rate Limit response

## 3.2.0 - 2015-08-17

-   Add refund listing and retrieval without an associated charge

## 3.1.0 - 2015-08-03

-   Add dispute listing and retrieval
-   Add support for manage account deletion

## 3.0.0 - 2015-07-28

-   Rename `\Stripe\Object` to `\Stripe\StripeObject` (PHP 7 compatibility)
-   Rename `getCode` and `getParam` in exceptions to `getStripeCode` and `getStripeParam`
-   Add support for calling `json_encode` on Stripe objects in PHP 5.4+
-   Start supporting/testing PHP 7

## 2.3.0 - 2015-07-06

-   Add request ID to all Stripe exceptions

## 2.2.0 - 2015-06-01

-   Add support for Alipay accounts as sources
-   Add support for bank accounts as sources (private beta)
-   Add support for bank accounts and cards as external_accounts on Account objects

## 2.1.4 - 2015-05-13

-   Fix CA certificate file path (thanks @lphilps & @matthewarkin)

## 2.1.3 - 2015-05-12

-   Fix to account updating to permit `tos_acceptance` and `personal_address` to be set properly
-   Fix to Transfer reversal creation (thanks @neatness!)
-   Network requests are now done through a swappable class for easier mocking

## 2.1.2 - 2015-04-10

-   Remove SSL cert revokation checking (all pre-Heartbleed certs have expired)
-   Bug fixes to account updating

## 2.1.1 - 2015-02-27

-   Support transfer reversals

## 2.1.0 - 2015-02-19

-   Support new API version (2015-02-18)
-   Added Bitcoin Receiever update and delete actions
-   Edited tests to prefer "source" over "card" as per new API version

## 2.0.1 - 2015-02-16

-   Fix to fetching endpoints that use a non-default baseUrl (`FileUpload`)

## 2.0.0 - 2015-02-14

-   Bumped minimum version to 5.3.3
-   Switched to Stripe namespace instead of Stripe\_ class name prefiexes (thanks @chadicus!)
-   Switched tests to PHPUnit (thanks @chadicus!)
-   Switched style guide to PSR2 (thanks @chadicus!)
-   Added \$opts hash to the end of most methods: this permits passing 'idempotency_key', 'stripe_account', or 'stripe_version'. The last 2 will persist across multiple object loads.
-   Added support for retrieving Account by ID

## 1.18.0 - 2015-01-21

-   Support making bitcoin charges through BitcoinReceiver source object

## 1.17.5 - 2014-12-23

-   Adding support for creating file uploads.

## 1.17.4 - 2014-12-15

-   Saving objects fetched with a custom key now works (thanks @JustinHook & @jpasilan)
-   Added methods for reporting charges as safe or fraudulent and for specifying the reason for refunds

## 1.17.3 - 2014-11-06

-   Better handling of HHVM support for SSL certificate blacklist checking.

## 1.17.2 - 2014-09-23

-   Coupons now are backed by a `Stripe_Coupon` instead of `Stripe_Object`, and support updating metadata
-   Running operations (`create`, `retrieve`, `all`) on upcoming invoice items now works

## 1.17.1 - 2014-07-31

-   Requests now send Content-Type header

## 1.17.0 - 2014-07-29

-   Application Fee refunds now a list instead of array
-   HHVM now works
-   Small bug fixes (thanks @bencromwell & @fastest963)
-   `__toString` now returns the name of the object in addition to its JSON representation

## 1.16.0 - 2014-06-17

-   Add metadata for refunds and disputes

## 1.15.0 - 2014-05-28

-   Support canceling transfers

## 1.14.1 - 2014-05-21

-   Support cards for recipients.

## 1.13.1 - 2014-05-15

-   Fix bug in account resource where `id` wasn't in the result

## 1.13.0 - 2014-04-10

-   Add support for certificate blacklisting
-   Update ca bundle
-   Drop support for HHVM (Temporarily)

## 1.12.0 - 2014-04-01

-   Add Stripe_RateLimitError for catching rate limit errors.
-   Update to Zend coding style (thanks, @jpiasetz)

## 1.11.0 - 2014-01-29

-   Add support for multiple subscriptions per customer

## 1.10.1 - 2013-12-02

-   Add new ApplicationFee

## 1.9.1 - 2013-11-08

-   Fix a bug where a null nestable object causes warnings to fire.

## 1.9.0 - 2013-10-16

-   Add support for metadata API.

## 1.8.4 - 2013-09-18

-   Add support for closing disputes.

## 1.8.3 - 2013-08-13

-   Add new Balance and BalanceTransaction

## 1.8.2 - 2013-08-12

-   Add support for unsetting attributes by updating to NULL. Setting properties to a blank string is now an error.

## 1.8.1 - 2013-07-12

-   Add support for multiple cards API (Stripe API version 2013-07-12: https://stripe.com/docs/upgrades#2013-07-05)

## 1.8.0 - 2013-04-11

-   Allow Transfers to be creatable
-   Add new Recipient resource

## 1.7.15 - 2013-02-21

-   Add 'id' to the list of permanent object attributes

## 1.7.14 - 2013-02-20

-   Don't re-encode strings that are already encoded in UTF-8. If you were previously using plan or coupon objects with UTF-8 IDs, they may have been treated as ISO-8859-1 (Latin-1) and encoded to UTF-8 a 2nd time. You may now need to pass the IDs to utf8_encode before passing them to Stripe_Plan::retrieve or Stripe_Coupon::retrieve.
-   Ensure that all input is encoded in UTF-8 before submitting it to Stripe's servers. (github issue #27)

## 1.7.13 - 2013-02-01

-   Add support for passing options when retrieving Stripe objects e.g., Stripe_Charge::retrieve(array("id"=>"foo", "expand" => array("customer"))); Stripe_Charge::retrieve("foo") will continue to work

## 1.7.12 - 2013-01-15

-   Add support for setting a Stripe API version override

## 1.7.11 - 2012-12-30

-   Version bump to cleanup constants and such (fix issue #26)

## 1.7.10 - 2012-11-08

-   Add support for updating charge disputes.
-   Fix bug preventing retrieval of null attributes

## 1.7.9 - 2012-11-08

-   Fix usage under autoloaders such as the one generated by composer (fix issue #22)

## 1.7.8 - 2012-10-30

-   Add support for creating invoices.
-   Add support for new invoice lines return format
-   Add support for new list objects

## 1.7.7 - 2012-09-14

-   Get all of the various version numbers in the repo in sync (no other changes)

## 1.7.6 - 2012-08-31

-   Add update and pay methods to Invoice resource

## 1.7.5 - 2012-08-23

-   Change internal function names so that Stripe_SingletonApiRequest is E_STRICT-clean (github issue #16)

## 1.7.4 - 2012-08-21

-   Bugfix so that Stripe objects (e.g. Customer, Charge objects) used in API calls are transparently converted to their object IDs

## 1.7.3 - 2012-08-15

-   Add new Account resource

## 1.7.2 - 2012-06-26

-   Make clearer that you should be including lib/Stripe.php, not test/Stripe.php (github issue #14)

## 1.7.1 - 2012-05-24

-   Add missing argument to Stripe_InvalidRequestError constructor in Stripe_ApiResource::instanceUrl. Fixes a warning when Stripe_ApiResource::instanceUrl is called on a resource with no ID (fix issue #12)

## 1.7.0 - 2012-05-17

-   Support Composer and Packagist (github issue #9)
-   Add new deleteDiscount method to Stripe_Customer
-   Add new Transfer resource
-   Switch from using HTTP Basic auth to Bearer auth. (Note: Stripe will support Basic auth for the indefinite future, but recommends Bearer auth when possible going forward)
-   Numerous test suite improvements
<|MERGE_RESOLUTION|>--- conflicted
+++ resolved
@@ -1,13 +1,5 @@
 # Changelog
 
-<<<<<<< HEAD
-## 13.2.0-beta.1 - 2023-10-26
-* [#1596](https://github.com/stripe/stripe-php/pull/1596) Update generated code for beta
-  * Add support for new resource `Margin`
-  * Add support for `all`, `create`, `retrieve`, and `update` methods on resource `Margin`
-  * Add support for `default_margins` and `total_margin_amounts` on `Invoice`
-  * Add support for `margins` on `InvoiceItem`
-=======
 ## 13.2.0 - 2023-11-02
 * [#1599](https://github.com/stripe/stripe-php/pull/1599) Update generated code
   * Add support for new resource `Tax.Registration`
@@ -16,7 +8,13 @@
   * Add support for new value `payment_unreconciled` on enum `BalanceTransaction.type`
   * Add support for `revolut_pay` on `PaymentMethod`
   * Add support for new value `revolut_pay` on enum `PaymentMethod.type`
->>>>>>> e0a960c8
+
+## 13.2.0-beta.1 - 2023-10-26
+* [#1596](https://github.com/stripe/stripe-php/pull/1596) Update generated code for beta
+  * Add support for new resource `Margin`
+  * Add support for `all`, `create`, `retrieve`, and `update` methods on resource `Margin`
+  * Add support for `default_margins` and `total_margin_amounts` on `Invoice`
+  * Add support for `margins` on `InvoiceItem`
 
 ## 13.1.0 - 2023-10-26
 * [#1595](https://github.com/stripe/stripe-php/pull/1595) Update generated code
