# Changelog

<<<<<<< HEAD
## 12.9.0-beta.1 - 2023-10-16
* [#1591](https://github.com/stripe/stripe-php/pull/1591) Update generated code for beta

=======
## 13.0.0 - 2023-10-16
* This release changes the pinned API version to `2023-10-16`. Please read the [API Upgrade Guide](https://stripe.com/docs/upgrades#2023-10-16) and carefully review the API changes before upgrading `stripe-php` package.
* [#1593](https://github.com/stripe/stripe-php/pull/1593) Update generated code
  - Added `additional_tos_acceptances` field on `Person`
>>>>>>> a3d5c167

## 12.8.0 - 2023-10-16
* [#1590](https://github.com/stripe/stripe-php/pull/1590) Update generated code
  * Add support for new values `issuing_token.created` and `issuing_token.updated` on enum `Event.type`

## 12.8.0-beta.1 - 2023-10-11
* [#1588](https://github.com/stripe/stripe-php/pull/1588) Update generated code for beta
  * Add support for new resources `AccountNotice` and `Issuing.CreditUnderwritingRecord`
  * Add support for `all`, `retrieve`, and `update` methods on resource `AccountNotice`
  * Add support for `all`, `correct`, `create_from_application`, `create_from_proactive_review`, `report_decision`, and `retrieve` methods on resource `CreditUnderwritingRecord`
  * Add support for new values `account_notice.created` and `account_notice.updated` on enum `Event.type`

## 12.7.0 - 2023-10-11
* [#1589](https://github.com/stripe/stripe-php/pull/1589) Update generated code
  * Add support for `client_secret`, `redirect_on_completion`, `return_url`, and `ui_mode` on `Checkout.Session`
  * Add support for `offline` on `Terminal.Configuration`

## 12.7.0-beta.1 - 2023-10-05
* [#1587](https://github.com/stripe/stripe-php/pull/1587) Update generated code for beta
  * Add support for `mark_draft` and `mark_stale` methods on resource `Quote`
  * Remove support for `draft_quote` and `mark_stale_quote` methods on resource `Quote`
  * Add support for `allow_backdated_lines` on `Quote`
  * Rename `previewInvoiceLines` to `allPreviewInvoiceLines` on resource `Quote`

## 12.6.0 - 2023-10-05
* [#1586](https://github.com/stripe/stripe-php/pull/1586) Update generated code
  * Add support for new resource `Issuing.Token`
  * Add support for `all`, `retrieve`, and `update` methods on resource `Token`
  * Add support for `token` on `Issuing.Authorization` and `Issuing.Transaction`
* [#1569](https://github.com/stripe/stripe-php/pull/1569) Fix: Do not bother removing `friendsofphp/php-cs-fixer`

## 12.6.0-beta.1 - 2023-09-28
* [#1585](https://github.com/stripe/stripe-php/pull/1585) Update generated code for beta
  * Rename resources `Issuing.CardDesign` and `Issuing.CardBundle` to `Issuing.PersonalizationDesign` and `Issuing.PhysicalBundle`
  * Add support for `reason` on `Event`

## 12.5.0 - 2023-09-28
* [#1582](https://github.com/stripe/stripe-php/pull/1582) Generate Discount, SourceTransaction and use sections in more places
* [#1584](https://github.com/stripe/stripe-php/pull/1584) Update generated code
  * Add support for `rendering` on `Invoice`

## 12.5.0-beta.1 - 2023-09-21
* [#1578](https://github.com/stripe/stripe-php/pull/1578) Update generated code for beta
  * Remove support for `customer` on `ConfirmationToken`
  * Add support for `issuer` on `Invoice`

## 12.4.0 - 2023-09-21
* [#1579](https://github.com/stripe/stripe-php/pull/1579) Update generated code
  * Add back constant for `invoiceitem.updated` webhook event.  This was mistakenly removed in v12.2.0.
* [#1566](https://github.com/stripe/stripe-php/pull/1566) Fix: Remove `squizlabs/php_codesniffer`
* [#1568](https://github.com/stripe/stripe-php/pull/1568) Enhancement: Reference `phpunit.xsd` as installed with `composer`
* [#1565](https://github.com/stripe/stripe-php/pull/1565) Enhancement: Use PHP 8.2 as leading PHP version

## 12.4.0-beta.1 - 2023-09-14
* [#1575](https://github.com/stripe/stripe-php/pull/1575) Update generated code for beta
  * Add support for new resource `ConfirmationToken`
  * Add support for `retrieve` method on resource `ConfirmationToken`
  * Add support for `create` method on resource `Issuing.CardDesign`
  * Add support for `reject_testmode` test helper method on resource `Issuing.CardDesign`
  * Add support for new value `issuing_card_design.rejected` on enum `Event.type`
  * Add support for `features` on `Issuing.CardBundle`
  * Add support for `card_logo`, `carrier_text`, `preferences`, and `rejection_reasons` on `Issuing.CardDesign`
  * Remove support for `preference` on `Issuing.CardDesign`

## 12.3.0 - 2023-09-14
* [#1577](https://github.com/stripe/stripe-php/pull/1577) Update generated code
  * Add support for new resource `PaymentMethodConfiguration`
  * Add support for `all`, `create`, `retrieve`, and `update` methods on resource `PaymentMethodConfiguration`
  * Add support for `payment_method_configuration_details` on `Checkout.Session`, `PaymentIntent`, and `SetupIntent`
* [#1573](https://github.com/stripe/stripe-php/pull/1573) Update generated code
  * Add support for `capture`, `create`, `expire`, `increment`, and `reverse` test helper methods on resource `Issuing.Authorization`
  * Add support for `create_force_capture`, `create_unlinked_refund`, and `refund` test helper methods on resource `Issuing.Transaction`
  * Add support for new value `stripe_tax_inactive` on enum `StripeError.code`

## 12.3.0-beta.1 - 2023-09-07
* [#1574](https://github.com/stripe/stripe-php/pull/1574) Update generated code for beta
  * Release specs are identical.
* [#1572](https://github.com/stripe/stripe-php/pull/1572) Update generated code for beta
  * Remove support for `submit_card` test helper method on resource `Issuing.Card`
  * Add support for new value `platform_default` on enum `Issuing.CardDesign.preference`

## 12.2.0 - 2023-09-07
* [#1571](https://github.com/stripe/stripe-php/pull/1571) Update generated code
  * Add support for new resource `PaymentMethodDomain`
  * Add support for `all`, `create`, `retrieve`, `update`, and `validate` methods on resource `PaymentMethodDomain`
  * Add support for new values `treasury.credit_reversal.created`, `treasury.credit_reversal.posted`, `treasury.debit_reversal.completed`, `treasury.debit_reversal.created`, `treasury.debit_reversal.initial_credit_granted`, `treasury.financial_account.closed`, `treasury.financial_account.created`, `treasury.financial_account.features_status_updated`, `treasury.inbound_transfer.canceled`, `treasury.inbound_transfer.created`, `treasury.inbound_transfer.failed`, `treasury.inbound_transfer.succeeded`, `treasury.outbound_payment.canceled`, `treasury.outbound_payment.created`, `treasury.outbound_payment.expected_arrival_date_updated`, `treasury.outbound_payment.failed`, `treasury.outbound_payment.posted`, `treasury.outbound_payment.returned`, `treasury.outbound_transfer.canceled`, `treasury.outbound_transfer.created`, `treasury.outbound_transfer.expected_arrival_date_updated`, `treasury.outbound_transfer.failed`, `treasury.outbound_transfer.posted`, `treasury.outbound_transfer.returned`, `treasury.received_credit.created`, `treasury.received_credit.failed`, `treasury.received_credit.succeeded`, and `treasury.received_debit.created` on enum `Event.type`
  * Remove support for value `invoiceitem.updated` from enum `Event.type`
  * Add support for `features` on `Product`

## 12.2.0-beta.1 - 2023-08-31
* [#1559](https://github.com/stripe/stripe-php/pull/1559) Update generated code for beta
  * Rename `Quote.previewInvoices` to `Quote.allPreviewInvoices` and `Quote.previewSubscriptionSchedules` to `Quote.allSubscriptionSchedules`

## 12.1.0 - 2023-08-31
* [#1560](https://github.com/stripe/stripe-php/pull/1560) Update generated code
  * Add support for new resource `AccountSession`
  * Add support for `create` method on resource `AccountSession`
  * Add support for new values `obligation_inbound`, `obligation_outbound`, `obligation_payout_failure`, `obligation_payout`, `obligation_reversal_inbound`, and `obligation_reversal_outbound` on enum `BalanceTransaction.type`
  * Change type of `Event.type` from `string` to `enum`
  * Add support for `application` on `PaymentLink`
* [#1562](https://github.com/stripe/stripe-php/pull/1562) Nicer ApiErrorException::__toString()
* [#1558](https://github.com/stripe/stripe-php/pull/1558) Update generated code
  * Add support for `payment_method_details` on `Dispute`
  * Add support for `prefetch` on `FinancialConnections.Session`

## 12.0.0 - 2023-08-18
**⚠️ ACTION REQUIRED: the breaking change in this release likely affects you ⚠️**

## 12.0.0-beta.1 - 2023-08-24
* [#1549](https://github.com/stripe/stripe-php/pull/1549) Update generated code for beta
  * Add support for new resources `QuotePreviewInvoice` and `QuotePreviewSchedule`
  * Remove support for `applies_to` on `Invoice` and `SubscriptionSchedule`
* [#1556](https://github.com/stripe/stripe-php/pull/1556) Merge master into beta

## 11.0.0 - 2023-08-16
Please do not use stripe-php v11. It did not correctly apply the [pinning behavior](https://github.com/stripe/stripe-php/blob/master/CHANGELOG.md#version-pinning) and was removed from packagist

## 10.22.0-beta.1 - 2023-08-10
* [#1545](https://github.com/stripe/stripe-php/pull/1545) Update generated code for beta
  * Add support for `paypal` on `PaymentMethodConfiguration`

## 10.21.0 - 2023-08-10
* [#1546](https://github.com/stripe/stripe-php/pull/1546) Update generated code
  * Add support for new value `payment_reversal` on enum `BalanceTransaction.type`
  * Add support for new value `adjusted_for_overdraft` on enum `CustomerBalanceTransaction.type`

## 10.21.0-beta.1 - 2023-08-03
* [#1541](https://github.com/stripe/stripe-php/pull/1541) Update generated code for beta
  * Add support for `submit_card` test helper method on resource `Issuing.Card`

## 10.20.0 - 2023-08-03
* [#1539](https://github.com/stripe/stripe-php/pull/1539) Update generated code
  * Add support for `subscription_details` on `Invoice`
  * Add support for new values `sepa_debit_fingerprint` and `us_bank_account_fingerprint` on enum `Radar.ValueList.item_type`

## 10.20.0-beta.2 - 2023-07-28
* [#1537](https://github.com/stripe/stripe-php/pull/1537) Update generated code for beta
  * Release specs are identical.
* [#1535](https://github.com/stripe/stripe-php/pull/1535) Update generated code for beta
  * Add support for new resource `Tax.Form`
  * Add support for `all`, `pdf`, and `retrieve` methods on resource `Form`
  * Add support for `payment_method_configuration_details` on `Checkout.Session` and `SetupIntent`
* [#1532](https://github.com/stripe/stripe-php/pull/1532) Update generated code for beta
* [#1531](https://github.com/stripe/stripe-php/pull/1531) Merge master into beta

## 10.20.0-beta.1 - 2023-07-27
  * Updated stable APIs to the latest version

## 10.19.0 - 2023-07-27
* [#1534](https://github.com/stripe/stripe-php/pull/1534) Update generated code
  * Improve PHPDoc type for `ApplicationFee.refunds`
  * Add support for `deleted` on `Apps.Secret`
* [#1526](https://github.com/stripe/stripe-php/pull/1526) Add constants for payment intent cancellation reasons
* [#1533](https://github.com/stripe/stripe-php/pull/1533) Update generated code
  * Add support for new value `service_tax` on enum `TaxRate.tax_type`
* [#1487](https://github.com/stripe/stripe-php/pull/1487) PHPDoc: use union of literals for $method parameter throughout

## 10.18.0 - 2023-07-20
* [#1533](https://github.com/stripe/stripe-php/pull/1533) Update generated code
  * Add support for new value `service_tax` on enum `TaxRate.tax_type`
* [#1526](https://github.com/stripe/stripe-php/pull/1526) Add constants for payment intent cancellation reasons
* [#1487](https://github.com/stripe/stripe-php/pull/1487) PHPDoc: use union of literals for $method parameter throughout

## 10.18.0-beta.1 - 2023-07-13
* [#1527](https://github.com/stripe/stripe-php/pull/1527) Update generated code for beta
  Release specs are identical.
* [#1524](https://github.com/stripe/stripe-php/pull/1524) Update generated code for beta
  * Add support for new resource `PaymentMethodConfiguration`
  * Add support for `all`, `create`, `retrieve`, and `update` methods on resource `PaymentMethodConfiguration`
  * Add support for `payment_method_configuration_details` on `PaymentIntent`
  * Rename `Tax.SettingService` -> `Tax.SettingsService` (parity with main release)
* [#1519](https://github.com/stripe/stripe-php/pull/1519) Update generated code for beta
  * Rename `Tax.SettingsService` -> `Tax.SettingService`

## 10.17.0 - 2023-07-13
* [#1525](https://github.com/stripe/stripe-php/pull/1525) Update generated code
  * Add support for new resource `Tax.Settings`
  * Add support for `retrieve` and `update` methods on resource `Settings`
  * Add support for new value `invalid_tax_location` on enum `StripeError.code`
  * Add support for `product` on `Tax.TransactionLineItem`
  * Add constant for `tax.settings.updated` webhook event
* [#1520](https://github.com/stripe/stripe-php/pull/1520) Update generated code
  * Release specs are identical.

## 10.16.0 - 2023-06-29
* [#1517](https://github.com/stripe/stripe-php/pull/1517) Update generated code
  * Add support for new value `application_fees_not_allowed` on enum `StripeError.code`
  * Add support for `effective_at` on `CreditNote` and `Invoice`
  * Add support for `on_behalf_of` on `Mandate`
* [#1514](https://github.com/stripe/stripe-php/pull/1514) Update generated code
  * Release specs are identical.
* [#1512](https://github.com/stripe/stripe-php/pull/1512) Update generated code
  * Change type of `Checkout.Session.success_url` from `string` to `nullable(string)`

## 10.16.0-beta.1 - 2023-06-22
* [#1515](https://github.com/stripe/stripe-php/pull/1515) Update generated code for beta
  * Add support for new resource `CustomerSession`
  * Add support for `create` method on resource `CustomerSession`
* [#1513](https://github.com/stripe/stripe-php/pull/1513) Update generated code for beta
  * Add support for `payment_details` on `PaymentIntent`
* [#1510](https://github.com/stripe/stripe-php/pull/1510) Update generated code for beta

## 10.15.0 - 2023-06-08
* [#1506](https://github.com/stripe/stripe-php/pull/1506) Update generated code
  * Add support for `preferred_locales` on `Issuing.Cardholder`

## 10.15.0-beta.2 - 2023-06-01
* [#1507](https://github.com/stripe/stripe-php/pull/1507) Update generated code for beta
  * Add support for `subscription_details` on `Invoice`
  * Add support for `set_pause_collection` on `QuoteLine`
  * Remove support for `locations` on `Tax.Settings`

## 10.15.0-beta.1 - 2023-05-25
* [#1500](https://github.com/stripe/stripe-php/pull/1500) Update generated code for beta
* [#1505](https://github.com/stripe/stripe-php/pull/1505) Handle developer message in preview error responses
* [#1504](https://github.com/stripe/stripe-php/pull/1504) Add default values for preview and raw_request parameters

## 10.14.0 - 2023-05-25
* [#1503](https://github.com/stripe/stripe-php/pull/1503) Update generated code
  * Add support for `zip` on `PaymentMethod`
  * Add support for new value `zip` on enum `PaymentMethod.type`
* [#1502](https://github.com/stripe/stripe-php/pull/1502) Generate error codes
* [#1501](https://github.com/stripe/stripe-php/pull/1501) Update generated code

* [#1499](https://github.com/stripe/stripe-php/pull/1499) Update generated code
  * Add support for new values `amusement_tax` and `communications_tax` on enum `TaxRate.tax_type`

## 10.14.0-beta.2 - 2023-05-19
* [#1498](https://github.com/stripe/stripe-php/pull/1498) Update generated code for beta
  * Add support for `subscribe` and `unsubscribe` methods on resource `FinancialConnections.Account`
  * Add support for `status_details` and `status` on `Tax.Settings`
* [#1486](https://github.com/stripe/stripe-php/pull/1486) Add $stripe->rawRequest

## 10.14.0-beta.1 - 2023-05-11
* [#1489](https://github.com/stripe/stripe-php/pull/1489) Update generated code for beta
  * Add support for `head_office` on `Tax.Settings`
* [#1497](https://github.com/stripe/stripe-php/pull/1497) Fix phpstan errors
* [#1484](https://github.com/stripe/stripe-php/pull/1484) Update generated code for beta

## 10.13.0 - 2023-05-11
* [#1490](https://github.com/stripe/stripe-php/pull/1490) Update generated code
  * Add support for `paypal` on `PaymentMethod`
  * Add support for `effective_percentage` on `TaxRate`
* [#1488](https://github.com/stripe/stripe-php/pull/1488) Increment PHPStan to strictness level 2
* [#1483](https://github.com/stripe/stripe-php/pull/1483) Update generated code

* [#1480](https://github.com/stripe/stripe-php/pull/1480) Update generated code
  * Change type of `Identity.VerificationSession.options` from `VerificationSessionOptions` to `nullable(VerificationSessionOptions)`
  * Change type of `Identity.VerificationSession.type` from `enum('document'|'id_number')` to `nullable(enum('document'|'id_number'))`
* [#1478](https://github.com/stripe/stripe-php/pull/1478) Update generated code
  * Release specs are identical.
* [#1475](https://github.com/stripe/stripe-php/pull/1475) Update generated code

## 10.13.0-beta.4 - 2023-04-20
* [#1481](https://github.com/stripe/stripe-php/pull/1481) Update generated code for beta
  * Add support for `country_options` on `Tax.Registration`
  * Remove support for `state` and `type` on `Tax.Registration`

## 10.13.0-beta.3 - 2023-04-13
* [#1477](https://github.com/stripe/stripe-php/pull/1477) Update generated code for beta
  * Add support for `collect_payment_method` and `confirm_payment_intent` methods on resource `Terminal.Reader`

## 10.13.0-beta.2 - 2023-04-06
* [#1472](https://github.com/stripe/stripe-php/pull/1472) Update generated code for beta
  * Updated stable APIs to the latest version

## 10.13.0-beta.1 - 2023-03-30
* [#1469](https://github.com/stripe/stripe-php/pull/1469) Update generated code
  * Add support for new value `ioss` on enum `Tax.Registration.type`

## 10.12.1 - 2023-04-04
* [#1473](https://github.com/stripe/stripe-php/pull/1473) Update generated code
  * Add back `deleted` from `Invoice.status`.

## 10.12.0 - 2023-03-30
* [#1470](https://github.com/stripe/stripe-php/pull/1470) Update generated code
  * Remove support for `create` method on resource `Tax.Transaction`
    * This is not a breaking change, as this method was deprecated before the Tax Transactions API was released in favor of the `createFromCalculation` method.
  * Remove support for value `deleted` from enum `Invoice.status`
    * This is not a breaking change, as the value was never returned or accepted as input.
* [#1468](https://github.com/stripe/stripe-php/pull/1468) Trigger workflow for tags
* [#1467](https://github.com/stripe/stripe-php/pull/1467) Update generated code (new)
  * Release specs are identical.

## 10.12.0-beta.1 - 2023-03-23
* [#1459](https://github.com/stripe/stripe-php/pull/1459) Update generated code for beta (new)
  * Add support for new resources `Tax.CalculationLineItem` and `Tax.TransactionLineItem`
  * Add support for `collect_inputs` method on resource `Terminal.Reader`
  * Add support for `financing_offer` on `Capital.FinancingSummary`
  * Add support for new value `link` on enum `PaymentLink.payment_method_types[]`
  * Add support for `automatic_payment_methods` on `SetupIntent`

## 10.11.0 - 2023-03-23
* [#1458](https://github.com/stripe/stripe-php/pull/1458) Update generated code
  * Add support for new resources `Tax.CalculationLineItem`, `Tax.Calculation`, `Tax.TransactionLineItem`, and `Tax.Transaction`
  * Add support for `create` and `list_line_items` methods on resource `Calculation`
  * Add support for `create_from_calculation`, `create_reversal`, `create`, `list_line_items`, and `retrieve` methods on resource `Transaction`
  * Add support for `currency_conversion` on `Checkout.Session`
  * Add support for new value `automatic_async` on enum `PaymentIntent.capture_method`
  * Add support for new value `link` on enum `PaymentLink.payment_method_types[]`
  * Add support for `automatic_payment_methods` on `SetupIntent`

## 10.11.0-beta.1 - 2023-03-16
* [#1456](https://github.com/stripe/stripe-php/pull/1456) API Updates
  * Add support for `create_from_calculation` method on resource `Tax.Transaction`
  * Change type of `Invoice.applies_to` from `nullable(QuotesResourceQuoteLinesAppliesTo)` to `QuotesResourceQuoteLinesAppliesTo`
  * Add support for `shipping_cost` on `Tax.Calculation` and `Tax.Transaction`
  * Add support for `tax_breakdown` on `Tax.Calculation`
  * Remove support for `tax_summary` on `Tax.Calculation`

## 10.10.0 - 2023-03-16
* [#1457](https://github.com/stripe/stripe-php/pull/1457) API Updates
  * Add support for `future_requirements` and `requirements` on `BankAccount`
  * Add support for new value `automatic_async` on enum `PaymentIntent.capture_method`
  * Add support for new value `cashapp` on enum `PaymentLink.payment_method_types[]`
  * Add support for `cashapp` on `PaymentMethod`
  * Add support for new value `cashapp` on enum `PaymentMethod.type`
* [#1454](https://github.com/stripe/stripe-php/pull/1454) Update generated code (new)
  * Add support for new value `cashapp` on enum `PaymentLink.payment_method_types[]`
  * Add support for `cashapp` on `PaymentMethod`
  * Add support for new value `cashapp` on enum `PaymentMethod.type`

## 10.10.0-beta.1 - 2023-03-09
* [#1451](https://github.com/stripe/stripe-php/pull/1451) API Updates for beta branch
  * Updated stable APIs to the latest version
  * Remove support for `list_transactions` method on resource `Tax.Transaction`
  * Change type of `SubscriptionSchedule.applies_to` from `nullable(QuotesResourceQuoteLinesAppliesTo)` to `QuotesResourceQuoteLinesAppliesTo`
  * Add support for `tax_summary` on `Tax.Calculation`
  * Remove support for `tax_breakdown` on `Tax.Calculation`

## 10.9.1 - 2023-03-14
* [#1453](https://github.com/stripe/stripe-php/pull/1453) Restore StripeClient.getService

## 10.9.0 - 2023-03-09
* [#1450](https://github.com/stripe/stripe-php/pull/1450) API Updates
  * Add support for `cancellation_details` on `Subscription`
  * Fix return types on custom methods (extends https://github.com/stripe/stripe-php/pull/1446)

* [#1446](https://github.com/stripe/stripe-php/pull/1446) stripe->customers->retrievePaymentMethod returns the wrong class (type hint)

## 10.9.0-beta.1 - 2023-03-02
* [#1448](https://github.com/stripe/stripe-php/pull/1448) API Updates for beta branch
  * Updated stable APIs to the latest version
  * Add support for new resources `Issuing.CardBundle` and `Issuing.CardDesign`
  * Add support for `all` and `retrieve` methods on resource `CardBundle`
  * Add support for `all`, `retrieve`, and `update` methods on resource `CardDesign`
  * Add support for `card_design` on `Issuing.Card`

## 10.8.0 - 2023-03-02
* [#1447](https://github.com/stripe/stripe-php/pull/1447) API Updates
  * Add support for `reconciliation_status` on `Payout`
  * Add support for new value `lease_tax` on enum `TaxRate.tax_type`

## 10.8.0-beta.1 - 2023-02-23
* [#1445](https://github.com/stripe/stripe-php/pull/1445) API Updates for beta branch
  * Updated stable APIs to the latest version

## 10.7.0 - 2023-02-23
* [#1444](https://github.com/stripe/stripe-php/pull/1444) API Updates
  * Add support for new value `igst` on enum `TaxRate.tax_type`

## 10.7.0-beta.1 - 2023-02-16
* [#1442](https://github.com/stripe/stripe-php/pull/1442) API Updates for beta branch
  * Updated stable APIs to the latest version
  * Add support for `currency_conversion` on `Checkout.Session`
  * Add support for `limits` on `FinancialConnections.Session`
  * Remove support for `reference` on `Tax.Calculation`

## 10.6.1 - 2023-02-21
* [#1443](https://github.com/stripe/stripe-php/pull/1443) Remove init.php from the list of ignored files

## 10.6.0 - 2023-02-16
* [#1441](https://github.com/stripe/stripe-php/pull/1441) API Updates
  * Add support for `refund_payment` method on resource `Terminal.Reader`
  * Add support for `custom_fields` on `Checkout.Session` and `PaymentLink`
* [#1236](https://github.com/stripe/stripe-php/pull/1236) subscription_proration_date not always presented in Invoice
* [#1431](https://github.com/stripe/stripe-php/pull/1431) Fix: Do not use unbounded version constraint for `actions/checkout`
* [#1436](https://github.com/stripe/stripe-php/pull/1436) Enhancement: Enable and configure `visibility_required` fixer
* [#1432](https://github.com/stripe/stripe-php/pull/1432) Enhancement: Update `actions/cache`
* [#1434](https://github.com/stripe/stripe-php/pull/1434) Fix: Remove parentheses
* [#1433](https://github.com/stripe/stripe-php/pull/1433) Enhancement: Run tests on PHP 8.2
* [#1438](https://github.com/stripe/stripe-php/pull/1438) Update .gitattributes

## 10.6.0-beta.1 - 2023-02-02
* [#1440](https://github.com/stripe/stripe-php/pull/1440) API Updates for beta branch
  * Updated stable APIs to the latest version
  * Add support for `all` method on resource `Transaction`
  * Add support for `inferred_balances_refresh`, `subscriptions`, and `transaction_refresh` on `FinancialConnections.Account`
  * Add support for `manual_entry`, `prefetch`, `status_details`, and `status` on `FinancialConnections.Session`
  * Add support for new resource `FinancialConnections.Transaction`

## 10.5.0 - 2023-02-02
* [#1439](https://github.com/stripe/stripe-php/pull/1439) API Updates
  * Add support for `resume` method on resource `Subscription`
  * Add support for `amount_shipping` and `shipping_cost` on `CreditNote` and `Invoice`
  * Add support for `shipping_details` on `Invoice`
  * Add support for `invoice_creation` on `PaymentLink`
  * Add support for `trial_settings` on `Subscription`
  * Add support for new value `paused` on enum `Subscription.status`

## 10.5.0-beta.2 - 2023-01-26
* [#1429](https://github.com/stripe/stripe-php/pull/1429) API Updates for beta branch
  * Updated stable APIs to the latest version
  * Add support for `list_transactions` method on resource `Tax.Transaction`

## 10.5.0-beta.1 - 2023-01-19
* [#1427](https://github.com/stripe/stripe-php/pull/1427) API Updates for beta branch
  * Updated stable APIs to the latest version
  * Add support for `Tax.Settings` resource.

## 10.4.0 - 2023-01-19
* [#1381](https://github.com/stripe/stripe-php/pull/1381) Add getService methods to StripeClient and AbstractServiceFactory to allow mocking
* [#1424](https://github.com/stripe/stripe-php/pull/1424) API Updates

  * Added `REFUND_CREATED`, `REFUND_UPDATED` event definitions.
* [#1426](https://github.com/stripe/stripe-php/pull/1426) Ignore PHP version for formatting
* [#1425](https://github.com/stripe/stripe-php/pull/1425) Fix Stripe::setAccountId parameter type
* [#1418](https://github.com/stripe/stripe-php/pull/1418) Switch to mb_convert_encoding to fix utf8_encode deprecation warning

## 10.4.0-beta.3 - 2023-01-12
* [#1423](https://github.com/stripe/stripe-php/pull/1423) API Updates for beta branch
  * Updated stable APIs to the latest version
  * Add support for `Tax.Registration` resource.
  * Change `draft_quote` method implementation from hitting `/v1/quotes/{quotes}/draft` to `/v1/quotes/{quotes}/mark_draft`

## 10.4.0-beta.2 - 2023-01-05
* [#1420](https://github.com/stripe/stripe-php/pull/1420) API Updates for beta branch
  * Updated stable APIs to the latest version
  * Add support for `mark_stale_quote` method on resource `Quote`

## 10.4.0-beta.1 - 2022-12-22
* [#1414](https://github.com/stripe/stripe-php/pull/1414) API Updates for beta branch
  * Updated stable APIs to the latest version
  * Move `$stripe->taxCalculations` to `$stripe->tax->calculations` and `$stripe->taxTransactions` to `$stripe->tax->transactions`

## 10.3.0 - 2022-12-22
* [#1413](https://github.com/stripe/stripe-php/pull/1413) API Updates
  Change `CheckoutSession.cancel_url` to be nullable.

## 10.3.0-beta.1 - 2022-12-15
* [#1412](https://github.com/stripe/stripe-php/pull/1412) API Updates for beta branch
  * Updated stable APIs to the latest version
  * Add support for new resources `QuoteLine`, `TaxCalculation`, and `TaxTransaction`
  * Add support for `create` and `list_line_items` methods on resource `TaxCalculation`
  * Add support for `create_reversal`, `create`, and `retrieve` methods on resource `TaxTransaction`

## 10.2.0 - 2022-12-15
* [#1411](https://github.com/stripe/stripe-php/pull/1411) API Updates
  * Add support for new value `invoice_overpaid` on enum `CustomerBalanceTransaction.type`
* [#1407](https://github.com/stripe/stripe-php/pull/1407) API Updates

## 10.2.0-beta.1 - 2022-12-08
* [#1408](https://github.com/stripe/stripe-php/pull/1408) API Updates for beta branch
  * Updated stable APIs to the latest version
* [#1406](https://github.com/stripe/stripe-php/pull/1406) API Updates for beta branch
  * Updated stable APIs to the latest version
* [#1398](https://github.com/stripe/stripe-php/pull/1398) API Updates for beta branch
  * Updated stable APIs to the latest version

## 10.1.0 - 2022-12-06
* [#1405](https://github.com/stripe/stripe-php/pull/1405) API Updates
  * Add support for `flow` on `BillingPortal.Session`
* [#1404](https://github.com/stripe/stripe-php/pull/1404) API Updates
  * Remove support for resources `Order` and `Sku`
  * Remove support for `all`, `cancel`, `create`, `list_line_items`, `reopen`, `retrieve`, `submit`, and `update` methods on resource `Order`
  * Remove support for `all`, `create`, `delete`, `retrieve`, and `update` methods on resource `Sku`
  * Add support for `custom_text` on `Checkout.Session` and `PaymentLink`
  * Add support for `invoice_creation` and `invoice` on `Checkout.Session`
  * Remove support for `product` on `LineItem`
  * Add support for `latest_charge` on `PaymentIntent`
  * Remove support for `charges` on `PaymentIntent`

## 10.0.0 - 2022-11-16
* [#1392](https://github.com/stripe/stripe-php/pull/1392) Next major release changes

Breaking changes that arose during code generation of the library that we postponed for the next major version. For changes to the Stripe products, read more at https://stripe.com/docs/upgrades#2022-11-15.

"⚠️" symbol highlights breaking changes.

## 9.9.0 - 2022-11-08
* [#1394](https://github.com/stripe/stripe-php/pull/1394) API Updates
  * Add support for new values `eg_tin`, `ph_tin`, and `tr_tin` on enum `TaxId.type`
* [#1389](https://github.com/stripe/stripe-php/pull/1389) API Updates
  * Add support for `on_behalf_of` on `Subscription`
* [#1379](https://github.com/stripe/stripe-php/pull/1379) Do not run Coveralls in PR-s

## 9.9.0-beta.2 - 2022-11-02
* [#1390](https://github.com/stripe/stripe-php/pull/1390) API Updates for beta branch
  * Updated beta APIs to the latest stable version

## 9.9.0-beta.1 - 2022-10-21
* [#1384](https://github.com/stripe/stripe-php/pull/1384) API Updates for beta branch
  * Updated stable APIs to the latest version
  * Add support for `network_data` on `Issuing.Transaction`
  * Add support for `paypal` on `Source`
  * Add support for new value `paypal` on enum `Source.type`

## 9.8.0 - 2022-10-20
* [#1383](https://github.com/stripe/stripe-php/pull/1383) API Updates
  * Add support for new values `jp_trn` and `ke_pin` on enum `TaxId.type`
* [#1293](https://github.com/stripe/stripe-php/pull/1293) Install deps in the install step of CI
* [#1291](https://github.com/stripe/stripe-php/pull/1291) Fix: Configure finder for `friendsofphp/php-cs-fixer`

## 9.7.0 - 2022-10-13
* [#1376](https://github.com/stripe/stripe-php/pull/1376) API Updates
  * Add support for `network_data` on `Issuing.Authorization`
* [#1374](https://github.com/stripe/stripe-php/pull/1374) Add request_log_url on ErrorObject
* [#1370](https://github.com/stripe/stripe-php/pull/1370) API Updates
  * Add support for `created` on `Checkout.Session`

## 9.7.0-beta.2 - 2022-10-07
* [#1373](https://github.com/stripe/stripe-php/pull/1373) API Updates for beta branch
  * Updated stable APIs to the latest version

## 9.7.0-beta.1 - 2022-09-26
* [#1368](https://github.com/stripe/stripe-php/pull/1368) API Updates for beta branch
  * Updated stable APIs to the latest version
  * Add `FinancingOffer`, `FinancingSummary` and `FinancingTransaction` resources.

## 9.6.0 - 2022-09-15
* [#1365](https://github.com/stripe/stripe-php/pull/1365) API Updates
  * Add support for `from_invoice` and `latest_revision` on `Invoice`
  * Add support for new value `pix` on enum `PaymentLink.payment_method_types[]`
  * Add support for `pix` on `PaymentMethod`
  * Add support for new value `pix` on enum `PaymentMethod.type`
  * Add support for `created` on `Treasury.CreditReversal` and `Treasury.DebitReversal`

## 9.5.0 - 2022-09-06
* [#1364](https://github.com/stripe/stripe-php/pull/1364) API Updates
  * Add support for new value `terminal_reader_splashscreen` on enum `File.purpose`
* [#1363](https://github.com/stripe/stripe-php/pull/1363) chore: Update PHP tests to handle search methods.

## 9.4.0 - 2022-08-26
* [#1362](https://github.com/stripe/stripe-php/pull/1362) API Updates
  * Add support for `login_page` on `BillingPortal.Configuration`
* [#1360](https://github.com/stripe/stripe-php/pull/1360) Add test coverage using Coveralls
* [#1361](https://github.com/stripe/stripe-php/pull/1361) fix: Fix type hints for error objects.
  * Update `Invoice.last_finalization_error`, `PaymentIntent.last_payment_error`, `SetupAttempt.setup_error` and `SetupIntent.setup_error` type to be `StripeObject`.
    * Addresses https://github.com/stripe/stripe-php/issues/1353. The library today does not actually return a `ErrorObject` for these fields, so the type annotation was incorrect.
* [#1356](https://github.com/stripe/stripe-php/pull/1356) Add beta readme.md section

## 9.4.0-beta.1 - 2022-08-26
* [#1358](https://github.com/stripe/stripe-php/pull/1358) API Updates for beta branch
  * Updated stable APIs to the latest version
  * Add support for the beta [Gift Card API](https://stripe.com/docs/gift-cards).

## 9.3.0 - 2022-08-23
* [#1355](https://github.com/stripe/stripe-php/pull/1355) API Updates
  * Change type of `Treasury.OutboundTransfer.destination_payment_method` from `string` to `string | null`
  * Change the return type of `CustomerService.fundCashBalance` test helper from `CustomerBalanceTransaction` to `CustomerCashBalanceTransaction`.
    * This would generally be considered a breaking change, but we've worked with all existing users to migrate and are comfortable releasing this as a minor as it is solely a test helper method. This was essentially broken prior to this change.

## 9.3.0-beta.1 - 2022-08-23
* [#1354](https://github.com/stripe/stripe-php/pull/1354) API Updates for beta branch
  - Updated stable APIs to the latest version
  - `Stripe-Version` beta headers are not pinned by-default and need to be manually specified, please refer to [beta SDKs README section](https://github.com/stripe/stripe-php/blob/master/README.md#beta-sdks)

## 9.2.0 - 2022-08-19
* [#1352](https://github.com/stripe/stripe-php/pull/1352) API Updates
  * Add support for new resource `CustomerCashBalanceTransaction`
  * Add support for `currency` on `PaymentLink`
  * Add constant for `customer_cash_balance_transaction.created` webhook event.
* [#1351](https://github.com/stripe/stripe-php/pull/1351) Add a support section to the readme
* [#1304](https://github.com/stripe/stripe-php/pull/1304) Allow passing PSR-3 loggers to setLogger as they are compatible

## 9.2.0-beta.1 - 2022-08-11
* [#1349](https://github.com/stripe/stripe-php/pull/1349) API Updates for beta branch
  - Updated stable APIs to the latest version
  - Add `refundPayment` method to Terminal resource

## 9.1.0 - 2022-08-11
* [#1348](https://github.com/stripe/stripe-php/pull/1348) API Updates
  * Add support for `payment_method_collection` on `Checkout.Session` and `PaymentLink`

* [#1346](https://github.com/stripe/stripe-php/pull/1346) API Updates
  * Add support for `expires_at` on `Apps.Secret`

## 9.1.0-beta.1 - 2022-08-03
* [#1345](https://github.com/stripe/stripe-php/pull/1345) API Updates for beta branch
  - Updated stable APIs to the latest version
  - Added the `Order` resource support

## 9.0.0 - 2022-08-02

Breaking changes that arose during code generation of the library that we postponed for the next major version. For changes to the SDK, read more detailed description at https://github.com/stripe/stripe-php/wiki/Migration-guide-for-v9. For changes to the Stripe products, read more at https://stripe.com/docs/upgrades#2022-08-01.

"⚠️" symbol highlights breaking changes.

* [#1344](https://github.com/stripe/stripe-php/pull/1344) API Updates
* [#1337](https://github.com/stripe/stripe-php/pull/1337) API Updates
* [#1273](https://github.com/stripe/stripe-php/pull/1273) Add some PHPDoc return types and fixes
* [#1341](https://github.com/stripe/stripe-php/pull/1341) Next major release changes

## 8.12.0 - 2022-07-25
* [#1332](https://github.com/stripe/stripe-php/pull/1332) API Updates
  * Add support for `default_currency` and `invoice_credit_balance` on `Customer`

## 8.12.0-beta.1 - 2022-07-22
* [#1331](https://github.com/stripe/stripe-php/pull/1331) API Updates for beta branch
  - Updated stable APIs to the latest version
* [#1328](https://github.com/stripe/stripe-php/pull/1328) API Updates for beta branch
  - Updated stable APIs to the latest version
  - Add `QuotePhase` resource
* [#1325](https://github.com/stripe/stripe-php/pull/1325) API Updates for beta branch
  - Updated stable APIs to the latest version
  - Add `QuotePhaseConfiguration` service.
  - Add `Price.migrate_to` property
  - Add `SubscriptionSchedule.amend` method.
  - Add `Discount.subscription_item` property.
  - Add `Quote.subscription_data.billing_behavior`, `billing_cycle_anchor`, `end_behavior`, `from_schedule`, `from_subscription`, `prebilling`, `proration_behavior` properties.
  - Add `phases` parameter to `Quote.create`
  - Add `Subscription.discounts`, `prebilling` properties.
* [#1320](https://github.com/stripe/stripe-php/pull/1320) API Updates for beta branch
  - Include `server_side_confirmation_beta=v1` beta
  - Add `secretKeyConfirmation` to `PaymentIntent`
* [#1317](https://github.com/stripe/stripe-php/pull/1317) API Updates for beta branch
  - Updated stable APIs to the latest version

## 8.11.0 - 2022-07-18
* [#1324](https://github.com/stripe/stripe-php/pull/1324) API Updates
  * Add support for new value `blik` on enum `PaymentLink.payment_method_types[]`
  * Add support for `blik` on `PaymentMethod`
  * Add support for new value `blik` on enum `PaymentMethod.type`
  * Add `Invoice.upcomingLines` method.
  * Add `SourceService.allSourceTransactions` method.
* [#1322](https://github.com/stripe/stripe-php/pull/1322) API Updates
  * Change type of `source_type` on `Transfer` from nullable string to string (comment-only change)

## 8.10.0 - 2022-07-07
* [#1319](https://github.com/stripe/stripe-php/pull/1319) API Updates
  * Add support for `currency_options` on `Coupon` and `Price`
  * Add support for `currency` on `Subscription`
* [#1318](https://github.com/stripe/stripe-php/pull/1318) API Updates
  * Add support for new values financial_connections.account.created, financial_connections.account.deactivated, financial_connections.account.disconnected, financial_connections.account.reactivated, and financial_connections.account.refreshed_balance on `Event`.

## 8.9.0 - 2022-06-29
* [#1316](https://github.com/stripe/stripe-php/pull/1316) API Updates
  * Add support for `deliver_card`, `fail_card`, `return_card`, and `ship_card` test helper methods on resource `Issuing.Card`
  * Add support for `subtotal_excluding_tax` on `CreditNote` and `Invoice`
  * Add support for `amount_excluding_tax` and `unit_amount_excluding_tax` on `CreditNoteLineItem` and `InvoiceLineItem`
  * Add support for `total_excluding_tax` on `Invoice`
  * Change type of `PaymentLink.payment_method_types[]` from `literal('card')` to `enum`
  * Add support for `promptpay` on `PaymentMethod`
  * Add support for new value `promptpay` on enum `PaymentMethod.type`
  * Add support for `hosted_regulatory_receipt_url` and `reversal_details` on `Treasury.ReceivedCredit` and `Treasury.ReceivedDebit`

## 8.8.0 - 2022-06-23
* [#1302](https://github.com/stripe/stripe-php/pull/1302) API Updates
  * Add support for `custom_unit_amount` on `Price`
* [#1301](https://github.com/stripe/stripe-php/pull/1301) API Updates

  Documentation updates.

## 8.7.0 - 2022-06-17
* [#1306](https://github.com/stripe/stripe-php/pull/1306) API Updates
  * Add support for `fund_cash_balance` test helper method on resource `Customer`
  * Add support for `total_excluding_tax` on `CreditNote`
  * Add support for `rendering_options` on `Invoice`
* [#1307](https://github.com/stripe/stripe-php/pull/1307) Support updating pre-release versions
* [#1305](https://github.com/stripe/stripe-php/pull/1305) Trigger workflows on beta branches
* [#1302](https://github.com/stripe/stripe-php/pull/1302) API Updates
  * Add support for `custom_unit_amount` on `Price`
* [#1301](https://github.com/stripe/stripe-php/pull/1301) API Updates

  Documentation updates.

## 8.6.0 - 2022-06-08
* [#1300](https://github.com/stripe/stripe-php/pull/1300) API Updates
  * Add support for `attach_to_self` and `flow_directions` on `SetupAttempt`

## 8.5.0 - 2022-06-01
* [#1298](https://github.com/stripe/stripe-php/pull/1298) API Updates
  * Add support for `radar_options` on `Charge` and `PaymentMethod`
  * Add support for new value `simulated_wisepos_e` on enum `Terminal.Reader.device_type`

## 8.4.0 - 2022-05-26
* [#1296](https://github.com/stripe/stripe-php/pull/1296) API Updates
  * Add support for `persons` method on resource `Account`
  * Add support for `balance_transactions` method on resource `Customer`
  * Add support for `id_number_secondary_provided` on `Person`
* [#1295](https://github.com/stripe/stripe-php/pull/1295) API Updates

## 8.3.0 - 2022-05-23
* [#1294](https://github.com/stripe/stripe-php/pull/1294) API Updates
  * Add support for new resource `Apps.Secret`
  * Add support for `affirm` and `link` on `PaymentMethod`
  * Add support for new values `affirm` and `link` on enum `PaymentMethod.type`
* [#1289](https://github.com/stripe/stripe-php/pull/1289) fix: Update RequestOptions#redactedApiKey to stop exploding null.

## 8.2.0 - 2022-05-19
* [#1286](https://github.com/stripe/stripe-php/pull/1286) API Updates
  * Add support for new resources `Treasury.CreditReversal`, `Treasury.DebitReversal`, `Treasury.FinancialAccountFeatures`, `Treasury.FinancialAccount`, `Treasury.FlowDetails`, `Treasury.InboundTransfer`, `Treasury.OutboundPayment`, `Treasury.OutboundTransfer`, `Treasury.ReceivedCredit`, `Treasury.ReceivedDebit`, `Treasury.TransactionEntry`, and `Treasury.Transaction`
  * Add support for `retrieve_payment_method` method on resource `Customer`
  * Add support for `all` and `list_owners` methods on resource `FinancialConnections.Account`
  * Add support for `treasury` on `Issuing.Authorization`, `Issuing.Dispute`, and `Issuing.Transaction`
  * Add support for `financial_account` on `Issuing.Card`
  * Add support for `client_secret` on `Order`
  * Add support for `attach_to_self` and `flow_directions` on `SetupIntent`

## 8.1.0 - 2022-05-11
* [#1284](https://github.com/stripe/stripe-php/pull/1284) API Updates
  * Add support for `consent_collection`, `customer_creation`, `payment_intent_data`, `shipping_options`, `submit_type`, and `tax_id_collection` on `PaymentLink`
  * Add support for `description` on `Subscription`

## 8.0.0 - 2022-05-09
* [#1283](https://github.com/stripe/stripe-php/pull/1283) Major version release of v8.0.0. The [migration guide](https://github.com/stripe/stripe-php/wiki/Migration-Guide-for-v8) contains more information.
  (⚠️ = breaking changes):
  * ⚠️ Replace the legacy `Order` API with the new `Order` API.
    * Resource modified: `Order`.
    * New methods: `cancel`, `list_line_items`, `reopen`, and `submit`
    * Removed methods: `pay` and `return_order`
    * Removed resources: `OrderItem` and `OrderReturn`
    * Removed references from other resources: `Charge.order`
  * ⚠️ Rename `\FinancialConnections\Account.refresh` method to `\FinancialConnections\Account.refresh_account`
  * Add support for `amount_discount`, `amount_tax`, and `product` on `LineItem`

## 7.128.0 - 2022-05-05
* [#1282](https://github.com/stripe/stripe-php/pull/1282) API Updates
  * Add support for `default_price` on `Product`
  * Add support for `instructions_email` on `Refund`

## 7.127.0 - 2022-05-05
* [#1281](https://github.com/stripe/stripe-php/pull/1281) API Updates
  * Add support for new resources `FinancialConnections.AccountOwner`, `FinancialConnections.AccountOwnership`, `FinancialConnections.Account`, and `FinancialConnections.Session`
* [#1278](https://github.com/stripe/stripe-php/pull/1278) Pin setup-php action version.
* [#1277](https://github.com/stripe/stripe-php/pull/1277) API Updates
  * Add support for `registered_address` on `Person`

## 7.126.0 - 2022-05-03
* [#1276](https://github.com/stripe/stripe-php/pull/1276) API Updates
  * Add support for new resource `CashBalance`
  * Change type of `BillingPortal.Configuration.application` from `$Application` to `deletable($Application)`
  * Add support for `cash_balance` on `Customer`
  * Add support for `application` on `Invoice`, `Quote`, `SubscriptionSchedule`, and `Subscription`
  * Add support for new value `eu_oss_vat` on enum `TaxId.type`
* [#1274](https://github.com/stripe/stripe-php/pull/1274) Fix PHPDoc on Discount for nullable properties
* [#1272](https://github.com/stripe/stripe-php/pull/1272) Allow users to pass a custom IPRESOLVE cURL option.

## 7.125.0 - 2022-04-21
* [#1270](https://github.com/stripe/stripe-php/pull/1270) API Updates
  * Add support for `expire` test helper method on resource `Refund`

## 7.124.0 - 2022-04-18
* [#1265](https://github.com/stripe/stripe-php/pull/1265) API Updates
  * Add support for new resources `FundingInstructions` and `Terminal.Configuration`
  * Add support for `create_funding_instructions` method on resource `Customer`
  * Add support for `amount_details` on `PaymentIntent`
  * Add support for `customer_balance` on `PaymentMethod`
  * Add support for new value `customer_balance` on enum `PaymentMethod.type`
  * Add support for `configuration_overrides` on `Terminal.Location`

## 7.123.0 - 2022-04-13
* [#1263](https://github.com/stripe/stripe-php/pull/1263) API Updates
  * Add support for `increment_authorization` method on resource `PaymentIntent`
* [#1262](https://github.com/stripe/stripe-php/pull/1262) Add support for updating the version of the repo
* [#1230](https://github.com/stripe/stripe-php/pull/1230) Add PHPDoc return types
* [#1242](https://github.com/stripe/stripe-php/pull/1242) Fix some PHPDoc in tests

## 7.122.0 - 2022-04-08
* [#1261](https://github.com/stripe/stripe-php/pull/1261) API Updates
  * Add support for `apply_customer_balance` method on resource `PaymentIntent`
* [#1259](https://github.com/stripe/stripe-php/pull/1259) API Updates

  * Add `payment_intent.partially_funded`, `terminal.reader.action_failed`, and `terminal.reader.action_succeeded` events.

## 7.121.0 - 2022-03-30
* [#1258](https://github.com/stripe/stripe-php/pull/1258) API Updates
  * Add support for `cancel_action`, `process_payment_intent`, `process_setup_intent`, and `set_reader_display` methods on resource `Terminal.Reader`
  * Add support for `action` on `Terminal.Reader`

## 7.120.0 - 2022-03-29
* [#1257](https://github.com/stripe/stripe-php/pull/1257) API Updates
  * Add support for Search API
    * Add support for `search` method on resources `Charge`, `Customer`, `Invoice`, `PaymentIntent`, `Price`, `Product`, and `Subscription`

## 7.119.0 - 2022-03-25
* [#1256](https://github.com/stripe/stripe-php/pull/1256) API Updates
  * Add support for PayNow and US Bank Accounts Debits payments
      * Add support for `paynow` and `us_bank_account` on `PaymentMethod`
      * Add support for new values `paynow` and `us_bank_account` on enum `PaymentMethod.type`
  * Add support for `failure_balance_transaction` on `Charge`

## 7.118.0 - 2022-03-23
* [#1255](https://github.com/stripe/stripe-php/pull/1255) API Updates
  * Add support for `cancel` method on resource `Refund`
  * Add support for new values `bg_uic`, `hu_tin`, and `si_tin` on enum `TaxId.type`
  * Add  `test_helpers.test_clock.advancing`, `test_helpers.test_clock.created`, `test_helpers.test_clock.deleted`, `test_helpers.test_clock.internal_failure`, and `test_helpers.test_clock.ready` events.

## 7.117.0 - 2022-03-18
* [#1254](https://github.com/stripe/stripe-php/pull/1254) API Updates
  * Add support for `status` on `Card`
* [#1251](https://github.com/stripe/stripe-php/pull/1251) Add support for SearchResult objects.
* [#1249](https://github.com/stripe/stripe-php/pull/1249) Add missing constant for payment_behavior

## 7.116.0 - 2022-03-02
* [#1248](https://github.com/stripe/stripe-php/pull/1248) API Updates
  * Add support for `proration_details` on `InvoiceLineItem`

## 7.115.0 - 2022-03-01
* [#1245](https://github.com/stripe/stripe-php/pull/1245) [#1247](https://github.com/stripe/stripe-php/pull/1247) API Updates
  * Add support for new resource `TestHelpers.TestClock`
  * Add support for `test_clock` on `Customer`, `Invoice`, `InvoiceItem`, `Quote`, `Subscription`, and `SubscriptionSchedule`
  * Add support for `next_action` on `Refund`
  * Add support for `konbini` on `PaymentMethod`
* [#1244](https://github.com/stripe/stripe-php/pull/1244) API Updates
  * Add support for new values `bbpos_wisepad3` and `stripe_m2` on enum `Terminal.Reader.device_type`

## 7.114.0 - 2022-02-15
* [#1243](https://github.com/stripe/stripe-php/pull/1243) Add test
* [#1240](https://github.com/stripe/stripe-php/pull/1240) API Updates
  * Add support for `verify_microdeposits` method on resources `PaymentIntent` and `SetupIntent`
* [#1241](https://github.com/stripe/stripe-php/pull/1241) Add generic parameter to \Stripe\Collection usages

## 7.113.0 - 2022-02-03
* [#1239](https://github.com/stripe/stripe-php/pull/1239) API Updates
  * Add `REASON_EXPIRED_UNCAPTURED_CHARGE` enum value on `Refund`.

## 7.112.0 - 2022-01-25
* [#1235](https://github.com/stripe/stripe-php/pull/1235) API Updates
  * Add support for `phone_number_collection` on `PaymentLink`
  * Add support for new value `is_vat` on enum `TaxId.type`

## 7.111.0 - 2022-01-20
* [#1233](https://github.com/stripe/stripe-php/pull/1233) API Updates
  * Add support for new resource `PaymentLink`
  * Add support for `payment_link` on `Checkout.Session`

## 7.110.0 - 2022-01-13
* [#1232](https://github.com/stripe/stripe-php/pull/1232) API Updates
  * Add support for `paid_out_of_band` on `Invoice`

## 7.109.0 - 2022-01-12
* [#1231](https://github.com/stripe/stripe-php/pull/1231) API Updates
  * Add support for `customer_creation` on `Checkout.Session`
* [#1227](https://github.com/stripe/stripe-php/pull/1227) Update docs URLs

## 7.108.0 - 2021-12-22
* [#1226](https://github.com/stripe/stripe-php/pull/1226) Upgrade php-cs-fixer to 3.4.0.
* [#1222](https://github.com/stripe/stripe-php/pull/1222) API Updates
  * Add support for `processing` on `PaymentIntent`
* [#1220](https://github.com/stripe/stripe-php/pull/1220) API Updates

## 7.107.0 - 2021-12-09
* [#1219](https://github.com/stripe/stripe-php/pull/1219) API Updates
  * Add support for `metadata` on `BillingPortal.Configuration`
  * Add support for `wallets` on `Issuing.Card`

## 7.106.0 - 2021-12-09
* [#1218](https://github.com/stripe/stripe-php/pull/1218) API Updates
  * Add support for new values `ge_vat` and `ua_vat` on enum `TaxId.type`
* [#1216](https://github.com/stripe/stripe-php/pull/1216) Fix namespaced classes in @return PHPDoc.
* [#1214](https://github.com/stripe/stripe-php/pull/1214) Announce PHP8 support in CHANGELOG.md

## 7.105.0 - 2021-12-06
* [#1213](https://github.com/stripe/stripe-php/pull/1213) PHP 8.1 missing ReturnTypeWillChange annotations.
* As of this version, PHP 8.1 is officially supported.

## 7.104.0 - 2021-12-01
* [#1211](https://github.com/stripe/stripe-php/pull/1211) PHPStan compatibility with PHP8.x
* [#1209](https://github.com/stripe/stripe-php/pull/1209) PHPUnit compatibility with PHP 8.x

## 7.103.0 - 2021-11-19
* [#1206](https://github.com/stripe/stripe-php/pull/1206) API Updates
  * Add support for new value `jct` on enum `TaxRate.tax_type`

## 7.102.0 - 2021-11-17
* [#1205](https://github.com/stripe/stripe-php/pull/1205) API Updates
  * Add support for `automatic_payment_methods` on `PaymentIntent`

## 7.101.0 - 2021-11-16
* [#1203](https://github.com/stripe/stripe-php/pull/1203) API Updates
  * Add support for new resource `ShippingRate`
  * Add support for `shipping_options` and `shipping_rate` on `Checkout.Session`
  * Add support for `expire` method on resource `Checkout.Session`
  * Add support for `status` on `Checkout.Session`

## 7.100.0 - 2021-10-11
* [#1190](https://github.com/stripe/stripe-php/pull/1190) API Updates
  * Add support for `klarna` on `PaymentMethod`.

## 7.99.0 - 2021-10-11
* [#1188](https://github.com/stripe/stripe-php/pull/1188) API Updates
  * Add support for `list_payment_methods` method on resource `Customer`

## 7.98.0 - 2021-10-07
* [#1187](https://github.com/stripe/stripe-php/pull/1187) API Updates
  * Add support for `phone_number_collection` on `Checkout.Session`
  * Add support for new value `customer_id` on enum `Radar.ValueList.item_type`
  * Add support for new value `bbpos_wisepos_e` on enum `Terminal.Reader.device_type`

## 7.97.0 - 2021-09-16
* [#1181](https://github.com/stripe/stripe-php/pull/1181) API Updates
  * Add support for `full_name_aliases` on `Person`

## 7.96.0 - 2021-09-15
* [#1178](https://github.com/stripe/stripe-php/pull/1178) API Updates
  * Add support for livemode on Reporting.ReportType
  * Add support for new value `rst` on enum `TaxRate.tax_type`

## 7.95.0 - 2021-09-01
* [#1177](https://github.com/stripe/stripe-php/pull/1177) API Updates
  * Add support for `future_requirements` on `Account`, `Capability`, and `Person`
  * Add support for `after_expiration`, `consent`, `consent_collection`, `expires_at`, and `recovered_from` on `Checkout.Session`

## 7.94.0 - 2021-08-19
* [#1173](https://github.com/stripe/stripe-php/pull/1173) API Updates
  * Add support for new value `fil` on enum `Checkout.Session.locale`
  * Add support for new value `au_arn` on enum `TaxId.type`

## 7.93.0 - 2021-08-11
* [#1172](https://github.com/stripe/stripe-php/pull/1172) API Updates
  * Add support for `locale` on `BillingPortal.Session`

* [#1171](https://github.com/stripe/stripe-php/pull/1171) Fix typo in docblock `CurlClient::executeStreamingRequestWithRetries`

## 7.92.0 - 2021-07-28
* [#1167](https://github.com/stripe/stripe-php/pull/1167) API Updates
  * Add support for `account_type` on `BankAccount`
  * Add support for new value `redacted` on enum `Review.closed_reason`

## 7.91.0 - 2021-07-22
* [#1164](https://github.com/stripe/stripe-php/pull/1164) API Updates
  * Add support for new values `hr`, `ko`, and `vi` on enum `Checkout.Session.locale`
  * Add support for `payment_settings` on `Subscription`

## 7.90.0 - 2021-07-20
* [#1163](https://github.com/stripe/stripe-php/pull/1163) API Updates
  * Add support for `wallet` on `Issuing.Transaction`
* [#1160](https://github.com/stripe/stripe-php/pull/1160) Remove unused API error types from docs.

## 7.89.0 - 2021-07-14
* [#1158](https://github.com/stripe/stripe-php/pull/1158) API Updates
  * Add support for `list_computed_upfront_line_items` method on resource `Quote`
* [#1157](https://github.com/stripe/stripe-php/pull/1157) Improve readme for old PHP versions

## 7.88.0 - 2021-07-09
* [#1152](https://github.com/stripe/stripe-php/pull/1152) API Updates
  * Add support for new resource `Quote`
  * Add support for `quote` on `Invoice`
  * Add support for new value `quote_accept` on enum `Invoice.billing_reason`
* [#1155](https://github.com/stripe/stripe-php/pull/1155) Add streaming methods to Service infra
  * Add support for `setStreamingHttpClient` and `streamingHttpClient` to `ApiRequestor`
  * Add support for `getStreamingClient` and `requestStream` to `AbstractService`
  * Add support for `requestStream` to `BaseStripeClient`
  * `\Stripe\RequestOptions::parse` now clones its input if it is already a `RequestOptions` object, to prevent accidental mutation.
* [#1151](https://github.com/stripe/stripe-php/pull/1151) Add `mode` constants into Checkout\Session

## 7.87.0 - 2021-06-30
* [#1149](https://github.com/stripe/stripe-php/pull/1149) API Updates
  * Add support for `wechat_pay` on `PaymentMethod`
* [#1143](https://github.com/stripe/stripe-php/pull/1143) Streaming requests
* [#1138](https://github.com/stripe/stripe-php/pull/1138) Deprecate travis

## 7.86.0 - 2021-06-25
* [#1145](https://github.com/stripe/stripe-php/pull/1145) API Updates
  * Add support for `boleto` on `PaymentMethod`.
  * Add support for `il_vat` as a member of the `TaxID.Type` enum.

## 7.85.0 - 2021-06-18
* [#1142](https://github.com/stripe/stripe-php/pull/1142) API Updates
  * Add support for new TaxId types: `ca_pst_mb`, `ca_pst_bc`, `ca_gst_hst`, and `ca_pst_sk`.

## 7.84.0 - 2021-06-16
* [#1141](https://github.com/stripe/stripe-php/pull/1141) Update PHPDocs
  * Add support for `url` on `Checkout\Session`

## 7.83.0 - 2021-06-07
* [#1140](https://github.com/stripe/stripe-php/pull/1140) API Updates
  * Added support for `tax_id_collection` on `Checkout\Session` and `Checkout\Session#create`
  * Update `Location` to be expandable on `Terminal\Reader`

## 7.82.0 - 2021-06-04
* [#1136](https://github.com/stripe/stripe-php/pull/1136) Update PHPDocs
  * Add support for `controller` on `Account`.

## 7.81.0 - 2021-06-04
* [#1135](https://github.com/stripe/stripe-php/pull/1135) API Updates
  * Add support for new resource `TaxCode`
  * Add support for `automatic_tax` `Invoice` and`Checkout.Session`.
  * Add support for `tax_behavior` on `Price`
  * Add support for `tax_code` on `Product`
  * Add support for `tax` on `Customer`
  * Add support for `tax_type` enum on `TaxRate`

## 7.80.0 - 2021-05-26
* [#1130](https://github.com/stripe/stripe-php/pull/1130) Update PHPDocs

## 7.79.0 - 2021-05-19
* [#1126](https://github.com/stripe/stripe-php/pull/1126) API Updates
  * Added support for new resource `Identity.VerificationReport`
  * Added support for new resource `Identity.VerificationSession`
  * `File#list.purpose` and `File.purpose` added new enum members: `identity_document_downloadable` and `selfie`.

## 7.78.0 - 2021-05-05
* [#1120](https://github.com/stripe/stripe-php/pull/1120) Update PHPDocs
  * Add support for `Radar.EarlyFraudWarning.payment_intent`

## 7.77.0 - 2021-04-12
* [#1110](https://github.com/stripe/stripe-php/pull/1110) Update PHPDocs
  * Add support for `acss_debit` on `PaymentMethod`
  * Add support for `payment_method_options` on `Checkout\Session`
* [#1107](https://github.com/stripe/stripe-php/pull/1107) Remove duplicate object phpdoc

## 7.76.0 - 2021-03-22
* [#1100](https://github.com/stripe/stripe-php/pull/1100) Update PHPDocs
  * Added support for `amount_shipping` on `Checkout.Session.total_details`
* [#1088](https://github.com/stripe/stripe-php/pull/1088) Make possibility to extend CurlClient

## 7.75.0 - 2021-02-22
* [#1094](https://github.com/stripe/stripe-php/pull/1094) Add support for Billing Portal Configuration API

## 7.74.0 - 2021-02-17
* [#1093](https://github.com/stripe/stripe-php/pull/1093) Update PHPDocs
  * Add support for on_behalf_of to Invoice

## 7.73.0 - 2021-02-16
* [#1091](https://github.com/stripe/stripe-php/pull/1091) Update PHPDocs
  * Add support for `afterpay_clearpay` on `PaymentMethod`.

## 7.72.0 - 2021-02-08
* [#1089](https://github.com/stripe/stripe-php/pull/1089) Update PHPDocs
  * Add support for `afterpay_clearpay_payments` on `Account.capabilities`
  * Add support for `payment_settings` on `Invoice`

## 7.71.0 - 2021-02-05
* [#1087](https://github.com/stripe/stripe-php/pull/1087) Update PHPDocs
* [#1086](https://github.com/stripe/stripe-php/pull/1086) Update CA cert bundle URL

## 7.70.0 - 2021-02-03
* [#1085](https://github.com/stripe/stripe-php/pull/1085) Update PHPDocs
  * Add support for `nationality` on `Person`
  * Add member `gb_vat` of `TaxID` enum

## 7.69.0 - 2021-01-21
* [#1079](https://github.com/stripe/stripe-php/pull/1079) Update PHPDocs

## 7.68.0 - 2021-01-14
* [#1063](https://github.com/stripe/stripe-php/pull/1063) Multiple API changes
* [#1061](https://github.com/stripe/stripe-php/pull/1061) Bump phpDocumentor to 3.0.0

## 7.67.0 - 2020-12-09
* [#1060](https://github.com/stripe/stripe-php/pull/1060) Improve PHPDocs for `Discount`
* [#1059](https://github.com/stripe/stripe-php/pull/1059) Upgrade PHPStan to 0.12.59
* [#1057](https://github.com/stripe/stripe-php/pull/1057) Bump PHP-CS-Fixer and update code

## 7.66.1 - 2020-12-01
* [#1054](https://github.com/stripe/stripe-php/pull/1054) Improve error message for invalid keys in StripeClient

## 7.66.0 - 2020-11-24
* [#1053](https://github.com/stripe/stripe-php/pull/1053) Update PHPDocs

## 7.65.0 - 2020-11-19
* [#1050](https://github.com/stripe/stripe-php/pull/1050) Added constants for `proration_behavior` on `Subscription`

## 7.64.0 - 2020-11-18
* [#1049](https://github.com/stripe/stripe-php/pull/1049) Update PHPDocs

## 7.63.0 - 2020-11-17
* [#1048](https://github.com/stripe/stripe-php/pull/1048) Update PHPDocs
* [#1046](https://github.com/stripe/stripe-php/pull/1046) Force IPv4 resolving

## 7.62.0 - 2020-11-09
* [#1041](https://github.com/stripe/stripe-php/pull/1041) Add missing constants on `Event`
* [#1038](https://github.com/stripe/stripe-php/pull/1038) Update PHPDocs

## 7.61.0 - 2020-10-20
* [#1030](https://github.com/stripe/stripe-php/pull/1030) Add support for `jp_rn` and `ru_kpp` as a `type` on `TaxId`

## 7.60.0 - 2020-10-15
* [#1027](https://github.com/stripe/stripe-php/pull/1027) Warn if opts are in params

## 7.58.0 - 2020-10-14
* [#1026](https://github.com/stripe/stripe-php/pull/1026) Add support for the Payout Reverse API

## 7.57.0 - 2020-09-29
* [#1020](https://github.com/stripe/stripe-php/pull/1020) Add support for the `SetupAttempt` resource and List API

## 7.56.0 - 2020-09-25
* [#1019](https://github.com/stripe/stripe-php/pull/1019) Update PHPDocs

## 7.55.0 - 2020-09-24
* [#1018](https://github.com/stripe/stripe-php/pull/1018) Multiple API changes
  * Updated PHPDocs
  * Added `TYPE_CONTRIBUTION` as a constant on `BalanceTransaction`

## 7.54.0 - 2020-09-23
* [#1017](https://github.com/stripe/stripe-php/pull/1017) Updated PHPDoc

## 7.53.1 - 2020-09-22
* [#1015](https://github.com/stripe/stripe-php/pull/1015) Bugfix: don't error on systems with php_uname in disablefunctions with whitespace

## 7.53.0 - 2020-09-21
* [#1016](https://github.com/stripe/stripe-php/pull/1016) Updated PHPDocs

## 7.52.0 - 2020-09-08
* [#1010](https://github.com/stripe/stripe-php/pull/1010) Update PHPDocs

## 7.51.0 - 2020-09-02
* [#1007](https://github.com/stripe/stripe-php/pull/1007) Multiple API changes
  * Add support for the Issuing Dispute Submit API
  * Add constants for `payment_status` on Checkout `Session`
* [#1003](https://github.com/stripe/stripe-php/pull/1003) Add trim to getSignatures to allow for leading whitespace.

## 7.50.0 - 2020-08-28
* [#1005](https://github.com/stripe/stripe-php/pull/1005) Updated PHPDocs

## 7.49.0 - 2020-08-19
* [#998](https://github.com/stripe/stripe-php/pull/998) PHPDocs updated

## 7.48.0 - 2020-08-17
* [#997](https://github.com/stripe/stripe-php/pull/997) PHPDocs updated
* [#996](https://github.com/stripe/stripe-php/pull/996) Fixing telemetry

## 7.47.0 - 2020-08-13
* [#994](https://github.com/stripe/stripe-php/pull/994) Nullable balance_transactions on issuing disputes
* [#991](https://github.com/stripe/stripe-php/pull/991) Fix invalid return types in OAuthService

## 7.46.1 - 2020-08-07
* [#990](https://github.com/stripe/stripe-php/pull/990) PHPdoc changes

## 7.46.0 - 2020-08-05
* [#989](https://github.com/stripe/stripe-php/pull/989) Add support for the `PromotionCode` resource and APIs

## 7.45.0 - 2020-07-28
* [#981](https://github.com/stripe/stripe-php/pull/981) PHPdoc updates

## 7.44.0 - 2020-07-20
* [#948](https://github.com/stripe/stripe-php/pull/948) Add `first()` and `last()` functions to `Collection`

## 7.43.0 - 2020-07-17
* [#975](https://github.com/stripe/stripe-php/pull/975) Add support for `political_exposure` on `Person`

## 7.42.0 - 2020-07-15
* [#974](https://github.com/stripe/stripe-php/pull/974) Add new constants for `purpose` on `File`

## 7.41.1 - 2020-07-15
* [#973](https://github.com/stripe/stripe-php/pull/973) Multiple PHPDoc fixes

## 7.41.0 - 2020-07-14
* [#971](https://github.com/stripe/stripe-php/pull/971) Adds enum values for `billing_address_collection` on Checkout `Session`

## 7.40.0 - 2020-07-06
* [#964](https://github.com/stripe/stripe-php/pull/964) Add OAuthService

## 7.39.0 - 2020-06-25
* [#960](https://github.com/stripe/stripe-php/pull/960) Add constants for `payment_behavior` on `Subscription`

## 7.38.0 - 2020-06-24
* [#959](https://github.com/stripe/stripe-php/pull/959) Add multiple constants missing for `Event`

## 7.37.2 - 2020-06-23
* [#957](https://github.com/stripe/stripe-php/pull/957) Updated PHPDocs

## 7.37.1 - 2020-06-11
* [#952](https://github.com/stripe/stripe-php/pull/952) Improve PHPDoc

## 7.37.0 - 2020-06-09
* [#950](https://github.com/stripe/stripe-php/pull/950) Add support for `id_npwp` and `my_frp` as `type` on `TaxId`

## 7.36.2 - 2020-06-03
* [#946](https://github.com/stripe/stripe-php/pull/946) Update PHPDoc

## 7.36.1 - 2020-05-28
* [#938](https://github.com/stripe/stripe-php/pull/938) Remove extra array_keys() call.
* [#942](https://github.com/stripe/stripe-php/pull/942) fix autopagination for service methods

## 7.36.0 - 2020-05-21
* [#937](https://github.com/stripe/stripe-php/pull/937) Add support for `ae_trn`, `cl_tin` and `sa_vat` as `type` on `TaxId`

## 7.35.0 - 2020-05-20
* [#936](https://github.com/stripe/stripe-php/pull/936) Add `anticipation_repayment` as a `type` on `BalanceTransaction`

## 7.34.0 - 2020-05-18
* [#934](https://github.com/stripe/stripe-php/pull/934) Add support for `issuing_dispute` as a `type` on `BalanceTransaction`

## 7.33.1 - 2020-05-15
* [#933](https://github.com/stripe/stripe-php/pull/933) Services bugfix: convert nested null params to empty strings

## 7.33.0 - 2020-05-14
* [#771](https://github.com/stripe/stripe-php/pull/771) Introduce client/services API. The [migration guide](https://github.com/stripe/stripe-php/wiki/Migration-to-StripeClient-and-services-in-7.33.0) contains before & after examples of the backwards-compatible changes.

## 7.32.1 - 2020-05-13
* [#932](https://github.com/stripe/stripe-php/pull/932) Fix multiple PHPDoc

## 7.32.0 - 2020-05-11
* [#931](https://github.com/stripe/stripe-php/pull/931) Add support for the `LineItem` resource and APIs

## 7.31.0 - 2020-05-01
* [#927](https://github.com/stripe/stripe-php/pull/927) Add support for new tax IDs

## 7.30.0 - 2020-04-29
* [#924](https://github.com/stripe/stripe-php/pull/924) Add support for the `Price` resource and APIs

## 7.29.0 - 2020-04-22
* [#920](https://github.com/stripe/stripe-php/pull/920) Add support for the `Session` resource and APIs on the `BillingPortal` namespace

## 7.28.1 - 2020-04-10
* [#915](https://github.com/stripe/stripe-php/pull/915) Improve PHPdocs for many classes

## 7.28.0 - 2020-04-03
* [#912](https://github.com/stripe/stripe-php/pull/912) Preserve backwards compatibility for typoed `TYPE_ADJUSTEMENT` enum.
* [#911](https://github.com/stripe/stripe-php/pull/911) Codegenerated PHPDoc for nested resources
* [#902](https://github.com/stripe/stripe-php/pull/902) Update docstrings for nested resources

## 7.27.3 - 2020-03-18
* [#899](https://github.com/stripe/stripe-php/pull/899) Convert keys to strings in `StripeObject::toArray()`

## 7.27.2 - 2020-03-13
* [#894](https://github.com/stripe/stripe-php/pull/894) Multiple PHPDocs changes

## 7.27.1 - 2020-03-03
* [#890](https://github.com/stripe/stripe-php/pull/890) Update PHPdoc

## 7.27.0 - 2020-02-28
* [#889](https://github.com/stripe/stripe-php/pull/889) Add new constants for `type` on `TaxId`

## 7.26.0 - 2020-02-26
* [#886](https://github.com/stripe/stripe-php/pull/886) Add support for listing Checkout `Session`
* [#883](https://github.com/stripe/stripe-php/pull/883) Add PHPDoc class descriptions

## 7.25.0 - 2020-02-14
* [#879](https://github.com/stripe/stripe-php/pull/879) Make `\Stripe\Collection` implement `\Countable`
* [#875](https://github.com/stripe/stripe-php/pull/875) Last set of PHP-CS-Fixer updates
* [#874](https://github.com/stripe/stripe-php/pull/874) Enable php_unit_internal_class rule
* [#873](https://github.com/stripe/stripe-php/pull/873) Add support for phpDocumentor in Makefile
* [#872](https://github.com/stripe/stripe-php/pull/872) Another batch of PHP-CS-Fixer rule updates
* [#871](https://github.com/stripe/stripe-php/pull/871) Fix a few PHPDoc comments
* [#870](https://github.com/stripe/stripe-php/pull/870) More PHP-CS-Fixer tweaks

## 7.24.0 - 2020-02-10
* [#862](https://github.com/stripe/stripe-php/pull/862) Better PHPDoc
* [#865](https://github.com/stripe/stripe-php/pull/865) Get closer to `@PhpCsFixer` standard ruleset

## 7.23.0 - 2020-02-05
* [#860](https://github.com/stripe/stripe-php/pull/860) Add PHPDoc types for expandable fields
* [#858](https://github.com/stripe/stripe-php/pull/858) Use `native_function_invocation` PHPStan rule
* [#857](https://github.com/stripe/stripe-php/pull/857) Update PHPDoc on nested resources
* [#855](https://github.com/stripe/stripe-php/pull/855) PHPDoc: `StripeObject` -> `ErrorObject` where appropriate
* [#837](https://github.com/stripe/stripe-php/pull/837) Autogen diff
* [#854](https://github.com/stripe/stripe-php/pull/854) Upgrade PHPStan and fix settings
* [#850](https://github.com/stripe/stripe-php/pull/850) Yet more PHPDoc updates

## 7.22.0 - 2020-01-31
* [#849](https://github.com/stripe/stripe-php/pull/849) Add new constants for `type` on `TaxId`
* [#843](https://github.com/stripe/stripe-php/pull/843) Even more PHPDoc fixes
* [#841](https://github.com/stripe/stripe-php/pull/841) More PHPDoc fixes

## 7.21.1 - 2020-01-29
* [#840](https://github.com/stripe/stripe-php/pull/840) Update phpdocs across multiple resources.

## 7.21.0 - 2020-01-28
* [#839](https://github.com/stripe/stripe-php/pull/839) Add support for `TYPE_ES_CIF` on `TaxId`

## 7.20.0 - 2020-01-23
* [#836](https://github.com/stripe/stripe-php/pull/836) Add new type values for `TaxId`

## 7.19.1 - 2020-01-14
* [#831](https://github.com/stripe/stripe-php/pull/831) Fix incorrect `UnexpectedValueException` instantiation

## 7.19.0 - 2020-01-14
* [#830](https://github.com/stripe/stripe-php/pull/830) Add support for `CreditNoteLineItem`

## 7.18.0 - 2020-01-13
* [#829](https://github.com/stripe/stripe-php/pull/829) Don't call php_uname function if disabled by php.ini

## 7.17.0 - 2020-01-08
* [#821](https://github.com/stripe/stripe-php/pull/821) Improve PHPDoc types for `ApiErrorException.get/setJsonBody()` methods

## 7.16.0 - 2020-01-06
* [#826](https://github.com/stripe/stripe-php/pull/826) Rename remaining `$options` to `$opts`
* [#825](https://github.com/stripe/stripe-php/pull/825) Update PHPDoc

## 7.15.0 - 2020-01-06
* [#824](https://github.com/stripe/stripe-php/pull/824) Add constant `TYPE_SG_UEN` to `TaxId`

## 7.14.2 - 2019-12-04
* [#816](https://github.com/stripe/stripe-php/pull/816) Disable autoloader when checking for `Throwable`

## 7.14.1 - 2019-11-26
* [#812](https://github.com/stripe/stripe-php/pull/812) Fix invalid PHPdoc on `Subscription`

## 7.14.0 - 2019-11-26
* [#811](https://github.com/stripe/stripe-php/pull/811) Add support for `CreditNote` preview.

## 7.13.0 - 2019-11-19
* [#808](https://github.com/stripe/stripe-php/pull/808) Add support for listing lines on an Invoice directly via `Invoice::allLines()`

## 7.12.0 - 2019-11-08

-   [#805](https://github.com/stripe/stripe-php/pull/805) Add Source::allSourceTransactions and SubscriptionItem::allUsageRecordSummaries
-   [#798](https://github.com/stripe/stripe-php/pull/798) The argument of `array_key_exists` cannot be `null`
-   [#803](https://github.com/stripe/stripe-php/pull/803) Removed unwanted got

## 7.11.0 - 2019-11-06

-   [#797](https://github.com/stripe/stripe-php/pull/797) Add support for reverse pagination

## 7.10.0 - 2019-11-05

-   [#795](https://github.com/stripe/stripe-php/pull/795) Add support for `Mandate`

## 7.9.0 - 2019-11-05

-   [#794](https://github.com/stripe/stripe-php/pull/794) Add PHPDoc to `ApiResponse`
-   [#792](https://github.com/stripe/stripe-php/pull/792) Use single quotes for `OBJECT_NAME` constants

## 7.8.0 - 2019-11-05

-   [#790](https://github.com/stripe/stripe-php/pull/790) Mark nullable fields in PHPDoc
-   [#788](https://github.com/stripe/stripe-php/pull/788) Early codegen fixes
-   [#787](https://github.com/stripe/stripe-php/pull/787) Use PHPStan in Travis CI

## 7.7.1 - 2019-10-25

-   [#781](https://github.com/stripe/stripe-php/pull/781) Fix telemetry header
-   [#780](https://github.com/stripe/stripe-php/pull/780) Contributor Convenant

## 7.7.0 - 2019-10-23

-   [#776](https://github.com/stripe/stripe-php/pull/776) Add `CAPABILITY_TRANSFERS` to `Account`
-   [#778](https://github.com/stripe/stripe-php/pull/778) Add support for `TYPE_MX_RFC` type on `TaxId`

## 7.6.0 - 2019-10-22

-   [#770](https://github.com/stripe/stripe-php/pull/770) Add missing constants for Customer's `TaxId`

## 7.5.0 - 2019-10-18

-   [#768](https://github.com/stripe/stripe-php/pull/768) Redact API key in `RequestOptions` debug info

## 7.4.0 - 2019-10-15

-   [#764](https://github.com/stripe/stripe-php/pull/764) Add support for HTTP request monitoring callback

## 7.3.1 - 2019-10-07

-   [#755](https://github.com/stripe/stripe-php/pull/755) Respect Stripe-Should-Retry and Retry-After headers

## 7.3.0 - 2019-10-02

-   [#752](https://github.com/stripe/stripe-php/pull/752) Add `payment_intent.canceled` and `setup_intent.canceled` events
-   [#749](https://github.com/stripe/stripe-php/pull/749) Call `toArray()` on objects only

## 7.2.2 - 2019-09-24

-   [#746](https://github.com/stripe/stripe-php/pull/746) Add missing decline codes

## 7.2.1 - 2019-09-23

-   [#744](https://github.com/stripe/stripe-php/pull/744) Added new PHPDoc

## 7.2.0 - 2019-09-17

-   [#738](https://github.com/stripe/stripe-php/pull/738) Added missing constants for `SetupIntent` events

## 7.1.1 - 2019-09-16

-   [#737](https://github.com/stripe/stripe-php/pull/737) Added new PHPDoc

## 7.1.0 - 2019-09-13

-   [#736](https://github.com/stripe/stripe-php/pull/736) Make `CaseInsensitiveArray` countable and traversable

## 7.0.2 - 2019-09-06

-   [#729](https://github.com/stripe/stripe-php/pull/729) Fix usage of `SignatureVerificationException` in PHPDoc blocks

## 7.0.1 - 2019-09-05

-   [#728](https://github.com/stripe/stripe-php/pull/728) Clean up Collection

## 7.0.0 - 2019-09-03

Major version release. The [migration guide](https://github.com/stripe/stripe-php/wiki/Migration-guide-for-v7) contains a detailed list of backwards-incompatible changes with upgrade instructions.

Pull requests included in this release (cf. [#552](https://github.com/stripe/stripe-php/pull/552)) (⚠️ = breaking changes):

-   ⚠️ Drop support for PHP 5.4 ([#551](https://github.com/stripe/stripe-php/pull/551))
-   ⚠️ Drop support for PHP 5.5 ([#554](https://github.com/stripe/stripe-php/pull/554))
-   Bump dependencies ([#553](https://github.com/stripe/stripe-php/pull/553))
-   Remove `CURLFile` check ([#555](https://github.com/stripe/stripe-php/pull/555))
-   Update constant definitions for PHP >= 5.6 ([#556](https://github.com/stripe/stripe-php/pull/556))
-   ⚠️ Remove `FileUpload` alias ([#557](https://github.com/stripe/stripe-php/pull/557))
-   Remove `curl_reset` check ([#570](https://github.com/stripe/stripe-php/pull/570))
-   Use `\Stripe\<class>::class` constant instead of strings ([#643](https://github.com/stripe/stripe-php/pull/643))
-   Use `array_column` to flatten params ([#686](https://github.com/stripe/stripe-php/pull/686))
-   ⚠️ Remove deprecated methods ([#692](https://github.com/stripe/stripe-php/pull/692))
-   ⚠️ Remove `IssuerFraudRecord` ([#696](https://github.com/stripe/stripe-php/pull/696))
-   Update constructors of Stripe exception classes ([#559](https://github.com/stripe/stripe-php/pull/559))
-   Fix remaining TODOs ([#700](https://github.com/stripe/stripe-php/pull/700))
-   Use yield for autopagination ([#703](https://github.com/stripe/stripe-php/pull/703))
-   ⚠️ Rename fake magic methods and rewrite array conversion ([#704](https://github.com/stripe/stripe-php/pull/704))
-   Add `ErrorObject` to Stripe exceptions ([#705](https://github.com/stripe/stripe-php/pull/705))
-   Start using PHP CS Fixer ([#706](https://github.com/stripe/stripe-php/pull/706))
-   Update error messages for nested resource operations ([#708](https://github.com/stripe/stripe-php/pull/708))
-   Upgrade retry logic ([#707](https://github.com/stripe/stripe-php/pull/707))
-   ⚠️ `Collection` improvements / fixes ([#715](https://github.com/stripe/stripe-php/pull/715))
-   ⚠️ Modernize exceptions ([#709](https://github.com/stripe/stripe-php/pull/709))
-   Add constants for error codes ([#716](https://github.com/stripe/stripe-php/pull/716))
-   Update certificate bundle ([#717](https://github.com/stripe/stripe-php/pull/717))
-   Retry requests on a 429 that's a lock timeout ([#718](https://github.com/stripe/stripe-php/pull/718))
-   Fix `toArray()` calls ([#719](https://github.com/stripe/stripe-php/pull/719))
-   Couple of fixes for PHP 7.4 ([#725](https://github.com/stripe/stripe-php/pull/725))

## 6.43.1 - 2019-08-29

-   [#722](https://github.com/stripe/stripe-php/pull/722) Make `LoggerInterface::error` compatible with its PSR-3 counterpart
-   [#714](https://github.com/stripe/stripe-php/pull/714) Add `pending_setup_intent` property in `Subscription`
-   [#713](https://github.com/stripe/stripe-php/pull/713) Add typehint to `ApiResponse`
-   [#712](https://github.com/stripe/stripe-php/pull/712) Fix comment
-   [#701](https://github.com/stripe/stripe-php/pull/701) Start testing PHP 7.3

## 6.43.0 - 2019-08-09

-   [#694](https://github.com/stripe/stripe-php/pull/694) Add `SubscriptionItem::createUsageRecord` method

## 6.42.0 - 2019-08-09

-   [#688](https://github.com/stripe/stripe-php/pull/688) Remove `SubscriptionScheduleRevision`
    -   Note that this is technically a breaking change, however we've chosen to release it as a minor version in light of the fact that this resource and its API methods were virtually unused.

## 6.41.0 - 2019-07-31

-   [#683](https://github.com/stripe/stripe-php/pull/683) Move the List Balance History API to `/v1/balance_transactions`

## 6.40.0 - 2019-06-27

-   [#675](https://github.com/stripe/stripe-php/pull/675) Add support for `SetupIntent` resource and APIs

## 6.39.2 - 2019-06-26

-   [#676](https://github.com/stripe/stripe-php/pull/676) Fix exception message in `CustomerBalanceTransaction::update()`

## 6.39.1 - 2019-06-25

-   [#674](https://github.com/stripe/stripe-php/pull/674) Add new constants for `collection_method` on `Invoice`

## 6.39.0 - 2019-06-24

-   [#673](https://github.com/stripe/stripe-php/pull/673) Enable request latency telemetry by default

## 6.38.0 - 2019-06-17

-   [#649](https://github.com/stripe/stripe-php/pull/649) Add support for `CustomerBalanceTransaction` resource and APIs

## 6.37.2 - 2019-06-17

-   [#671](https://github.com/stripe/stripe-php/pull/671) Add new PHPDoc
-   [#672](https://github.com/stripe/stripe-php/pull/672) Add constants for `submit_type` on Checkout `Session`

## 6.37.1 - 2019-06-14

-   [#670](https://github.com/stripe/stripe-php/pull/670) Add new PHPDoc

## 6.37.0 - 2019-05-23

-   [#663](https://github.com/stripe/stripe-php/pull/663) Add support for `radar.early_fraud_warning` resource

## 6.36.0 - 2019-05-22

-   [#661](https://github.com/stripe/stripe-php/pull/661) Add constants for new TaxId types
-   [#662](https://github.com/stripe/stripe-php/pull/662) Add constants for BalanceTransaction types

## 6.35.2 - 2019-05-20

-   [#655](https://github.com/stripe/stripe-php/pull/655) Add constants for payment intent statuses
-   [#659](https://github.com/stripe/stripe-php/pull/659) Fix PHPDoc for various nested Account actions
-   [#660](https://github.com/stripe/stripe-php/pull/660) Fix various PHPDoc

## 6.35.1 - 2019-05-20

-   [#658](https://github.com/stripe/stripe-php/pull/658) Use absolute value when checking timestamp tolerance

## 6.35.0 - 2019-05-14

-   [#651](https://github.com/stripe/stripe-php/pull/651) Add support for the Capability resource and APIs

## 6.34.6 - 2019-05-13

-   [#654](https://github.com/stripe/stripe-php/pull/654) Fix typo in definition of `Event::PAYMENT_METHOD_ATTACHED` constant

## 6.34.5 - 2019-05-06

-   [#647](https://github.com/stripe/stripe-php/pull/647) Set the return type to static for more operations

## 6.34.4 - 2019-05-06

-   [#650](https://github.com/stripe/stripe-php/pull/650) Add missing constants for Event types

## 6.34.3 - 2019-05-01

-   [#644](https://github.com/stripe/stripe-php/pull/644) Update return type to `static` to improve static analysis
-   [#645](https://github.com/stripe/stripe-php/pull/645) Fix constant for `payment_intent.payment_failed`

## 6.34.2 - 2019-04-26

-   [#642](https://github.com/stripe/stripe-php/pull/642) Fix an issue where existing idempotency keys would be overwritten when using automatic retries

## 6.34.1 - 2019-04-25

-   [#640](https://github.com/stripe/stripe-php/pull/640) Add missing phpdocs

## 6.34.0 - 2019-04-24

-   [#626](https://github.com/stripe/stripe-php/pull/626) Add support for the `TaxRate` resource and APIs
-   [#639](https://github.com/stripe/stripe-php/pull/639) Fix multiple phpdoc issues

## 6.33.0 - 2019-04-22

-   [#630](https://github.com/stripe/stripe-php/pull/630) Add support for the `TaxId` resource and APIs

## 6.32.1 - 2019-04-19

-   [#636](https://github.com/stripe/stripe-php/pull/636) Correct type of `$personId` in PHPDoc

## 6.32.0 - 2019-04-18

-   [#621](https://github.com/stripe/stripe-php/pull/621) Add support for `CreditNote`

## 6.31.5 - 2019-04-12

-   [#628](https://github.com/stripe/stripe-php/pull/628) Add constants for `person.*` event types
-   [#628](https://github.com/stripe/stripe-php/pull/628) Add missing constants for `Account` and `Person`

## 6.31.4 - 2019-04-05

-   [#624](https://github.com/stripe/stripe-php/pull/624) Fix encoding of nested parameters in multipart requests

## 6.31.3 - 2019-04-02

-   [#623](https://github.com/stripe/stripe-php/pull/623) Only use HTTP/2 with curl >= 7.60.0

## 6.31.2 - 2019-03-25

-   [#619](https://github.com/stripe/stripe-php/pull/619) Fix PHPDoc return types for list methods for nested resources

## 6.31.1 - 2019-03-22

-   [#612](https://github.com/stripe/stripe-php/pull/612) Add a lot of constants
-   [#614](https://github.com/stripe/stripe-php/pull/614) Add missing subscription status constants

## 6.31.0 - 2019-03-18

-   [#600](https://github.com/stripe/stripe-php/pull/600) Add support for the `PaymentMethod` resource and APIs
-   [#606](https://github.com/stripe/stripe-php/pull/606) Add support for retrieving a Checkout `Session`
-   [#611](https://github.com/stripe/stripe-php/pull/611) Add support for deleting a Terminal `Location` and `Reader`

## 6.30.5 - 2019-03-11

-   [#607](https://github.com/stripe/stripe-php/pull/607) Correctly handle case where a metadata key is called `metadata`

## 6.30.4 - 2019-02-27

-   [#602](https://github.com/stripe/stripe-php/pull/602) Add `subscription_schedule` to `Subscription` for PHPDoc.

## 6.30.3 - 2019-02-26

-   [#603](https://github.com/stripe/stripe-php/pull/603) Improve PHPDoc on the `Source` object to cover all types of Sources currently supported.

## 6.30.2 - 2019-02-25

-   [#601](https://github.com/stripe/stripe-php/pull/601) Fix PHPDoc across multiple resources and add support for new events.

## 6.30.1 - 2019-02-16

-   [#599](https://github.com/stripe/stripe-php/pull/599) Fix PHPDoc for `SubscriptionSchedule` and `SubscriptionScheduleRevision`

## 6.30.0 - 2019-02-12

-   [#590](https://github.com/stripe/stripe-php/pull/590) Add support for `SubscriptionSchedule` and `SubscriptionScheduleRevision`

## 6.29.3 - 2019-01-31

-   [#592](https://github.com/stripe/stripe-php/pull/592) Some more PHPDoc fixes

## 6.29.2 - 2019-01-31

-   [#591](https://github.com/stripe/stripe-php/pull/591) Fix PHPDoc for nested resources

## 6.29.1 - 2019-01-25

-   [#566](https://github.com/stripe/stripe-php/pull/566) Fix dangling message contents
-   [#586](https://github.com/stripe/stripe-php/pull/586) Don't overwrite `CURLOPT_HTTP_VERSION` option

## 6.29.0 - 2019-01-23

-   [#579](https://github.com/stripe/stripe-php/pull/579) Rename `CheckoutSession` to `Session` and move it under the `Checkout` namespace. This is a breaking change, but we've reached out to affected merchants and all new merchants would use the new approach.

## 6.28.1 - 2019-01-21

-   [#580](https://github.com/stripe/stripe-php/pull/580) Properly serialize `individual` on `Account` objects

## 6.28.0 - 2019-01-03

-   [#576](https://github.com/stripe/stripe-php/pull/576) Add support for iterating directly over `Collection` instances

## 6.27.0 - 2018-12-21

-   [#571](https://github.com/stripe/stripe-php/pull/571) Add support for the `CheckoutSession` resource

## 6.26.0 - 2018-12-11

-   [#568](https://github.com/stripe/stripe-php/pull/568) Enable persistent connections

## 6.25.0 - 2018-12-10

-   [#567](https://github.com/stripe/stripe-php/pull/567) Add support for account links

## 6.24.0 - 2018-11-28

-   [#562](https://github.com/stripe/stripe-php/pull/562) Add support for the Review resource
-   [#564](https://github.com/stripe/stripe-php/pull/564) Add event name constants for subscription schedule aborted/expiring

## 6.23.0 - 2018-11-27

-   [#542](https://github.com/stripe/stripe-php/pull/542) Add support for `ValueList` and `ValueListItem` for Radar

## 6.22.1 - 2018-11-20

-   [#561](https://github.com/stripe/stripe-php/pull/561) Add cast and some docs to telemetry introduced in 6.22.0/549

## 6.22.0 - 2018-11-15

-   [#549](https://github.com/stripe/stripe-php/pull/549) Add support for client telemetry

## 6.21.1 - 2018-11-12

-   [#548](https://github.com/stripe/stripe-php/pull/548) Don't mutate `Exception` class properties from `OAuthBase` error

## 6.21.0 - 2018-11-08

-   [#537](https://github.com/stripe/stripe-php/pull/537) Add new API endpoints for the `Invoice` resource.

## 6.20.1 - 2018-11-07

-   [#546](https://github.com/stripe/stripe-php/pull/546) Drop files from the Composer package that aren't needed in the release

## 6.20.0 - 2018-10-30

-   [#536](https://github.com/stripe/stripe-php/pull/536) Add support for the `Person` resource
-   [#541](https://github.com/stripe/stripe-php/pull/541) Add support for the `WebhookEndpoint` resource

## 6.19.5 - 2018-10-17

-   [#539](https://github.com/stripe/stripe-php/pull/539) Fix methods on `\Stripe\PaymentIntent` to properly pass arguments to the API.

## 6.19.4 - 2018-10-11

-   [#534](https://github.com/stripe/stripe-php/pull/534) Fix PSR-4 autoloading for `\Stripe\FileUpload` class alias

## 6.19.3 - 2018-10-09

-   [#530](https://github.com/stripe/stripe-php/pull/530) Add constants for `flow` (`FLOW_*`), `status` (`STATUS_*`) and `usage` (`USAGE_*`) on `\Stripe\Source`

## 6.19.2 - 2018-10-08

-   [#531](https://github.com/stripe/stripe-php/pull/531) Store HTTP response headers in case-insensitive array

## 6.19.1 - 2018-09-25

-   [#526](https://github.com/stripe/stripe-php/pull/526) Ignore null values in request parameters

## 6.19.0 - 2018-09-24

-   [#523](https://github.com/stripe/stripe-php/pull/523) Add support for Stripe Terminal

## 6.18.0 - 2018-09-24

-   [#520](https://github.com/stripe/stripe-php/pull/520) Rename `\Stripe\FileUpload` to `\Stripe\File`

## 6.17.2 - 2018-09-18

-   [#522](https://github.com/stripe/stripe-php/pull/522) Fix warning when adding a new additional owner to an existing array

## 6.17.1 - 2018-09-14

-   [#517](https://github.com/stripe/stripe-php/pull/517) Integer-index encode all sequential arrays

## 6.17.0 - 2018-09-05

-   [#514](https://github.com/stripe/stripe-php/pull/514) Add support for reporting resources

## 6.16.0 - 2018-08-23

-   [#509](https://github.com/stripe/stripe-php/pull/509) Add support for usage record summaries

## 6.15.0 - 2018-08-03

-   [#504](https://github.com/stripe/stripe-php/pull/504) Add cancel support for topups

## 6.14.0 - 2018-08-02

-   [#505](https://github.com/stripe/stripe-php/pull/505) Add support for file links

## 6.13.0 - 2018-07-31

-   [#502](https://github.com/stripe/stripe-php/pull/502) Add `isDeleted()` method to `\Stripe\StripeObject`

## 6.12.0 - 2018-07-28

-   [#501](https://github.com/stripe/stripe-php/pull/501) Add support for scheduled query runs (`\Stripe\Sigma\ScheduledQueryRun`) for Sigma

## 6.11.0 - 2018-07-26

-   [#500](https://github.com/stripe/stripe-php/pull/500) Add support for Stripe Issuing

## 6.10.4 - 2018-07-19

-   [#498](https://github.com/stripe/stripe-php/pull/498) Internal improvements to the `\Stripe\ApiResource.classUrl()` method

## 6.10.3 - 2018-07-16

-   [#497](https://github.com/stripe/stripe-php/pull/497) Use HTTP/2 only for HTTPS requests

## 6.10.2 - 2018-07-11

-   [#494](https://github.com/stripe/stripe-php/pull/494) Enable HTTP/2 support

## 6.10.1 - 2018-07-10

-   [#493](https://github.com/stripe/stripe-php/pull/493) Add PHPDoc for `auto_advance` on `\Stripe\Invoice`

## 6.10.0 - 2018-06-28

-   [#488](https://github.com/stripe/stripe-php/pull/488) Add support for `$appPartnerId` to `Stripe::setAppInfo()`

## 6.9.0 - 2018-06-28

-   [#487](https://github.com/stripe/stripe-php/pull/487) Add support for payment intents

## 6.8.2 - 2018-06-24

-   [#486](https://github.com/stripe/stripe-php/pull/486) Make `Account.deauthorize()` return the `StripeObject` from the API

## 6.8.1 - 2018-06-13

-   [#472](https://github.com/stripe/stripe-php/pull/472) Added phpDoc for `ApiRequestor` and others, especially regarding thrown errors

## 6.8.0 - 2018-06-13

-   [#481](https://github.com/stripe/stripe-php/pull/481) Add new `\Stripe\Discount` and `\Stripe\OrderItem` classes, add more PHPDoc describing object attributes

## 6.7.4 - 2018-05-29

-   [#480](https://github.com/stripe/stripe-php/pull/480) PHPDoc changes for API version 2018-05-21 and the addition of the new `CHARGE_EXPIRED` event type

## 6.7.3 - 2018-05-28

-   [#479](https://github.com/stripe/stripe-php/pull/479) Fix unnecessary traits on `\Stripe\InvoiceLineItem`

## 6.7.2 - 2018-05-28

-   [#471](https://github.com/stripe/stripe-php/pull/471) Add `OBJECT_NAME` constant to all API resource classes, add `\Stripe\InvoiceLineItem` class

## 6.7.1 - 2018-05-13

-   [#468](https://github.com/stripe/stripe-php/pull/468) Update fields in PHP docs for accuracy

## 6.7.0 - 2018-05-09

-   [#466](https://github.com/stripe/stripe-php/pull/466) Add support for issuer fraud records

## 6.6.0 - 2018-04-11

-   [#460](https://github.com/stripe/stripe-php/pull/460) Add support for flexible billing primitives

## 6.5.0 - 2018-04-05

-   [#461](https://github.com/stripe/stripe-php/pull/461) Don't zero keys on non-`metadata` subobjects

## 6.4.2 - 2018-03-17

-   [#458](https://github.com/stripe/stripe-php/pull/458) Add PHPDoc for `account` on `\Stripe\Event`

## 6.4.1 - 2018-03-02

-   [#455](https://github.com/stripe/stripe-php/pull/455) Fix namespaces in PHPDoc
-   [#456](https://github.com/stripe/stripe-php/pull/456) Fix namespaces for some exceptions

## 6.4.0 - 2018-02-28

-   [#453](https://github.com/stripe/stripe-php/pull/453) Add constants for `reason` (`REASON_*`) and `status` (`STATUS_*`) on `\Stripe\Dispute`

## 6.3.2 - 2018-02-27

-   [#452](https://github.com/stripe/stripe-php/pull/452) Add PHPDoc for `amount_paid` and `amount_remaining` on `\Stripe\Invoice`

## 6.3.1 - 2018-02-26

-   [#443](https://github.com/stripe/stripe-php/pull/443) Add event types as constants to `\Stripe\Event` class

## 6.3.0 - 2018-02-23

-   [#450](https://github.com/stripe/stripe-php/pull/450) Add support for `code` attribute on all Stripe exceptions

## 6.2.0 - 2018-02-21

-   [#440](https://github.com/stripe/stripe-php/pull/440) Add support for topups
-   [#442](https://github.com/stripe/stripe-php/pull/442) Fix PHPDoc for `\Stripe\Error\SignatureVerification`

## 6.1.0 - 2018-02-12

-   [#435](https://github.com/stripe/stripe-php/pull/435) Fix header persistence on `Collection` objects
-   [#436](https://github.com/stripe/stripe-php/pull/436) Introduce new `Idempotency` error class

## 6.0.0 - 2018-02-07

Major version release. List of backwards incompatible changes to watch out for:

-   The minimum PHP version is now 5.4.0. If you're using PHP 5.3 or older, consider upgrading to a more recent version.

*   `\Stripe\AttachedObject` no longer exists. Attributes that used to be instances of `\Stripe\AttachedObject` (such as `metadata`) are now instances of `\Stripe\StripeObject`.

-   Attributes that used to be PHP arrays (such as `legal_entity->additional_owners` on `\Stripe\Account` instances) are now instances of `\Stripe\StripeObject`, except when they are empty. `\Stripe\StripeObject` has array semantics so this should not be an issue unless you are actively checking types.

*   `\Stripe\Collection` now derives from `\Stripe\StripeObject` rather than from `\Stripe\ApiResource`.

Pull requests included in this release:

-   [#410](https://github.com/stripe/stripe-php/pull/410) Drop support for PHP 5.3
-   [#411](https://github.com/stripe/stripe-php/pull/411) Use traits for common API operations
-   [#414](https://github.com/stripe/stripe-php/pull/414) Use short array syntax
-   [#404](https://github.com/stripe/stripe-php/pull/404) Fix serialization logic
-   [#417](https://github.com/stripe/stripe-php/pull/417) Remove `ExternalAccount` class
-   [#418](https://github.com/stripe/stripe-php/pull/418) Increase test coverage
-   [#421](https://github.com/stripe/stripe-php/pull/421) Update CA bundle and add script for future updates
-   [#422](https://github.com/stripe/stripe-php/pull/422) Use vendored CA bundle for all requests
-   [#428](https://github.com/stripe/stripe-php/pull/428) Support for automatic request retries

## 5.9.2 - 2018-02-07

-   [#431](https://github.com/stripe/stripe-php/pull/431) Update PHPDoc @property tags for latest API version

## 5.9.1 - 2018-02-06

-   [#427](https://github.com/stripe/stripe-php/pull/427) Add and update PHPDoc @property tags on all API resources

## 5.9.0 - 2018-01-17

-   [#421](https://github.com/stripe/stripe-php/pull/421) Updated bundled CA certificates
-   [#423](https://github.com/stripe/stripe-php/pull/423) Escape unsanitized input in OAuth example

## 5.8.0 - 2017-12-20

-   [#403](https://github.com/stripe/stripe-php/pull/403) Add `__debugInfo()` magic method to `StripeObject`

## 5.7.0 - 2017-11-28

-   [#390](https://github.com/stripe/stripe-php/pull/390) Remove some unsupported API methods
-   [#391](https://github.com/stripe/stripe-php/pull/391) Alphabetize the list of API resources in `Util::convertToStripeObject()` and add missing resources
-   [#393](https://github.com/stripe/stripe-php/pull/393) Fix expiry date update for card sources

## 5.6.0 - 2017-10-31

-   [#386](https://github.com/stripe/stripe-php/pull/386) Support for exchange rates APIs

## 5.5.1 - 2017-10-30

-   [#387](https://github.com/stripe/stripe-php/pull/387) Allow `personal_address_kana` and `personal_address_kanji` to be updated on an account

## 5.5.0 - 2017-10-27

-   [#385](https://github.com/stripe/stripe-php/pull/385) Support for listing source transactions

## 5.4.0 - 2017-10-24

-   [#383](https://github.com/stripe/stripe-php/pull/383) Add static methods to manipulate resources from parent
    -   `Account` gains methods for external accounts and login links (e.g. `createExternalAccount`, `createLoginLink`)
    -   `ApplicationFee` gains methods for refunds
    -   `Customer` gains methods for sources
    -   `Transfer` gains methods for reversals

## 5.3.0 - 2017-10-11

-   [#378](https://github.com/stripe/stripe-php/pull/378) Rename source `delete` to `detach` (and deprecate the former)

## 5.2.3 - 2017-09-27

-   Add PHPDoc for `Card`

## 5.2.2 - 2017-09-20

-   Fix deserialization mapping of `FileUpload` objects

## 5.2.1 - 2017-09-14

-   Serialized `shipping` nested attribute

## 5.2.0 - 2017-08-29

-   Add support for `InvalidClient` OAuth error

## 5.1.3 - 2017-08-14

-   Allow `address_kana` and `address_kanji` to be updated for custom accounts

## 5.1.2 - 2017-08-01

-   Fix documented return type of `autoPagingIterator()` (was missing namespace)

## 5.1.1 - 2017-07-03

-   Fix order returns to use the right URL `/v1/order_returns`

## 5.1.0 - 2017-06-30

-   Add support for OAuth

## 5.0.0 - 2017-06-27

-   `pay` on invoice now takes params as well as opts

## 4.13.0 - 2017-06-19

-   Add support for ephemeral keys

## 4.12.0 - 2017-06-05

-   Clients can implement `getUserAgentInfo()` to add additional user agent information

## 4.11.0 - 2017-06-05

-   Implement `Countable` for `AttachedObject` (`metadata` and `additional_owners`)

## 4.10.0 - 2017-05-25

-   Add support for login links

## 4.9.1 - 2017-05-10

-   Fix docs to include arrays on `$id` parameter for retrieve methods

## 4.9.0 - 2017-04-28

-   Support for checking webhook signatures

## 4.8.1 - 2017-04-24

-   Allow nested field `payout_schedule` to be updated

## 4.8.0 - 2017-04-20

-   Add `\Stripe\Stripe::setLogger()` to support an external PSR-3 compatible logger

## 4.7.0 - 2017-04-10

-   Add support for payouts and recipient transfers

## 4.6.0 - 2017-04-06

-   Please see 4.7.0 instead (no-op release)

## 4.5.1 - 2017-03-22

-   Remove hard dependency on cURL

## 4.5.0 - 2017-03-20

-   Support for detaching sources from customers

## 4.4.2 - 2017-02-27

-   Correct handling of `owner` parameter when updating sources

## 4.4.1 - 2017-02-24

-   Correct the error check on a bad JSON decoding

## 4.4.0 - 2017-01-18

-   Add support for updating sources

## 4.3.0 - 2016-11-30

-   Add support for verifying sources

## 4.2.0 - 2016-11-21

-   Add retrieve method for 3-D Secure resources

## 4.1.1 - 2016-10-21

-   Add docblock with model properties for `Plan`

## 4.1.0 - 2016-10-18

-   Support for 403 status codes (permission denied)

## 4.0.1 - 2016-10-17

-   Fix transfer reversal materialization
-   Fixes for some property definitions in docblocks

## 4.0.0 - 2016-09-28

-   Support for subscription items
-   Drop attempt to force TLS 1.2: please note that this could be breaking if you're using old OS distributions or packages and upgraded recently (so please make sure to test your integration!)

## 3.23.0 - 2016-09-15

-   Add support for Apple Pay domains

## 3.22.0 - 2016-09-13

-   Add `Stripe::setAppInfo` to allow plugins to register user agent information

## 3.21.0 - 2016-08-25

-   Add `Source` model for generic payment sources

## 3.20.0 - 2016-08-08

-   Add `getDeclineCode` to card errors

## 3.19.0 - 2016-07-29

-   Opt requests directly into TLS 1.2 where OpenSSL >= 1.0.1 (see #277 for context)

## 3.18.0 - 2016-07-28

-   Add new `STATUS_` constants for subscriptions

## 3.17.1 - 2016-07-28

-   Fix auto-paging iterator so that it plays nicely with `iterator_to_array`

## 3.17.0 - 2016-07-14

-   Add field annotations to model classes for better editor hinting

## 3.16.0 - 2016-07-12

-   Add `ThreeDSecure` model for 3-D secure payments

## 3.15.0 - 2016-06-29

-   Add static `update` method to all resources that can be changed.

## 3.14.3 - 2016-06-20

-   Make sure that cURL never sends `Expects: 100-continue`, even on large request bodies

## 3.14.2 - 2016-06-03

-   Add `inventory` under `SKU` to list of keys that have nested data and can be updated

## 3.14.1 - 2016-05-27

-   Fix some inconsistencies in PHPDoc

## 3.14.0 - 2016-05-25

-   Add support for returning Relay orders

## 3.13.0 - 2016-05-04

-   Add `list`, `create`, `update`, `retrieve`, and `delete` methods to the Subscription class

## 3.12.1 - 2016-04-07

-   Additional check on value arrays for some extra safety

## 3.12.0 - 2016-03-31

-   Fix bug `refreshFrom` on `StripeObject` would not take an `$opts` array
-   Fix bug where `$opts` not passed to parent `save` method in `Account`
-   Fix bug where non-existent variable was referenced in `reverse` in `Transfer`
-   Update CA cert bundle for compatibility with OpenSSL versions below 1.0.1

## 3.11.0 - 2016-03-22

-   Allow `CurlClient` to be initialized with default `CURLOPT_*` options

## 3.10.1 - 2016-03-22

-   Fix bug where request params and options were ignored in `ApplicationFee`'s `refund.`

## 3.10.0 - 2016-03-15

-   Add `reject` on `Account` to support the new API feature

## 3.9.2 - 2016-03-04

-   Fix error when an object's metadata is set more than once

## 3.9.1 - 2016-02-24

-   Fix encoding behavior of nested arrays for requests (see #227)

## 3.9.0 - 2016-02-09

-   Add automatic pagination mechanism with `autoPagingIterator()`
-   Allow global account ID to be set with `Stripe::setAccountId()`

## 3.8.0 - 2016-02-08

-   Add `CountrySpec` model for looking up country payment information

## 3.7.1 - 2016-02-01

-   Update bundled CA certs

## 3.7.0 - 2016-01-27

-   Support deleting Relay products and SKUs

## 3.6.0 - 2016-01-05

-   Allow configuration of HTTP client timeouts

## 3.5.0 - 2015-12-01

-   Add a verification routine for external accounts

## 3.4.0 - 2015-09-14

-   Products, SKUs, and Orders -- https://stripe.com/relay

## 3.3.0 - 2015-09-11

-   Add support for 429 Rate Limit response

## 3.2.0 - 2015-08-17

-   Add refund listing and retrieval without an associated charge

## 3.1.0 - 2015-08-03

-   Add dispute listing and retrieval
-   Add support for manage account deletion

## 3.0.0 - 2015-07-28

-   Rename `\Stripe\Object` to `\Stripe\StripeObject` (PHP 7 compatibility)
-   Rename `getCode` and `getParam` in exceptions to `getStripeCode` and `getStripeParam`
-   Add support for calling `json_encode` on Stripe objects in PHP 5.4+
-   Start supporting/testing PHP 7

## 2.3.0 - 2015-07-06

-   Add request ID to all Stripe exceptions

## 2.2.0 - 2015-06-01

-   Add support for Alipay accounts as sources
-   Add support for bank accounts as sources (private beta)
-   Add support for bank accounts and cards as external_accounts on Account objects

## 2.1.4 - 2015-05-13

-   Fix CA certificate file path (thanks @lphilps & @matthewarkin)

## 2.1.3 - 2015-05-12

-   Fix to account updating to permit `tos_acceptance` and `personal_address` to be set properly
-   Fix to Transfer reversal creation (thanks @neatness!)
-   Network requests are now done through a swappable class for easier mocking

## 2.1.2 - 2015-04-10

-   Remove SSL cert revokation checking (all pre-Heartbleed certs have expired)
-   Bug fixes to account updating

## 2.1.1 - 2015-02-27

-   Support transfer reversals

## 2.1.0 - 2015-02-19

-   Support new API version (2015-02-18)
-   Added Bitcoin Receiever update and delete actions
-   Edited tests to prefer "source" over "card" as per new API version

## 2.0.1 - 2015-02-16

-   Fix to fetching endpoints that use a non-default baseUrl (`FileUpload`)

## 2.0.0 - 2015-02-14

-   Bumped minimum version to 5.3.3
-   Switched to Stripe namespace instead of Stripe\_ class name prefiexes (thanks @chadicus!)
-   Switched tests to PHPUnit (thanks @chadicus!)
-   Switched style guide to PSR2 (thanks @chadicus!)
-   Added \$opts hash to the end of most methods: this permits passing 'idempotency_key', 'stripe_account', or 'stripe_version'. The last 2 will persist across multiple object loads.
-   Added support for retrieving Account by ID

## 1.18.0 - 2015-01-21

-   Support making bitcoin charges through BitcoinReceiver source object

## 1.17.5 - 2014-12-23

-   Adding support for creating file uploads.

## 1.17.4 - 2014-12-15

-   Saving objects fetched with a custom key now works (thanks @JustinHook & @jpasilan)
-   Added methods for reporting charges as safe or fraudulent and for specifying the reason for refunds

## 1.17.3 - 2014-11-06

-   Better handling of HHVM support for SSL certificate blacklist checking.

## 1.17.2 - 2014-09-23

-   Coupons now are backed by a `Stripe_Coupon` instead of `Stripe_Object`, and support updating metadata
-   Running operations (`create`, `retrieve`, `all`) on upcoming invoice items now works

## 1.17.1 - 2014-07-31

-   Requests now send Content-Type header

## 1.17.0 - 2014-07-29

-   Application Fee refunds now a list instead of array
-   HHVM now works
-   Small bug fixes (thanks @bencromwell & @fastest963)
-   `__toString` now returns the name of the object in addition to its JSON representation

## 1.16.0 - 2014-06-17

-   Add metadata for refunds and disputes

## 1.15.0 - 2014-05-28

-   Support canceling transfers

## 1.14.1 - 2014-05-21

-   Support cards for recipients.

## 1.13.1 - 2014-05-15

-   Fix bug in account resource where `id` wasn't in the result

## 1.13.0 - 2014-04-10

-   Add support for certificate blacklisting
-   Update ca bundle
-   Drop support for HHVM (Temporarily)

## 1.12.0 - 2014-04-01

-   Add Stripe_RateLimitError for catching rate limit errors.
-   Update to Zend coding style (thanks, @jpiasetz)

## 1.11.0 - 2014-01-29

-   Add support for multiple subscriptions per customer

## 1.10.1 - 2013-12-02

-   Add new ApplicationFee

## 1.9.1 - 2013-11-08

-   Fix a bug where a null nestable object causes warnings to fire.

## 1.9.0 - 2013-10-16

-   Add support for metadata API.

## 1.8.4 - 2013-09-18

-   Add support for closing disputes.

## 1.8.3 - 2013-08-13

-   Add new Balance and BalanceTransaction

## 1.8.2 - 2013-08-12

-   Add support for unsetting attributes by updating to NULL. Setting properties to a blank string is now an error.

## 1.8.1 - 2013-07-12

-   Add support for multiple cards API (Stripe API version 2013-07-12: https://stripe.com/docs/upgrades#2013-07-05)

## 1.8.0 - 2013-04-11

-   Allow Transfers to be creatable
-   Add new Recipient resource

## 1.7.15 - 2013-02-21

-   Add 'id' to the list of permanent object attributes

## 1.7.14 - 2013-02-20

-   Don't re-encode strings that are already encoded in UTF-8. If you were previously using plan or coupon objects with UTF-8 IDs, they may have been treated as ISO-8859-1 (Latin-1) and encoded to UTF-8 a 2nd time. You may now need to pass the IDs to utf8_encode before passing them to Stripe_Plan::retrieve or Stripe_Coupon::retrieve.
-   Ensure that all input is encoded in UTF-8 before submitting it to Stripe's servers. (github issue #27)

## 1.7.13 - 2013-02-01

-   Add support for passing options when retrieving Stripe objects e.g., Stripe_Charge::retrieve(array("id"=>"foo", "expand" => array("customer"))); Stripe_Charge::retrieve("foo") will continue to work

## 1.7.12 - 2013-01-15

-   Add support for setting a Stripe API version override

## 1.7.11 - 2012-12-30

-   Version bump to cleanup constants and such (fix issue #26)

## 1.7.10 - 2012-11-08

-   Add support for updating charge disputes.
-   Fix bug preventing retrieval of null attributes

## 1.7.9 - 2012-11-08

-   Fix usage under autoloaders such as the one generated by composer (fix issue #22)

## 1.7.8 - 2012-10-30

-   Add support for creating invoices.
-   Add support for new invoice lines return format
-   Add support for new list objects

## 1.7.7 - 2012-09-14

-   Get all of the various version numbers in the repo in sync (no other changes)

## 1.7.6 - 2012-08-31

-   Add update and pay methods to Invoice resource

## 1.7.5 - 2012-08-23

-   Change internal function names so that Stripe_SingletonApiRequest is E_STRICT-clean (github issue #16)

## 1.7.4 - 2012-08-21

-   Bugfix so that Stripe objects (e.g. Customer, Charge objects) used in API calls are transparently converted to their object IDs

## 1.7.3 - 2012-08-15

-   Add new Account resource

## 1.7.2 - 2012-06-26

-   Make clearer that you should be including lib/Stripe.php, not test/Stripe.php (github issue #14)

## 1.7.1 - 2012-05-24

-   Add missing argument to Stripe_InvalidRequestError constructor in Stripe_ApiResource::instanceUrl. Fixes a warning when Stripe_ApiResource::instanceUrl is called on a resource with no ID (fix issue #12)

## 1.7.0 - 2012-05-17

-   Support Composer and Packagist (github issue #9)
-   Add new deleteDiscount method to Stripe_Customer
-   Add new Transfer resource
-   Switch from using HTTP Basic auth to Bearer auth. (Note: Stripe will support Basic auth for the indefinite future, but recommends Bearer auth when possible going forward)
-   Numerous test suite improvements
<|MERGE_RESOLUTION|>--- conflicted
+++ resolved
@@ -1,15 +1,12 @@
 # Changelog
 
-<<<<<<< HEAD
-## 12.9.0-beta.1 - 2023-10-16
-* [#1591](https://github.com/stripe/stripe-php/pull/1591) Update generated code for beta
-
-=======
 ## 13.0.0 - 2023-10-16
 * This release changes the pinned API version to `2023-10-16`. Please read the [API Upgrade Guide](https://stripe.com/docs/upgrades#2023-10-16) and carefully review the API changes before upgrading `stripe-php` package.
 * [#1593](https://github.com/stripe/stripe-php/pull/1593) Update generated code
   - Added `additional_tos_acceptances` field on `Person`
->>>>>>> a3d5c167
+
+## 12.9.0-beta.1 - 2023-10-16
+* [#1591](https://github.com/stripe/stripe-php/pull/1591) Update generated code for beta
 
 ## 12.8.0 - 2023-10-16
 * [#1590](https://github.com/stripe/stripe-php/pull/1590) Update generated code
