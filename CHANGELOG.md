--- conflicted
+++ resolved
@@ -1,18 +1,16 @@
 # Changelog
 
-<<<<<<< HEAD
+## 9.1.0 - 2022-08-11
+* [#1348](https://github.com/stripe/stripe-php/pull/1348) API Updates
+  * Add support for `payment_method_collection` on `Checkout.Session` and `PaymentLink`
+  
+* [#1346](https://github.com/stripe/stripe-php/pull/1346) API Updates
+  * Add support for `expires_at` on `Apps.Secret`
+
 ## 9.1.0-beta.1 - 2022-08-03
 * [#1345](https://github.com/stripe/stripe-php/pull/1345) API Updates for beta branch
-  - Updated stable APIs to the latest version
+  - Updated stable APIs to the latest version
   - Added the `Order` resource support
-=======
-## 9.1.0 - 2022-08-11
-* [#1348](https://github.com/stripe/stripe-php/pull/1348) API Updates
-  * Add support for `payment_method_collection` on `Checkout.Session` and `PaymentLink`
-  
-* [#1346](https://github.com/stripe/stripe-php/pull/1346) API Updates
-  * Add support for `expires_at` on `Apps.Secret`
->>>>>>> 5dd4a247
 
 ## 9.0.0 - 2022-08-02
 
@@ -33,30 +31,30 @@
 * [#1331](https://github.com/stripe/stripe-php/pull/1331) API Updates for beta branch
   - Updated stable APIs to the latest version
 * [#1328](https://github.com/stripe/stripe-php/pull/1328) API Updates for beta branch
-  - Updated stable APIs to the latest version
-  - Add `QuotePhase` resource
+  - Updated stable APIs to the latest version
+  - Add `QuotePhase` resource
 * [#1325](https://github.com/stripe/stripe-php/pull/1325) API Updates for beta branch
-  - Updated stable APIs to the latest version
-  - Add `QuotePhaseConfiguration` service.
-  - Add `Price.migrate_to` property
-  - Add `SubscriptionSchedule.amend` method.
-  - Add `Discount.subscription_item` property.
-  - Add `Quote.subscription_data.billing_behavior`, `billing_cycle_anchor`, `end_behavior`, `from_schedule`, `from_subscription`, `prebilling`, `proration_behavior` properties.
-  - Add `phases` parameter to `Quote.create`
-  - Add `Subscription.discounts`, `prebilling` properties.
+  - Updated stable APIs to the latest version
+  - Add `QuotePhaseConfiguration` service.
+  - Add `Price.migrate_to` property
+  - Add `SubscriptionSchedule.amend` method.
+  - Add `Discount.subscription_item` property.
+  - Add `Quote.subscription_data.billing_behavior`, `billing_cycle_anchor`, `end_behavior`, `from_schedule`, `from_subscription`, `prebilling`, `proration_behavior` properties.
+  - Add `phases` parameter to `Quote.create`
+  - Add `Subscription.discounts`, `prebilling` properties.
 * [#1320](https://github.com/stripe/stripe-php/pull/1320) API Updates for beta branch
-  - Include `server_side_confirmation_beta=v1` beta
-  - Add `secretKeyConfirmation` to `PaymentIntent`
+  - Include `server_side_confirmation_beta=v1` beta
+  - Add `secretKeyConfirmation` to `PaymentIntent`
 * [#1317](https://github.com/stripe/stripe-php/pull/1317) API Updates for beta branch
   - Updated stable APIs to the latest version
 
 ## 8.11.0 - 2022-07-18
 * [#1324](https://github.com/stripe/stripe-php/pull/1324) API Updates
-  * Add support for new value `blik` on enum `PaymentLink.payment_method_types[]`
-  * Add support for `blik` on `PaymentMethod`
-  * Add support for new value `blik` on enum `PaymentMethod.type`
-  * Add `Invoice.upcomingLines` method.
-  * Add `SourceService.allSourceTransactions` method.
+  * Add support for new value `blik` on enum `PaymentLink.payment_method_types[]`
+  * Add support for `blik` on `PaymentMethod`
+  * Add support for new value `blik` on enum `PaymentMethod.type`
+  * Add `Invoice.upcomingLines` method.
+  * Add `SourceService.allSourceTransactions` method.
 * [#1322](https://github.com/stripe/stripe-php/pull/1322) API Updates
   * Change type of `source_type` on `Transfer` from nullable string to string (comment-only change)
 
@@ -69,20 +67,20 @@
 
 ## 8.9.0 - 2022-06-29
 * [#1316](https://github.com/stripe/stripe-php/pull/1316) API Updates
-  * Add support for `deliver_card`, `fail_card`, `return_card`, and `ship_card` test helper methods on resource `Issuing.Card`
-  * Add support for `subtotal_excluding_tax` on `CreditNote` and `Invoice`
-  * Add support for `amount_excluding_tax` and `unit_amount_excluding_tax` on `CreditNoteLineItem` and `InvoiceLineItem`
-  * Add support for `total_excluding_tax` on `Invoice`
-  * Change type of `PaymentLink.payment_method_types[]` from `literal('card')` to `enum`
-  * Add support for `promptpay` on `PaymentMethod`
-  * Add support for new value `promptpay` on enum `PaymentMethod.type`
+  * Add support for `deliver_card`, `fail_card`, `return_card`, and `ship_card` test helper methods on resource `Issuing.Card`
+  * Add support for `subtotal_excluding_tax` on `CreditNote` and `Invoice`
+  * Add support for `amount_excluding_tax` and `unit_amount_excluding_tax` on `CreditNoteLineItem` and `InvoiceLineItem`
+  * Add support for `total_excluding_tax` on `Invoice`
+  * Change type of `PaymentLink.payment_method_types[]` from `literal('card')` to `enum`
+  * Add support for `promptpay` on `PaymentMethod`
+  * Add support for new value `promptpay` on enum `PaymentMethod.type`
   * Add support for `hosted_regulatory_receipt_url` and `reversal_details` on `Treasury.ReceivedCredit` and `Treasury.ReceivedDebit`
 
 ## 8.8.0 - 2022-06-23
 * [#1302](https://github.com/stripe/stripe-php/pull/1302) API Updates
   * Add support for `custom_unit_amount` on `Price`
 * [#1301](https://github.com/stripe/stripe-php/pull/1301) API Updates
-  
+  
   Documentation updates.
 
 ## 8.7.0 - 2022-06-17
@@ -95,7 +93,7 @@
 * [#1302](https://github.com/stripe/stripe-php/pull/1302) API Updates
   * Add support for `custom_unit_amount` on `Price`
 * [#1301](https://github.com/stripe/stripe-php/pull/1301) API Updates
-  
+  
   Documentation updates.
 
 ## 8.6.0 - 2022-06-08
