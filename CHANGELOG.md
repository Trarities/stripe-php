# Changelog

<<<<<<< HEAD
## 15.2.0-beta.1 - 2024-07-05
* [#1719](https://github.com/stripe/stripe-php/pull/1719) Update generated code for beta
  * Add support for new resource `FinancialConnections.Institution`
  * Add support for `all` and `retrieve` methods on resource `Institution`
  * Add support for new value `balance` on enum `FinancialConnections.Account.subscriptions[]`
* [#1712](https://github.com/stripe/stripe-php/pull/1712) Update generated code for beta

=======
## 15.1.0 - 2024-07-05
* [#1718](https://github.com/stripe/stripe-php/pull/1718) Update generated code
  * Add support for `add_lines`, `remove_lines`, and `update_lines` methods on resource `Invoice`
  * Add support for new value `payment_intent_fx_quote_invalid` on enum `StripeError.code`
  * Add support for new values `multibanco`, `twint`, and `zip` on enum `PaymentLink.payment_method_types[]`
  * Add support for `posted_at` on `Tax.Transaction`
  * Add support for `reboot_window` on `Terminal.Configuration`
>>>>>>> ce69d019

## 15.0.0 - 2024-06-24
* [#1714](https://github.com/stripe/stripe-php/pull/1714)

  This release changes the pinned API version to 2024-06-20. Please read the [API Upgrade Guide](https://stripe.com/docs/upgrades#2024-06-20) and carefully review the API changes before upgrading.

  ### ⚠️ Breaking changes

    * Remove the unused resource `PlatformTaxFee`
    * Remove the protected method `_searchResource` on resources Charge, Customer, Invoice, PaymentIntent, Price, Product, and Subscription as it is no longer used.

  ### Additions

  * Add support for `finalize_amount` test helper method on resource `Issuing.Authorization`
  * Add support for `fleet` and `fuel` on `Issuing.Authorization`
  * Add support for new value `ch_uid` on enum `TaxId.type`

## 14.11.0-beta.1 - 2024-06-13
* [#1705](https://github.com/stripe/stripe-php/pull/1705) Syncing changes from 14.10.0 release

## 14.10.0 - 2024-06-13
* [#1706](https://github.com/stripe/stripe-php/pull/1706) Update generated code
  * Add support for `multibanco` on `PaymentMethodConfiguration` and `PaymentMethod`
  * Add support for `twint` on `PaymentMethod`
  * Add support for new values `multibanco` and `twint` on enum `PaymentMethod.type`
  * Add support for `invoice_settings` on `Subscription`
  * Add support for new value `de_stn` on enum `TaxId.type`

## 14.10.0-beta.1 - 2024-05-30
* [#1699](https://github.com/stripe/stripe-php/pull/1699) Update generated code for beta
  * Keeping up with the changes from version 14.9.0

## 14.9.0 - 2024-05-30
* [#1702](https://github.com/stripe/stripe-php/pull/1702) Update generated code
  * Add support for new values `issuing_personalization_design.activated`, `issuing_personalization_design.deactivated`, `issuing_personalization_design.rejected`, and `issuing_personalization_design.updated` on enum `Event.type`
* [#1701](https://github.com/stripe/stripe-php/pull/1701) Added PHPDocs for `create`, `update`, `delete`, `all`, `retrieve` methods after moving them out of traits.
* [#1700](https://github.com/stripe/stripe-php/pull/1700) Add optional appInfo to StripeClient config
  * `StripeClient` can now accept `$appInfo` as a `$config` option, so AppInfo can be set per-client. If not passed in, will fall back on the global AppInfo set by `Stripe::setAppInfo()`.
    * The config expects `$appInfo` to be of type `array{name: string, version?: string, url?: string, partner_id?: string}`

## 14.9.0-beta.1 - 2024-05-23
* [#1696](https://github.com/stripe/stripe-php/pull/1696) Update generated code for beta

## 14.8.0 - 2024-05-23
* [#1698](https://github.com/stripe/stripe-php/pull/1698) Update generated code
  * Add support for new value `terminal_reader_invalid_location_for_payment` on enum `StripeError.code`
* [#1697](https://github.com/stripe/stripe-php/pull/1697) Rename section for object type generation

## 14.8.0-beta.1 - 2024-05-16
* [#1693](https://github.com/stripe/stripe-php/pull/1693) Update generated code for beta

## 14.7.0 - 2024-05-16
* [#1694](https://github.com/stripe/stripe-php/pull/1694) Update generated code
  * Add support for `fee_source` on `ApplicationFee`
  * Add support for `loss_reason` on `Issuing.Dispute`
  * Add support for `application_fee_amount` and `application_fee` on `Payout`
  * Add support for `stripe_s700` on `Terminal.Configuration`

## 14.7.0-beta.1 - 2024-05-09
* [#1691](https://github.com/stripe/stripe-php/pull/1691) Update generated code for beta
  * No new beta features. Merging changes from the main branch.

## 14.6.0 - 2024-05-09
* [#1692](https://github.com/stripe/stripe-php/pull/1692) Update generated code
  * Add support for `update` test helper method on resources `Treasury.OutboundPayment` and `Treasury.OutboundTransfer`
  * Add support for new values `treasury.outbound_payment.tracking_details_updated` and `treasury.outbound_transfer.tracking_details_updated` on enum `Event.type`
  * Add support for `allow_redisplay` on `PaymentMethod`
  * Add support for `tracking_details` on `Treasury.OutboundPayment` and `Treasury.OutboundTransfer`

## 14.6.0-beta.1 - 2024-05-02
* [#1689](https://github.com/stripe/stripe-php/pull/1689) Update generated code for beta
  * Add support for `rechnung` on `PaymentMethod`
  * Add support for new value `rechnung` on enum `PaymentMethod.type`

## 14.5.0 - 2024-05-02
* [#1688](https://github.com/stripe/stripe-php/pull/1688) Update generated code
  * Add support for new value `shipping_address_invalid` on enum `StripeError.code`
  * Add support for `ship_from_details` on `Tax.Calculation` and `Tax.Transaction`

## 14.5.0-beta.1 - 2024-04-25
* [#1683](https://github.com/stripe/stripe-php/pull/1683) Update generated code for beta
  * Add support for `cancel_subscription_schedule` on `QuoteLine`

## 14.4.0 - 2024-04-25
* [#1684](https://github.com/stripe/stripe-php/pull/1684) Update generated code
  * Change type of `Entitlements.ActiveEntitlement.feature` from `string` to `expandable($Entitlements.Feature)`
  * Add support for `mobilepay` on `PaymentMethodConfiguration`

## 14.4.0-beta.1 - 2024-04-18
* [#1679](https://github.com/stripe/stripe-php/pull/1679) Update generated code for beta

## 14.3.0 - 2024-04-18
* [#1681](https://github.com/stripe/stripe-php/pull/1681) Update generated code
  * Add support for `create_preview` method on resource `Invoice`
  * Add support for `saved_payment_method_options` on `Checkout.Session`
* [#1682](https://github.com/stripe/stripe-php/pull/1682) Added @throws to autoPagingIterator. Fixes [#1678](https://github.com/stripe/stripe-php/issues/1678)

## 14.2.0 - 2024-04-16
* [#1680](https://github.com/stripe/stripe-php/pull/1680) Update generated code
  * Add support for new resource `Entitlements.ActiveEntitlementSummary`
  * Add support for new value `entitlements.active_entitlement_summary.updated` on enum `Event.type`
  * Remove support for `config` on `Forwarding.Request`. This field is no longer used by the Forwarding Request API.
  * Add support for `swish` on `PaymentMethodConfiguration`

## 14.2.0-beta.1 - 2024-04-11
* [#1674](https://github.com/stripe/stripe-php/pull/1674) Merged from master

## 14.1.0 - 2024-04-11
* [#1677](https://github.com/stripe/stripe-php/pull/1677) Update generated code
  * Add support for new values `billing_policy_remote_function_response_invalid`, `billing_policy_remote_function_timeout`, `billing_policy_remote_function_unexpected_status_code`, and `billing_policy_remote_function_unreachable` on enum `StripeError.code`
  * Change type of `Billing.MeterEventAdjustment.cancel` from `BillingMeterResourceBillingMeterEventAdjustmentCancel` to `nullable(BillingMeterResourceBillingMeterEventAdjustmentCancel)`
  * Add support for `amazon_pay` on `PaymentMethodConfiguration` and `PaymentMethod`
  * Add support for new value `amazon_pay` on enum `PaymentMethod.type`
  * Add support for new values `bh_vat`, `kz_bin`, `ng_tin`, and `om_vat` on enum `TaxId.type`

## 14.0.0 - 2024-04-10
* [#1673](https://github.com/stripe/stripe-php/pull/1673)

  * This release changes the pinned API version to `2024-04-10`. Please read the [API Upgrade Guide](https://stripe.com/docs/upgrades#2024-04-10) and carefully review the API changes before upgrading.

  ### ⚠️ Breaking changes

   * Rename `features` to `marketing_features` on `Product`
   * Do not force resolution to IPv4 - Forcing IPv4 was causing hard-to-understand failures for users in IPv6-only environments. If you want to force IPv4 yourself, you can do so by telling the API client to use a CurlClient other than the default
  ```php
  $curl = new \Stripe\HttpClient\CurlClient([
    CURLOPT_IPRESOLVE => CURL_IPRESOLVE_V4
  ]);
  \Stripe\ApiRequestor::setHttpClient($curl);
  ```

  #### ⚠️ Removal of enum values, properties and events that are no longer part of the publicly documented Stripe API

  * Remove the below deprecated values on the enum `BalanceTransaction.Type`
      * `obligation_inbound`
      * `obligation_payout`
      * `obligation_payout_failure`
      * `obligation_reversal_outbound`
   * Remove the deprecated value `various` on the enum `Climate.Supplier.RemovalPathway`
   * Remove deprecated events
     * `invoiceitem.updated`
     * `order.created`
     * `recipient.created`
     * `recipient.deleted`
     * `recipient.updated`
     * `sku.created`
     * `sku.deleted`
     * `sku.updated`
   * Remove the deprecated value `service_tax` on the enum `TaxRate.TaxType`
   * Remove support for `id_bank_transfer`, `multibanco`, `netbanking`, `pay_by_bank`, and `upi` on `PaymentMethodConfiguration`
  * Remove the legacy field `rendering_options` in `Invoice`. Use `rendering` instead.

## 13.18.0 - 2024-04-09
* [#1675](https://github.com/stripe/stripe-php/pull/1675) Update generated code
  * Add support for new resources `Entitlements.ActiveEntitlement` and `Entitlements.Feature`
  * Add support for `all` and `retrieve` methods on resource `ActiveEntitlement`
  * Add support for `all`, `create`, `retrieve`, and `update` methods on resource `Feature`
  * Add support for new value `none` on enum `Account.type`
  * Add support for `cancel`, `event_name`, and `type` on `Billing.MeterEventAdjustment`

## 13.18.0-beta.1 - 2024-04-04
* [#1671](https://github.com/stripe/stripe-php/pull/1671) Update generated code for beta
  * Add support for `update` method on resource `Entitlements.Feature`
  * Add support for `risk_controls` on `Account`
  * Change type of `Subscription.discounts` and `SubscriptionItem.discounts` from `nullable(array(expandable($Discount)))` to `array(expandable($Discount))`
* [#1665](https://github.com/stripe/stripe-php/pull/1665) Update generated code for beta

## 13.17.0 - 2024-04-04
* [#1670](https://github.com/stripe/stripe-php/pull/1670) Update generated code
  * Add support for `subscription_item` on `Discount`
  * Add support for `email` and `phone` on `Identity.VerificationReport`
  * Add support for `verification_flow` on `Identity.VerificationReport` and `Identity.VerificationSession`
  * Add support for new value `verification_flow` on enums `Identity.VerificationReport.type` and `Identity.VerificationSession.type`
  * Add support for `provided_details` on `Identity.VerificationSession`
  * Change type of `Invoice.discounts` from `nullable(array(expandable(deletable($Discount))))` to `array(expandable(deletable($Discount)))`
  * Add support for `zip` on `PaymentMethodConfiguration`
  * Add support for `discounts` on `SubscriptionItem` and `Subscription`
  * Add support for new value `mobile_phone_reader` on enum `Terminal.Reader.device_type`

## 13.16.0 - 2024-03-28
* [#1666](https://github.com/stripe/stripe-php/pull/1666) Update generated code
  * Add support for new resources `Billing.MeterEventAdjustment`, `Billing.MeterEvent`, and `Billing.Meter`
  * Add support for `all`, `create`, `deactivate`, `reactivate`, `retrieve`, and `update` methods on resource `Meter`
  * Add support for `create` method on resources `MeterEventAdjustment` and `MeterEvent`
  * Add support for `meter` on `Plan`

## 13.16.0-beta.1 - 2024-03-21
* [#1661](https://github.com/stripe/stripe-php/pull/1661) Update generated code for beta
  * Add support for new resources `Entitlements.ActiveEntitlementSummary` and `Entitlements.ActiveEntitlement`
  * Add support for `all` method on resource `ActiveEntitlement`
  * Add support for `use_stripe_sdk` on `ConfirmationToken`
  * Remove support for `payment_method` on `ConfirmationToken`
  * Change type of `ConfirmationToken.mandate_data` from `ConfirmationTokensResourceMandateData` to `nullable(ConfirmationTokensResourceMandateData)`
  * Add support for `active` and `metadata` on `Entitlements.Feature`
  * Add support for new value `entitlements.active_entitlement_summary.updated` on enum `Event.type`
  * Remove support for value `customer.entitlement_summary.updated` from enum `Event.type`

## 13.15.0 - 2024-03-21
* [#1664](https://github.com/stripe/stripe-php/pull/1664) Update generated code
  * Add support for new resources `ConfirmationToken` and `Forwarding.Request`
  * Add support for `retrieve` method on resource `ConfirmationToken`
  * Add support for `all`, `create`, and `retrieve` methods on resource `Request`
  * Add support for new values `forwarding_api_inactive`, `forwarding_api_invalid_parameter`, `forwarding_api_upstream_connection_error`, and `forwarding_api_upstream_connection_timeout` on enum `StripeError.code`
  * Add support for `mobilepay` on `PaymentMethod`
  * Add support for new value `mobilepay` on enum `PaymentMethod.type`
  * Add support for `name` on `Terminal.Configuration`

## 13.15.0-beta.1 - 2024-03-14
* [#1659](https://github.com/stripe/stripe-php/pull/1659) Update generated code for beta
  * Add support for new resources `Billing.MeterEventAdjustment`, `Billing.MeterEvent`, and `Billing.Meter`
  * Add support for `all`, `create`, `deactivate`, `reactivate`, `retrieve`, and `update` methods on resource `Meter`
  * Add support for `create` method on resources `MeterEventAdjustment` and `MeterEvent`
  * Add support for `create` test helper method on resource `ConfirmationToken`
  * Add support for `add_lines`, `remove_lines`, and `update_lines` methods on resource `Invoice`
  * Add support for `multibanco` on `PaymentMethodConfiguration` and `PaymentMethod`
  * Add support for new value `multibanco` on enum `PaymentMethod.type`
  * Add support for `meter` on `Plan`

## 13.14.0 - 2024-03-14
* [#1660](https://github.com/stripe/stripe-php/pull/1660) Update generated code
  * Add support for new resources `Issuing.PersonalizationDesign` and `Issuing.PhysicalBundle`
  * Add support for `all`, `create`, `retrieve`, and `update` methods on resource `PersonalizationDesign`
  * Add support for `all` and `retrieve` methods on resource `PhysicalBundle`
  * Add support for `personalization_design` on `Issuing.Card`

## 13.14.0-beta.1 - 2024-02-29
* [#1655](https://github.com/stripe/stripe-php/pull/1655) Update generated code for beta
  * Remove support for resource `Entitlements.Event`
  * Change type of `ConfirmationToken.mandate_data` from `nullable(ConfirmationTokensResourceMandateData)` to `ConfirmationTokensResourceMandateData`
  * Remove support for `quantity` and `type` on `Entitlements.Feature`
  * Add support for `livemode` on `Issuing.PersonalizationDesign`
* [#1656](https://github.com/stripe/stripe-php/pull/1656)  Add helper to set beta version

## 13.13.0 - 2024-02-29
* [#1654](https://github.com/stripe/stripe-php/pull/1654) Update generated code
  * Change type of `Identity.VerificationSession.type` from `nullable(enum('document'|'id_number'))` to `enum('document'|'id_number')`
  * Add resources `Application`, `ConnectCollectionTransfer`, `PlatformTaxFee`, `ReserveTransaction`, `SourceMandateNotification`, and `TaxDeductedAtSource`. These classes have no methods on them, and are used to provide more complete types for PHPDocs.
* [#1657](https://github.com/stripe/stripe-php/pull/1657) Update readme to use addBetaVersion

## 13.13.0-beta.1 - 2024-02-23
* [#1652](https://github.com/stripe/stripe-php/pull/1652) Update generated code for beta

## 13.12.0 - 2024-02-22
* [#1651](https://github.com/stripe/stripe-php/pull/1651) Update generated code
  * Add support for `client_reference_id` on `Identity.VerificationReport` and `Identity.VerificationSession`
  * Remove support for value `service_tax` from enum `TaxRate.tax_type`
* [#1650](https://github.com/stripe/stripe-php/pull/1650) Add TaxIds API
  * Add support for `all`, `create`, `delete`, and `retrieve` methods on resource `TaxId`
  * The `instanceUrl` function on `TaxId` now returns the top-level `/v1/tax_ids/{id}` path instead of the `/v1/customers/{customer}/tax_ids/{id}` path.

## 13.12.0-beta.1 - 2024-02-16
* [#1643](https://github.com/stripe/stripe-php/pull/1643) Update generated code for beta
  * Add support for `decrement_authorization` method on resource `PaymentIntent`
  * Add support for `payment_method_options` on `ConfirmationToken`
  * Add support for `payto` and `twint` on `PaymentMethod`
  * Add support for new values `payto` and `twint` on enum `PaymentMethod.type`

## 13.11.0 - 2024-02-15
* [#1639](https://github.com/stripe/stripe-php/pull/1639) Update generated code
  * Add support for `networks` on `Card`
  * Add support for new value `financial_connections.account.refreshed_ownership` on enum `Event.type`
* [#1648](https://github.com/stripe/stripe-php/pull/1648) Remove broken methods on CustomerCashBalanceTransaction
  * Bugfix: remove support for `CustomerCashBalanceTransaction::all` and `CustomerCashBalanceTransaction::retrieve`. These methods were included in the library unintentionally and never functioned.
* [#1647](https://github.com/stripe/stripe-php/pull/1647) Fix \Stripe\Tax\Settings::update
* [#1646](https://github.com/stripe/stripe-php/pull/1646) Add more specific PHPDoc and Psalm type for RequestOptions arrays on services

## 13.11.0-beta.1 - 2024-02-01
* [#1637](https://github.com/stripe/stripe-php/pull/1637) Update generated code for beta
  * Add support for new resources `Entitlements.Event` and `Entitlements.Feature`
  * Add support for `create` method on resource `Event`
  * Add support for `all` and `create` methods on resource `Feature`
  * Add support for new value `customer.entitlement_summary.updated` on enum `Event.type`

## 13.10.0 - 2024-02-01
* [#1636](https://github.com/stripe/stripe-php/pull/1636) Update generated code
  * Add support for new value `swish` on enum `PaymentLink.payment_method_types[]`
  * Add support for `swish` on `PaymentMethod`
  * Add support for new value `swish` on enum `PaymentMethod.type`
  * Add support for `jurisdiction_level` on `TaxRate`
  * Change type of `Terminal.Reader.status` from `string` to `enum('offline'|'online')`
* [#1633](https://github.com/stripe/stripe-php/pull/1633) Update generated code
  * Add support for `issuer` on `Invoice`
  * Add support for `customer_balance` on `PaymentMethodConfiguration`
* [#1630](https://github.com/stripe/stripe-php/pull/1630) Add paginated requests helper function and use in Search and All

## 13.10.0-beta.3 - 2024-01-25
* [#1634](https://github.com/stripe/stripe-php/pull/1634) Update generated code for beta
  * Add support for `create_preview` method on resource `Invoice`
  * Add support for `charged_off_at` on `Capital.FinancingOffer`
  * Add support for `enhanced_eligibility_types` on `Dispute`

## 13.10.0-beta.2 - 2024-01-19
* [#1632](https://github.com/stripe/stripe-php/pull/1632) Beta: report usage of `rawRequest`

## 13.10.0-beta.1 - 2024-01-12
* [#1628](https://github.com/stripe/stripe-php/pull/1628) Update generated code for beta
* [#1626](https://github.com/stripe/stripe-php/pull/1626) Update generated code for beta

## 13.9.0 - 2024-01-12
* [#1629](https://github.com/stripe/stripe-php/pull/1629) Update generated code
  * Add support for new resource `CustomerSession`
  * Add support for `create` method on resource `CustomerSession`
  * Remove support for values `obligation_inbound`, `obligation_payout_failure`, `obligation_payout`, and `obligation_reversal_outbound` from enum `BalanceTransaction.type`
  * Add support for `billing_cycle_anchor_config` on `Subscription`

## 13.9.0-beta.1 - 2024-01-04
* [#1626](https://github.com/stripe/stripe-php/pull/1626) Update generated code for beta
  * Updated stable APIs to the latest version

## 13.8.0 - 2024-01-04
* [#1627](https://github.com/stripe/stripe-php/pull/1627) Update generated code
  * Add support for `retrieve` method on resource `Tax.Registration`

## 13.8.0-beta.1 - 2023-12-22
* [#1622](https://github.com/stripe/stripe-php/pull/1622) Update generated code for beta
  * Add support for new value `shipping_address_invalid` on enum `StripeError.code`
  * Change type of `Invoice.issuer` from `nullable(ConnectAccountReference)` to `ConnectAccountReference`
  * Add support for `ship_from_details` on `Tax.Calculation` and `Tax.Transaction`
* [#1618](https://github.com/stripe/stripe-php/pull/1618) Update generated code for beta

## 13.7.0 - 2023-12-22
* [#1621](https://github.com/stripe/stripe-php/pull/1621) Update generated code
  * Add support for new resource `FinancialConnections.Transaction`
  * Add support for `all` and `retrieve` methods on resource `Transaction`
  * Add support for `subscribe` and `unsubscribe` methods on resource `FinancialConnections.Account`
  * Add support for new value `financial_connections.account.refreshed_transactions` on enum `Event.type`
  * Add support for `subscriptions` and `transaction_refresh` on `FinancialConnections.Account`
  * Add support for new value `transactions` on enum `FinancialConnections.Session.prefetch[]`
  * Add support for `revolut_pay` on `PaymentMethodConfiguration`
  * Remove support for `id_bank_transfer`, `multibanco`, `netbanking`, `pay_by_bank`, and `upi` on `PaymentMethodConfiguration`
  * Change type of `Quote.invoice_settings` from `nullable(InvoiceSettingQuoteSetting)` to `InvoiceSettingQuoteSetting`
  * Add support for `destination_details` on `Refund`

## 13.7.0-beta.1 - 2023-12-08
* [#1617](https://github.com/stripe/stripe-php/pull/1617) Update generated code for beta
  * Add support for `retrieve` method on resource `FinancialConnections.Transaction`
* [#1616](https://github.com/stripe/stripe-php/pull/1616) Merge master into beta

## 13.6.0 - 2023-12-07
* [#1613](https://github.com/stripe/stripe-php/pull/1613) Update generated code
  * Add support for new values `customer_tax_location_invalid` and `financial_connections_no_successful_transaction_refresh` on enum `StripeError.code`
  * Add support for new values `payment_network_reserve_hold` and `payment_network_reserve_release` on enum `BalanceTransaction.type`
  * Remove support for value `various` from enum `Climate.Supplier.removal_pathway`
  * Add support for `inactive_message` and `restrictions` on `PaymentLink`
* [#1612](https://github.com/stripe/stripe-php/pull/1612) Report usage of .save and StripeClient
  * Reports uses of the deprecated `.save` and of `StripeClient` in `X-Stripe-Client-Telemetry`. (You can disable telemetry via `\Stripe\Stripe::setEnableTelemetry(false);`, see the [README](https://github.com/stripe/stripe-php/blob/master/README.md#telemetry).)

## 13.6.0-beta.1 - 2023-11-30
* [#1610](https://github.com/stripe/stripe-php/pull/1610) Update generated code for beta

## 13.5.0 - 2023-11-30
* [#1611](https://github.com/stripe/stripe-php/pull/1611) Update generated code
  * Add support for new resources `Climate.Order`, `Climate.Product`, and `Climate.Supplier`
  * Add support for `all`, `cancel`, `create`, `retrieve`, and `update` methods on resource `Order`
  * Add support for `all` and `retrieve` methods on resources `Product` and `Supplier`
  * Add support for new value `financial_connections_account_inactive` on enum `StripeError.code`
  * Add support for new values `climate_order_purchase` and `climate_order_refund` on enum `BalanceTransaction.type`
  * Add support for new values `climate.order.canceled`, `climate.order.created`, `climate.order.delayed`, `climate.order.delivered`, `climate.order.product_substituted`, `climate.product.created`, and `climate.product.pricing_updated` on enum `Event.type`

## 13.5.0-beta.1 - 2023-11-21
* [#1606](https://github.com/stripe/stripe-php/pull/1606) Update generated code for beta
  * Add support for `components` and `created` on `CustomerSession`
* [#1600](https://github.com/stripe/stripe-php/pull/1600) Update generated code for beta
  * Add support for new value `quote.reestimate_failed` on enum `Event.type`
  * Add support for `metadata` on `QuotePhase`

## 13.4.0 - 2023-11-21
* [#1608](https://github.com/stripe/stripe-php/pull/1608) Update generated code
  Add support for `transferred_to_balance` to `CustomerCashBalanceTransaction`
* [#1605](https://github.com/stripe/stripe-php/pull/1605) Update generated code
  * Add support for `network_data` on `Issuing.Transaction`

## 13.4.0-beta.1 - 2023-11-10
* [#1600](https://github.com/stripe/stripe-php/pull/1600) Update generated code for beta
  * Add support for new value `quote.reestimate_failed` on enum `Event.type`
  * Add support for `metadata` on `QuotePhase`

## 13.3.0 - 2023-11-09
* [#1603](https://github.com/stripe/stripe-php/pull/1603) Update generated code
  * Add support for new value `terminal_reader_hardware_fault` on enum `StripeError.code`

## 13.3.0-beta.1 - 2023-11-02
* [#1598](https://github.com/stripe/stripe-php/pull/1598) Update generated code for beta
  * Add support for `attach_payment_intent` method on resource `Invoice`
  * Add support for `post_payment_amount`, `pre_payment_amount`, and `refunds` on `CreditNote`
  * Add support for new value `invoice.payment.overpaid` on enum `Event.type`
  * Add support for `amounts_due` and `payments` on `Invoice`
  * Add support for `created` on `Issuing.PersonalizationDesign`

## 13.2.1 - 2023-11-06
* [#1602](https://github.com/stripe/stripe-php/pull/1602) Fix error when "id" is not a string.

## 13.2.0 - 2023-11-02
* [#1599](https://github.com/stripe/stripe-php/pull/1599) Update generated code
  * Add support for new resource `Tax.Registration`
  * Add support for `all`, `create`, and `update` methods on resource `Registration`
  * Add support for new value `token_card_network_invalid` on enum `StripeError.code`
  * Add support for new value `payment_unreconciled` on enum `BalanceTransaction.type`
  * Add support for `revolut_pay` on `PaymentMethod`
  * Add support for new value `revolut_pay` on enum `PaymentMethod.type`

## 13.2.0-beta.1 - 2023-10-26
* [#1596](https://github.com/stripe/stripe-php/pull/1596) Update generated code for beta
  * Add support for new resource `Margin`
  * Add support for `all`, `create`, `retrieve`, and `update` methods on resource `Margin`
  * Add support for `default_margins` and `total_margin_amounts` on `Invoice`
  * Add support for `margins` on `InvoiceItem`

## 13.1.0 - 2023-10-26
* [#1595](https://github.com/stripe/stripe-php/pull/1595) Update generated code
  * Add support for new value `balance_invalid_parameter` on enum `StripeError.code`

## 13.1.0-beta.1 - 2023-10-17
* [#1594](https://github.com/stripe/stripe-php/pull/1594) Update generated code for beta
  - Update pinned API version to `2023-10-16`

## 13.0.0 - 2023-10-16
* This release changes the pinned API version to `2023-10-16`. Please read the [API Upgrade Guide](https://stripe.com/docs/upgrades#2023-10-16) and carefully review the API changes before upgrading `stripe-php` package.
* [#1593](https://github.com/stripe/stripe-php/pull/1593) Update generated code
  - Added `additional_tos_acceptances` field on `Person`

## 12.9.0-beta.1 - 2023-10-16
* [#1591](https://github.com/stripe/stripe-php/pull/1591) Update generated code for beta

## 12.8.0 - 2023-10-16
* [#1590](https://github.com/stripe/stripe-php/pull/1590) Update generated code
  * Add support for new values `issuing_token.created` and `issuing_token.updated` on enum `Event.type`

## 12.8.0-beta.1 - 2023-10-11
* [#1588](https://github.com/stripe/stripe-php/pull/1588) Update generated code for beta
  * Add support for new resources `AccountNotice` and `Issuing.CreditUnderwritingRecord`
  * Add support for `all`, `retrieve`, and `update` methods on resource `AccountNotice`
  * Add support for `all`, `correct`, `create_from_application`, `create_from_proactive_review`, `report_decision`, and `retrieve` methods on resource `CreditUnderwritingRecord`
  * Add support for new values `account_notice.created` and `account_notice.updated` on enum `Event.type`

## 12.7.0 - 2023-10-11
* [#1589](https://github.com/stripe/stripe-php/pull/1589) Update generated code
  * Add support for `client_secret`, `redirect_on_completion`, `return_url`, and `ui_mode` on `Checkout.Session`
  * Add support for `offline` on `Terminal.Configuration`

## 12.7.0-beta.1 - 2023-10-05
* [#1587](https://github.com/stripe/stripe-php/pull/1587) Update generated code for beta
  * Add support for `mark_draft` and `mark_stale` methods on resource `Quote`
  * Remove support for `draft_quote` and `mark_stale_quote` methods on resource `Quote`
  * Add support for `allow_backdated_lines` on `Quote`
  * Rename `previewInvoiceLines` to `allPreviewInvoiceLines` on resource `Quote`

## 12.6.0 - 2023-10-05
* [#1586](https://github.com/stripe/stripe-php/pull/1586) Update generated code
  * Add support for new resource `Issuing.Token`
  * Add support for `all`, `retrieve`, and `update` methods on resource `Token`
  * Add support for `token` on `Issuing.Authorization` and `Issuing.Transaction`
* [#1569](https://github.com/stripe/stripe-php/pull/1569) Fix: Do not bother removing `friendsofphp/php-cs-fixer`

## 12.6.0-beta.1 - 2023-09-28
* [#1585](https://github.com/stripe/stripe-php/pull/1585) Update generated code for beta
  * Rename resources `Issuing.CardDesign` and `Issuing.CardBundle` to `Issuing.PersonalizationDesign` and `Issuing.PhysicalBundle`
  * Add support for `reason` on `Event`

## 12.5.0 - 2023-09-28
* [#1582](https://github.com/stripe/stripe-php/pull/1582) Generate Discount, SourceTransaction and use sections in more places
* [#1584](https://github.com/stripe/stripe-php/pull/1584) Update generated code
  * Add support for `rendering` on `Invoice`

## 12.5.0-beta.1 - 2023-09-21
* [#1578](https://github.com/stripe/stripe-php/pull/1578) Update generated code for beta
  * Remove support for `customer` on `ConfirmationToken`
  * Add support for `issuer` on `Invoice`

## 12.4.0 - 2023-09-21
* [#1579](https://github.com/stripe/stripe-php/pull/1579) Update generated code
  * Add back constant for `invoiceitem.updated` webhook event.  This was mistakenly removed in v12.2.0.
* [#1566](https://github.com/stripe/stripe-php/pull/1566) Fix: Remove `squizlabs/php_codesniffer`
* [#1568](https://github.com/stripe/stripe-php/pull/1568) Enhancement: Reference `phpunit.xsd` as installed with `composer`
* [#1565](https://github.com/stripe/stripe-php/pull/1565) Enhancement: Use PHP 8.2 as leading PHP version

## 12.4.0-beta.1 - 2023-09-14
* [#1575](https://github.com/stripe/stripe-php/pull/1575) Update generated code for beta
  * Add support for new resource `ConfirmationToken`
  * Add support for `retrieve` method on resource `ConfirmationToken`
  * Add support for `create` method on resource `Issuing.CardDesign`
  * Add support for `reject_testmode` test helper method on resource `Issuing.CardDesign`
  * Add support for new value `issuing_card_design.rejected` on enum `Event.type`
  * Add support for `features` on `Issuing.CardBundle`
  * Add support for `card_logo`, `carrier_text`, `preferences`, and `rejection_reasons` on `Issuing.CardDesign`
  * Remove support for `preference` on `Issuing.CardDesign`

## 12.3.0 - 2023-09-14
* [#1577](https://github.com/stripe/stripe-php/pull/1577) Update generated code
  * Add support for new resource `PaymentMethodConfiguration`
  * Add support for `all`, `create`, `retrieve`, and `update` methods on resource `PaymentMethodConfiguration`
  * Add support for `payment_method_configuration_details` on `Checkout.Session`, `PaymentIntent`, and `SetupIntent`
* [#1573](https://github.com/stripe/stripe-php/pull/1573) Update generated code
  * Add support for `capture`, `create`, `expire`, `increment`, and `reverse` test helper methods on resource `Issuing.Authorization`
  * Add support for `create_force_capture`, `create_unlinked_refund`, and `refund` test helper methods on resource `Issuing.Transaction`
  * Add support for new value `stripe_tax_inactive` on enum `StripeError.code`

## 12.3.0-beta.1 - 2023-09-07
* [#1574](https://github.com/stripe/stripe-php/pull/1574) Update generated code for beta
  * Release specs are identical.
* [#1572](https://github.com/stripe/stripe-php/pull/1572) Update generated code for beta
  * Remove support for `submit_card` test helper method on resource `Issuing.Card`
  * Add support for new value `platform_default` on enum `Issuing.CardDesign.preference`

## 12.2.0 - 2023-09-07
* [#1571](https://github.com/stripe/stripe-php/pull/1571) Update generated code
  * Add support for new resource `PaymentMethodDomain`
  * Add support for `all`, `create`, `retrieve`, `update`, and `validate` methods on resource `PaymentMethodDomain`
  * Add support for new values `treasury.credit_reversal.created`, `treasury.credit_reversal.posted`, `treasury.debit_reversal.completed`, `treasury.debit_reversal.created`, `treasury.debit_reversal.initial_credit_granted`, `treasury.financial_account.closed`, `treasury.financial_account.created`, `treasury.financial_account.features_status_updated`, `treasury.inbound_transfer.canceled`, `treasury.inbound_transfer.created`, `treasury.inbound_transfer.failed`, `treasury.inbound_transfer.succeeded`, `treasury.outbound_payment.canceled`, `treasury.outbound_payment.created`, `treasury.outbound_payment.expected_arrival_date_updated`, `treasury.outbound_payment.failed`, `treasury.outbound_payment.posted`, `treasury.outbound_payment.returned`, `treasury.outbound_transfer.canceled`, `treasury.outbound_transfer.created`, `treasury.outbound_transfer.expected_arrival_date_updated`, `treasury.outbound_transfer.failed`, `treasury.outbound_transfer.posted`, `treasury.outbound_transfer.returned`, `treasury.received_credit.created`, `treasury.received_credit.failed`, `treasury.received_credit.succeeded`, and `treasury.received_debit.created` on enum `Event.type`
  * Remove support for value `invoiceitem.updated` from enum `Event.type`
  * Add support for `features` on `Product`

## 12.2.0-beta.1 - 2023-08-31
* [#1559](https://github.com/stripe/stripe-php/pull/1559) Update generated code for beta
  * Rename `Quote.previewInvoices` to `Quote.allPreviewInvoices` and `Quote.previewSubscriptionSchedules` to `Quote.allSubscriptionSchedules`

## 12.1.0 - 2023-08-31
* [#1560](https://github.com/stripe/stripe-php/pull/1560) Update generated code
  * Add support for new resource `AccountSession`
  * Add support for `create` method on resource `AccountSession`
  * Add support for new values `obligation_inbound`, `obligation_outbound`, `obligation_payout_failure`, `obligation_payout`, `obligation_reversal_inbound`, and `obligation_reversal_outbound` on enum `BalanceTransaction.type`
  * Change type of `Event.type` from `string` to `enum`
  * Add support for `application` on `PaymentLink`
* [#1562](https://github.com/stripe/stripe-php/pull/1562) Nicer ApiErrorException::__toString()
* [#1558](https://github.com/stripe/stripe-php/pull/1558) Update generated code
  * Add support for `payment_method_details` on `Dispute`
  * Add support for `prefetch` on `FinancialConnections.Session`

## 12.0.0 - 2023-08-18
**⚠️ ACTION REQUIRED: the breaking change in this release likely affects you ⚠️**

## 12.0.0-beta.1 - 2023-08-24
* [#1549](https://github.com/stripe/stripe-php/pull/1549) Update generated code for beta
  * Add support for new resources `QuotePreviewInvoice` and `QuotePreviewSchedule`
  * Remove support for `applies_to` on `Invoice` and `SubscriptionSchedule`
* [#1556](https://github.com/stripe/stripe-php/pull/1556) Merge master into beta

## 11.0.0 - 2023-08-16
Please do not use stripe-php v11. It did not correctly apply the [pinning behavior](https://github.com/stripe/stripe-php/blob/master/CHANGELOG.md#version-pinning) and was removed from packagist

## 10.22.0-beta.1 - 2023-08-10
* [#1545](https://github.com/stripe/stripe-php/pull/1545) Update generated code for beta
  * Add support for `paypal` on `PaymentMethodConfiguration`

## 10.21.0 - 2023-08-10
* [#1546](https://github.com/stripe/stripe-php/pull/1546) Update generated code
  * Add support for new value `payment_reversal` on enum `BalanceTransaction.type`
  * Add support for new value `adjusted_for_overdraft` on enum `CustomerBalanceTransaction.type`

## 10.21.0-beta.1 - 2023-08-03
* [#1541](https://github.com/stripe/stripe-php/pull/1541) Update generated code for beta
  * Add support for `submit_card` test helper method on resource `Issuing.Card`

## 10.20.0 - 2023-08-03
* [#1539](https://github.com/stripe/stripe-php/pull/1539) Update generated code
  * Add support for `subscription_details` on `Invoice`
  * Add support for new values `sepa_debit_fingerprint` and `us_bank_account_fingerprint` on enum `Radar.ValueList.item_type`

## 10.20.0-beta.2 - 2023-07-28
* [#1537](https://github.com/stripe/stripe-php/pull/1537) Update generated code for beta
  * Release specs are identical.
* [#1535](https://github.com/stripe/stripe-php/pull/1535) Update generated code for beta
  * Add support for new resource `Tax.Form`
  * Add support for `all`, `pdf`, and `retrieve` methods on resource `Form`
  * Add support for `payment_method_configuration_details` on `Checkout.Session` and `SetupIntent`
* [#1532](https://github.com/stripe/stripe-php/pull/1532) Update generated code for beta
* [#1531](https://github.com/stripe/stripe-php/pull/1531) Merge master into beta

## 10.20.0-beta.1 - 2023-07-27
  * Updated stable APIs to the latest version

## 10.19.0 - 2023-07-27
* [#1534](https://github.com/stripe/stripe-php/pull/1534) Update generated code
  * Improve PHPDoc type for `ApplicationFee.refunds`
  * Add support for `deleted` on `Apps.Secret`
* [#1526](https://github.com/stripe/stripe-php/pull/1526) Add constants for payment intent cancellation reasons
* [#1533](https://github.com/stripe/stripe-php/pull/1533) Update generated code
  * Add support for new value `service_tax` on enum `TaxRate.tax_type`
* [#1487](https://github.com/stripe/stripe-php/pull/1487) PHPDoc: use union of literals for $method parameter throughout

## 10.18.0 - 2023-07-20
* [#1533](https://github.com/stripe/stripe-php/pull/1533) Update generated code
  * Add support for new value `service_tax` on enum `TaxRate.tax_type`
* [#1526](https://github.com/stripe/stripe-php/pull/1526) Add constants for payment intent cancellation reasons
* [#1487](https://github.com/stripe/stripe-php/pull/1487) PHPDoc: use union of literals for $method parameter throughout

## 10.18.0-beta.1 - 2023-07-13
* [#1527](https://github.com/stripe/stripe-php/pull/1527) Update generated code for beta
  Release specs are identical.
* [#1524](https://github.com/stripe/stripe-php/pull/1524) Update generated code for beta
  * Add support for new resource `PaymentMethodConfiguration`
  * Add support for `all`, `create`, `retrieve`, and `update` methods on resource `PaymentMethodConfiguration`
  * Add support for `payment_method_configuration_details` on `PaymentIntent`
  * Rename `Tax.SettingService` -> `Tax.SettingsService` (parity with main release)
* [#1519](https://github.com/stripe/stripe-php/pull/1519) Update generated code for beta
  * Rename `Tax.SettingsService` -> `Tax.SettingService`

## 10.17.0 - 2023-07-13
* [#1525](https://github.com/stripe/stripe-php/pull/1525) Update generated code
  * Add support for new resource `Tax.Settings`
  * Add support for `retrieve` and `update` methods on resource `Settings`
  * Add support for new value `invalid_tax_location` on enum `StripeError.code`
  * Add support for `product` on `Tax.TransactionLineItem`
  * Add constant for `tax.settings.updated` webhook event
* [#1520](https://github.com/stripe/stripe-php/pull/1520) Update generated code
  * Release specs are identical.

## 10.16.0 - 2023-06-29
* [#1517](https://github.com/stripe/stripe-php/pull/1517) Update generated code
  * Add support for new value `application_fees_not_allowed` on enum `StripeError.code`
  * Add support for `effective_at` on `CreditNote` and `Invoice`
  * Add support for `on_behalf_of` on `Mandate`
* [#1514](https://github.com/stripe/stripe-php/pull/1514) Update generated code
  * Release specs are identical.
* [#1512](https://github.com/stripe/stripe-php/pull/1512) Update generated code
  * Change type of `Checkout.Session.success_url` from `string` to `nullable(string)`

## 10.16.0-beta.1 - 2023-06-22
* [#1515](https://github.com/stripe/stripe-php/pull/1515) Update generated code for beta
  * Add support for new resource `CustomerSession`
  * Add support for `create` method on resource `CustomerSession`
* [#1513](https://github.com/stripe/stripe-php/pull/1513) Update generated code for beta
  * Add support for `payment_details` on `PaymentIntent`
* [#1510](https://github.com/stripe/stripe-php/pull/1510) Update generated code for beta

## 10.15.0 - 2023-06-08
* [#1506](https://github.com/stripe/stripe-php/pull/1506) Update generated code
  * Add support for `preferred_locales` on `Issuing.Cardholder`

## 10.15.0-beta.2 - 2023-06-01
* [#1507](https://github.com/stripe/stripe-php/pull/1507) Update generated code for beta
  * Add support for `subscription_details` on `Invoice`
  * Add support for `set_pause_collection` on `QuoteLine`
  * Remove support for `locations` on `Tax.Settings`

## 10.15.0-beta.1 - 2023-05-25
* [#1500](https://github.com/stripe/stripe-php/pull/1500) Update generated code for beta
* [#1505](https://github.com/stripe/stripe-php/pull/1505) Handle developer message in preview error responses
* [#1504](https://github.com/stripe/stripe-php/pull/1504) Add default values for preview and raw_request parameters

## 10.14.0 - 2023-05-25
* [#1503](https://github.com/stripe/stripe-php/pull/1503) Update generated code
  * Add support for `zip` on `PaymentMethod`
  * Add support for new value `zip` on enum `PaymentMethod.type`
* [#1502](https://github.com/stripe/stripe-php/pull/1502) Generate error codes
* [#1501](https://github.com/stripe/stripe-php/pull/1501) Update generated code

* [#1499](https://github.com/stripe/stripe-php/pull/1499) Update generated code
  * Add support for new values `amusement_tax` and `communications_tax` on enum `TaxRate.tax_type`

## 10.14.0-beta.2 - 2023-05-19
* [#1498](https://github.com/stripe/stripe-php/pull/1498) Update generated code for beta
  * Add support for `subscribe` and `unsubscribe` methods on resource `FinancialConnections.Account`
  * Add support for `status_details` and `status` on `Tax.Settings`
* [#1486](https://github.com/stripe/stripe-php/pull/1486) Add $stripe->rawRequest

## 10.14.0-beta.1 - 2023-05-11
* [#1489](https://github.com/stripe/stripe-php/pull/1489) Update generated code for beta
  * Add support for `head_office` on `Tax.Settings`
* [#1497](https://github.com/stripe/stripe-php/pull/1497) Fix phpstan errors
* [#1484](https://github.com/stripe/stripe-php/pull/1484) Update generated code for beta

## 10.13.0 - 2023-05-11
* [#1490](https://github.com/stripe/stripe-php/pull/1490) Update generated code
  * Add support for `paypal` on `PaymentMethod`
  * Add support for `effective_percentage` on `TaxRate`
* [#1488](https://github.com/stripe/stripe-php/pull/1488) Increment PHPStan to strictness level 2
* [#1483](https://github.com/stripe/stripe-php/pull/1483) Update generated code

* [#1480](https://github.com/stripe/stripe-php/pull/1480) Update generated code
  * Change type of `Identity.VerificationSession.options` from `VerificationSessionOptions` to `nullable(VerificationSessionOptions)`
  * Change type of `Identity.VerificationSession.type` from `enum('document'|'id_number')` to `nullable(enum('document'|'id_number'))`
* [#1478](https://github.com/stripe/stripe-php/pull/1478) Update generated code
  * Release specs are identical.
* [#1475](https://github.com/stripe/stripe-php/pull/1475) Update generated code

## 10.13.0-beta.4 - 2023-04-20
* [#1481](https://github.com/stripe/stripe-php/pull/1481) Update generated code for beta
  * Add support for `country_options` on `Tax.Registration`
  * Remove support for `state` and `type` on `Tax.Registration`

## 10.13.0-beta.3 - 2023-04-13
* [#1477](https://github.com/stripe/stripe-php/pull/1477) Update generated code for beta
  * Add support for `collect_payment_method` and `confirm_payment_intent` methods on resource `Terminal.Reader`

## 10.13.0-beta.2 - 2023-04-06
* [#1472](https://github.com/stripe/stripe-php/pull/1472) Update generated code for beta
  * Updated stable APIs to the latest version

## 10.13.0-beta.1 - 2023-03-30
* [#1469](https://github.com/stripe/stripe-php/pull/1469) Update generated code
  * Add support for new value `ioss` on enum `Tax.Registration.type`

## 10.12.1 - 2023-04-04
* [#1473](https://github.com/stripe/stripe-php/pull/1473) Update generated code
  * Add back `deleted` from `Invoice.status`.

## 10.12.0 - 2023-03-30
* [#1470](https://github.com/stripe/stripe-php/pull/1470) Update generated code
  * Remove support for `create` method on resource `Tax.Transaction`
    * This is not a breaking change, as this method was deprecated before the Tax Transactions API was released in favor of the `createFromCalculation` method.
  * Remove support for value `deleted` from enum `Invoice.status`
    * This is not a breaking change, as the value was never returned or accepted as input.
* [#1468](https://github.com/stripe/stripe-php/pull/1468) Trigger workflow for tags
* [#1467](https://github.com/stripe/stripe-php/pull/1467) Update generated code (new)
  * Release specs are identical.

## 10.12.0-beta.1 - 2023-03-23
* [#1459](https://github.com/stripe/stripe-php/pull/1459) Update generated code for beta (new)
  * Add support for new resources `Tax.CalculationLineItem` and `Tax.TransactionLineItem`
  * Add support for `collect_inputs` method on resource `Terminal.Reader`
  * Add support for `financing_offer` on `Capital.FinancingSummary`
  * Add support for new value `link` on enum `PaymentLink.payment_method_types[]`
  * Add support for `automatic_payment_methods` on `SetupIntent`

## 10.11.0 - 2023-03-23
* [#1458](https://github.com/stripe/stripe-php/pull/1458) Update generated code
  * Add support for new resources `Tax.CalculationLineItem`, `Tax.Calculation`, `Tax.TransactionLineItem`, and `Tax.Transaction`
  * Add support for `create` and `list_line_items` methods on resource `Calculation`
  * Add support for `create_from_calculation`, `create_reversal`, `create`, `list_line_items`, and `retrieve` methods on resource `Transaction`
  * Add support for `currency_conversion` on `Checkout.Session`
  * Add support for new value `automatic_async` on enum `PaymentIntent.capture_method`
  * Add support for new value `link` on enum `PaymentLink.payment_method_types[]`
  * Add support for `automatic_payment_methods` on `SetupIntent`

## 10.11.0-beta.1 - 2023-03-16
* [#1456](https://github.com/stripe/stripe-php/pull/1456) API Updates
  * Add support for `create_from_calculation` method on resource `Tax.Transaction`
  * Change type of `Invoice.applies_to` from `nullable(QuotesResourceQuoteLinesAppliesTo)` to `QuotesResourceQuoteLinesAppliesTo`
  * Add support for `shipping_cost` on `Tax.Calculation` and `Tax.Transaction`
  * Add support for `tax_breakdown` on `Tax.Calculation`
  * Remove support for `tax_summary` on `Tax.Calculation`

## 10.10.0 - 2023-03-16
* [#1457](https://github.com/stripe/stripe-php/pull/1457) API Updates
  * Add support for `future_requirements` and `requirements` on `BankAccount`
  * Add support for new value `automatic_async` on enum `PaymentIntent.capture_method`
  * Add support for new value `cashapp` on enum `PaymentLink.payment_method_types[]`
  * Add support for `cashapp` on `PaymentMethod`
  * Add support for new value `cashapp` on enum `PaymentMethod.type`
* [#1454](https://github.com/stripe/stripe-php/pull/1454) Update generated code (new)
  * Add support for new value `cashapp` on enum `PaymentLink.payment_method_types[]`
  * Add support for `cashapp` on `PaymentMethod`
  * Add support for new value `cashapp` on enum `PaymentMethod.type`

## 10.10.0-beta.1 - 2023-03-09
* [#1451](https://github.com/stripe/stripe-php/pull/1451) API Updates for beta branch
  * Updated stable APIs to the latest version
  * Remove support for `list_transactions` method on resource `Tax.Transaction`
  * Change type of `SubscriptionSchedule.applies_to` from `nullable(QuotesResourceQuoteLinesAppliesTo)` to `QuotesResourceQuoteLinesAppliesTo`
  * Add support for `tax_summary` on `Tax.Calculation`
  * Remove support for `tax_breakdown` on `Tax.Calculation`

## 10.9.1 - 2023-03-14
* [#1453](https://github.com/stripe/stripe-php/pull/1453) Restore StripeClient.getService

## 10.9.0 - 2023-03-09
* [#1450](https://github.com/stripe/stripe-php/pull/1450) API Updates
  * Add support for `cancellation_details` on `Subscription`
  * Fix return types on custom methods (extends https://github.com/stripe/stripe-php/pull/1446)

* [#1446](https://github.com/stripe/stripe-php/pull/1446) stripe->customers->retrievePaymentMethod returns the wrong class (type hint)

## 10.9.0-beta.1 - 2023-03-02
* [#1448](https://github.com/stripe/stripe-php/pull/1448) API Updates for beta branch
  * Updated stable APIs to the latest version
  * Add support for new resources `Issuing.CardBundle` and `Issuing.CardDesign`
  * Add support for `all` and `retrieve` methods on resource `CardBundle`
  * Add support for `all`, `retrieve`, and `update` methods on resource `CardDesign`
  * Add support for `card_design` on `Issuing.Card`

## 10.8.0 - 2023-03-02
* [#1447](https://github.com/stripe/stripe-php/pull/1447) API Updates
  * Add support for `reconciliation_status` on `Payout`
  * Add support for new value `lease_tax` on enum `TaxRate.tax_type`

## 10.8.0-beta.1 - 2023-02-23
* [#1445](https://github.com/stripe/stripe-php/pull/1445) API Updates for beta branch
  * Updated stable APIs to the latest version

## 10.7.0 - 2023-02-23
* [#1444](https://github.com/stripe/stripe-php/pull/1444) API Updates
  * Add support for new value `igst` on enum `TaxRate.tax_type`

## 10.7.0-beta.1 - 2023-02-16
* [#1442](https://github.com/stripe/stripe-php/pull/1442) API Updates for beta branch
  * Updated stable APIs to the latest version
  * Add support for `currency_conversion` on `Checkout.Session`
  * Add support for `limits` on `FinancialConnections.Session`
  * Remove support for `reference` on `Tax.Calculation`

## 10.6.1 - 2023-02-21
* [#1443](https://github.com/stripe/stripe-php/pull/1443) Remove init.php from the list of ignored files

## 10.6.0 - 2023-02-16
* [#1441](https://github.com/stripe/stripe-php/pull/1441) API Updates
  * Add support for `refund_payment` method on resource `Terminal.Reader`
  * Add support for `custom_fields` on `Checkout.Session` and `PaymentLink`
* [#1236](https://github.com/stripe/stripe-php/pull/1236) subscription_proration_date not always presented in Invoice
* [#1431](https://github.com/stripe/stripe-php/pull/1431) Fix: Do not use unbounded version constraint for `actions/checkout`
* [#1436](https://github.com/stripe/stripe-php/pull/1436) Enhancement: Enable and configure `visibility_required` fixer
* [#1432](https://github.com/stripe/stripe-php/pull/1432) Enhancement: Update `actions/cache`
* [#1434](https://github.com/stripe/stripe-php/pull/1434) Fix: Remove parentheses
* [#1433](https://github.com/stripe/stripe-php/pull/1433) Enhancement: Run tests on PHP 8.2
* [#1438](https://github.com/stripe/stripe-php/pull/1438) Update .gitattributes

## 10.6.0-beta.1 - 2023-02-02
* [#1440](https://github.com/stripe/stripe-php/pull/1440) API Updates for beta branch
  * Updated stable APIs to the latest version
  * Add support for `all` method on resource `Transaction`
  * Add support for `inferred_balances_refresh`, `subscriptions`, and `transaction_refresh` on `FinancialConnections.Account`
  * Add support for `manual_entry`, `prefetch`, `status_details`, and `status` on `FinancialConnections.Session`
  * Add support for new resource `FinancialConnections.Transaction`

## 10.5.0 - 2023-02-02
* [#1439](https://github.com/stripe/stripe-php/pull/1439) API Updates
  * Add support for `resume` method on resource `Subscription`
  * Add support for `amount_shipping` and `shipping_cost` on `CreditNote` and `Invoice`
  * Add support for `shipping_details` on `Invoice`
  * Add support for `invoice_creation` on `PaymentLink`
  * Add support for `trial_settings` on `Subscription`
  * Add support for new value `paused` on enum `Subscription.status`

## 10.5.0-beta.2 - 2023-01-26
* [#1429](https://github.com/stripe/stripe-php/pull/1429) API Updates for beta branch
  * Updated stable APIs to the latest version
  * Add support for `list_transactions` method on resource `Tax.Transaction`

## 10.5.0-beta.1 - 2023-01-19
* [#1427](https://github.com/stripe/stripe-php/pull/1427) API Updates for beta branch
  * Updated stable APIs to the latest version
  * Add support for `Tax.Settings` resource.

## 10.4.0 - 2023-01-19
* [#1381](https://github.com/stripe/stripe-php/pull/1381) Add getService methods to StripeClient and AbstractServiceFactory to allow mocking
* [#1424](https://github.com/stripe/stripe-php/pull/1424) API Updates

  * Added `REFUND_CREATED`, `REFUND_UPDATED` event definitions.
* [#1426](https://github.com/stripe/stripe-php/pull/1426) Ignore PHP version for formatting
* [#1425](https://github.com/stripe/stripe-php/pull/1425) Fix Stripe::setAccountId parameter type
* [#1418](https://github.com/stripe/stripe-php/pull/1418) Switch to mb_convert_encoding to fix utf8_encode deprecation warning

## 10.4.0-beta.3 - 2023-01-12
* [#1423](https://github.com/stripe/stripe-php/pull/1423) API Updates for beta branch
  * Updated stable APIs to the latest version
  * Add support for `Tax.Registration` resource.
  * Change `draft_quote` method implementation from hitting `/v1/quotes/{quotes}/draft` to `/v1/quotes/{quotes}/mark_draft`

## 10.4.0-beta.2 - 2023-01-05
* [#1420](https://github.com/stripe/stripe-php/pull/1420) API Updates for beta branch
  * Updated stable APIs to the latest version
  * Add support for `mark_stale_quote` method on resource `Quote`

## 10.4.0-beta.1 - 2022-12-22
* [#1414](https://github.com/stripe/stripe-php/pull/1414) API Updates for beta branch
  * Updated stable APIs to the latest version
  * Move `$stripe->taxCalculations` to `$stripe->tax->calculations` and `$stripe->taxTransactions` to `$stripe->tax->transactions`

## 10.3.0 - 2022-12-22
* [#1413](https://github.com/stripe/stripe-php/pull/1413) API Updates
  Change `CheckoutSession.cancel_url` to be nullable.

## 10.3.0-beta.1 - 2022-12-15
* [#1412](https://github.com/stripe/stripe-php/pull/1412) API Updates for beta branch
  * Updated stable APIs to the latest version
  * Add support for new resources `QuoteLine`, `TaxCalculation`, and `TaxTransaction`
  * Add support for `create` and `list_line_items` methods on resource `TaxCalculation`
  * Add support for `create_reversal`, `create`, and `retrieve` methods on resource `TaxTransaction`

## 10.2.0 - 2022-12-15
* [#1411](https://github.com/stripe/stripe-php/pull/1411) API Updates
  * Add support for new value `invoice_overpaid` on enum `CustomerBalanceTransaction.type`
* [#1407](https://github.com/stripe/stripe-php/pull/1407) API Updates

## 10.2.0-beta.1 - 2022-12-08
* [#1408](https://github.com/stripe/stripe-php/pull/1408) API Updates for beta branch
  * Updated stable APIs to the latest version
* [#1406](https://github.com/stripe/stripe-php/pull/1406) API Updates for beta branch
  * Updated stable APIs to the latest version
* [#1398](https://github.com/stripe/stripe-php/pull/1398) API Updates for beta branch
  * Updated stable APIs to the latest version

## 10.1.0 - 2022-12-06
* [#1405](https://github.com/stripe/stripe-php/pull/1405) API Updates
  * Add support for `flow` on `BillingPortal.Session`
* [#1404](https://github.com/stripe/stripe-php/pull/1404) API Updates
  * Remove support for resources `Order` and `Sku`
  * Remove support for `all`, `cancel`, `create`, `list_line_items`, `reopen`, `retrieve`, `submit`, and `update` methods on resource `Order`
  * Remove support for `all`, `create`, `delete`, `retrieve`, and `update` methods on resource `Sku`
  * Add support for `custom_text` on `Checkout.Session` and `PaymentLink`
  * Add support for `invoice_creation` and `invoice` on `Checkout.Session`
  * Remove support for `product` on `LineItem`
  * Add support for `latest_charge` on `PaymentIntent`
  * Remove support for `charges` on `PaymentIntent`

## 10.0.0 - 2022-11-16
* [#1392](https://github.com/stripe/stripe-php/pull/1392) Next major release changes

Breaking changes that arose during code generation of the library that we postponed for the next major version. For changes to the Stripe products, read more at https://stripe.com/docs/upgrades#2022-11-15.

"⚠️" symbol highlights breaking changes.

## 9.9.0 - 2022-11-08
* [#1394](https://github.com/stripe/stripe-php/pull/1394) API Updates
  * Add support for new values `eg_tin`, `ph_tin`, and `tr_tin` on enum `TaxId.type`
* [#1389](https://github.com/stripe/stripe-php/pull/1389) API Updates
  * Add support for `on_behalf_of` on `Subscription`
* [#1379](https://github.com/stripe/stripe-php/pull/1379) Do not run Coveralls in PR-s

## 9.9.0-beta.2 - 2022-11-02
* [#1390](https://github.com/stripe/stripe-php/pull/1390) API Updates for beta branch
  * Updated beta APIs to the latest stable version

## 9.9.0-beta.1 - 2022-10-21
* [#1384](https://github.com/stripe/stripe-php/pull/1384) API Updates for beta branch
  * Updated stable APIs to the latest version
  * Add support for `network_data` on `Issuing.Transaction`
  * Add support for `paypal` on `Source`
  * Add support for new value `paypal` on enum `Source.type`

## 9.8.0 - 2022-10-20
* [#1383](https://github.com/stripe/stripe-php/pull/1383) API Updates
  * Add support for new values `jp_trn` and `ke_pin` on enum `TaxId.type`
* [#1293](https://github.com/stripe/stripe-php/pull/1293) Install deps in the install step of CI
* [#1291](https://github.com/stripe/stripe-php/pull/1291) Fix: Configure finder for `friendsofphp/php-cs-fixer`

## 9.7.0 - 2022-10-13
* [#1376](https://github.com/stripe/stripe-php/pull/1376) API Updates
  * Add support for `network_data` on `Issuing.Authorization`
* [#1374](https://github.com/stripe/stripe-php/pull/1374) Add request_log_url on ErrorObject
* [#1370](https://github.com/stripe/stripe-php/pull/1370) API Updates
  * Add support for `created` on `Checkout.Session`

## 9.7.0-beta.2 - 2022-10-07
* [#1373](https://github.com/stripe/stripe-php/pull/1373) API Updates for beta branch
  * Updated stable APIs to the latest version

## 9.7.0-beta.1 - 2022-09-26
* [#1368](https://github.com/stripe/stripe-php/pull/1368) API Updates for beta branch
  * Updated stable APIs to the latest version
  * Add `FinancingOffer`, `FinancingSummary` and `FinancingTransaction` resources.

## 9.6.0 - 2022-09-15
* [#1365](https://github.com/stripe/stripe-php/pull/1365) API Updates
  * Add support for `from_invoice` and `latest_revision` on `Invoice`
  * Add support for new value `pix` on enum `PaymentLink.payment_method_types[]`
  * Add support for `pix` on `PaymentMethod`
  * Add support for new value `pix` on enum `PaymentMethod.type`
  * Add support for `created` on `Treasury.CreditReversal` and `Treasury.DebitReversal`

## 9.5.0 - 2022-09-06
* [#1364](https://github.com/stripe/stripe-php/pull/1364) API Updates
  * Add support for new value `terminal_reader_splashscreen` on enum `File.purpose`
* [#1363](https://github.com/stripe/stripe-php/pull/1363) chore: Update PHP tests to handle search methods.

## 9.4.0 - 2022-08-26
* [#1362](https://github.com/stripe/stripe-php/pull/1362) API Updates
  * Add support for `login_page` on `BillingPortal.Configuration`
* [#1360](https://github.com/stripe/stripe-php/pull/1360) Add test coverage using Coveralls
* [#1361](https://github.com/stripe/stripe-php/pull/1361) fix: Fix type hints for error objects.
  * Update `Invoice.last_finalization_error`, `PaymentIntent.last_payment_error`, `SetupAttempt.setup_error` and `SetupIntent.setup_error` type to be `StripeObject`.
    * Addresses https://github.com/stripe/stripe-php/issues/1353. The library today does not actually return a `ErrorObject` for these fields, so the type annotation was incorrect.
* [#1356](https://github.com/stripe/stripe-php/pull/1356) Add beta readme.md section

## 9.4.0-beta.1 - 2022-08-26
* [#1358](https://github.com/stripe/stripe-php/pull/1358) API Updates for beta branch
  * Updated stable APIs to the latest version
  * Add support for the beta [Gift Card API](https://stripe.com/docs/gift-cards).

## 9.3.0 - 2022-08-23
* [#1355](https://github.com/stripe/stripe-php/pull/1355) API Updates
  * Change type of `Treasury.OutboundTransfer.destination_payment_method` from `string` to `string | null`
  * Change the return type of `CustomerService.fundCashBalance` test helper from `CustomerBalanceTransaction` to `CustomerCashBalanceTransaction`.
    * This would generally be considered a breaking change, but we've worked with all existing users to migrate and are comfortable releasing this as a minor as it is solely a test helper method. This was essentially broken prior to this change.

## 9.3.0-beta.1 - 2022-08-23
* [#1354](https://github.com/stripe/stripe-php/pull/1354) API Updates for beta branch
  - Updated stable APIs to the latest version
  - `Stripe-Version` beta headers are not pinned by-default and need to be manually specified, please refer to [beta SDKs README section](https://github.com/stripe/stripe-php/blob/master/README.md#beta-sdks)

## 9.2.0 - 2022-08-19
* [#1352](https://github.com/stripe/stripe-php/pull/1352) API Updates
  * Add support for new resource `CustomerCashBalanceTransaction`
  * Add support for `currency` on `PaymentLink`
  * Add constant for `customer_cash_balance_transaction.created` webhook event.
* [#1351](https://github.com/stripe/stripe-php/pull/1351) Add a support section to the readme
* [#1304](https://github.com/stripe/stripe-php/pull/1304) Allow passing PSR-3 loggers to setLogger as they are compatible

## 9.2.0-beta.1 - 2022-08-11
* [#1349](https://github.com/stripe/stripe-php/pull/1349) API Updates for beta branch
  - Updated stable APIs to the latest version
  - Add `refundPayment` method to Terminal resource

## 9.1.0 - 2022-08-11
* [#1348](https://github.com/stripe/stripe-php/pull/1348) API Updates
  * Add support for `payment_method_collection` on `Checkout.Session` and `PaymentLink`

* [#1346](https://github.com/stripe/stripe-php/pull/1346) API Updates
  * Add support for `expires_at` on `Apps.Secret`

## 9.1.0-beta.1 - 2022-08-03
* [#1345](https://github.com/stripe/stripe-php/pull/1345) API Updates for beta branch
  - Updated stable APIs to the latest version
  - Added the `Order` resource support

## 9.0.0 - 2022-08-02

Breaking changes that arose during code generation of the library that we postponed for the next major version. For changes to the SDK, read more detailed description at https://github.com/stripe/stripe-php/wiki/Migration-guide-for-v9. For changes to the Stripe products, read more at https://stripe.com/docs/upgrades#2022-08-01.

"⚠️" symbol highlights breaking changes.

* [#1344](https://github.com/stripe/stripe-php/pull/1344) API Updates
* [#1337](https://github.com/stripe/stripe-php/pull/1337) API Updates
* [#1273](https://github.com/stripe/stripe-php/pull/1273) Add some PHPDoc return types and fixes
* [#1341](https://github.com/stripe/stripe-php/pull/1341) Next major release changes

## 8.12.0 - 2022-07-25
* [#1332](https://github.com/stripe/stripe-php/pull/1332) API Updates
  * Add support for `default_currency` and `invoice_credit_balance` on `Customer`

## 8.12.0-beta.1 - 2022-07-22
* [#1331](https://github.com/stripe/stripe-php/pull/1331) API Updates for beta branch
  - Updated stable APIs to the latest version
* [#1328](https://github.com/stripe/stripe-php/pull/1328) API Updates for beta branch
  - Updated stable APIs to the latest version
  - Add `QuotePhase` resource
* [#1325](https://github.com/stripe/stripe-php/pull/1325) API Updates for beta branch
  - Updated stable APIs to the latest version
  - Add `QuotePhaseConfiguration` service.
  - Add `Price.migrate_to` property
  - Add `SubscriptionSchedule.amend` method.
  - Add `Discount.subscription_item` property.
  - Add `Quote.subscription_data.billing_behavior`, `billing_cycle_anchor`, `end_behavior`, `from_schedule`, `from_subscription`, `prebilling`, `proration_behavior` properties.
  - Add `phases` parameter to `Quote.create`
  - Add `Subscription.discounts`, `prebilling` properties.
* [#1320](https://github.com/stripe/stripe-php/pull/1320) API Updates for beta branch
  - Include `server_side_confirmation_beta=v1` beta
  - Add `secretKeyConfirmation` to `PaymentIntent`
* [#1317](https://github.com/stripe/stripe-php/pull/1317) API Updates for beta branch
  - Updated stable APIs to the latest version

## 8.11.0 - 2022-07-18
* [#1324](https://github.com/stripe/stripe-php/pull/1324) API Updates
  * Add support for new value `blik` on enum `PaymentLink.payment_method_types[]`
  * Add support for `blik` on `PaymentMethod`
  * Add support for new value `blik` on enum `PaymentMethod.type`
  * Add `Invoice.upcomingLines` method.
  * Add `SourceService.allSourceTransactions` method.
* [#1322](https://github.com/stripe/stripe-php/pull/1322) API Updates
  * Change type of `source_type` on `Transfer` from nullable string to string (comment-only change)

## 8.10.0 - 2022-07-07
* [#1319](https://github.com/stripe/stripe-php/pull/1319) API Updates
  * Add support for `currency_options` on `Coupon` and `Price`
  * Add support for `currency` on `Subscription`
* [#1318](https://github.com/stripe/stripe-php/pull/1318) API Updates
  * Add support for new values financial_connections.account.created, financial_connections.account.deactivated, financial_connections.account.disconnected, financial_connections.account.reactivated, and financial_connections.account.refreshed_balance on `Event`.

## 8.9.0 - 2022-06-29
* [#1316](https://github.com/stripe/stripe-php/pull/1316) API Updates
  * Add support for `deliver_card`, `fail_card`, `return_card`, and `ship_card` test helper methods on resource `Issuing.Card`
  * Add support for `subtotal_excluding_tax` on `CreditNote` and `Invoice`
  * Add support for `amount_excluding_tax` and `unit_amount_excluding_tax` on `CreditNoteLineItem` and `InvoiceLineItem`
  * Add support for `total_excluding_tax` on `Invoice`
  * Change type of `PaymentLink.payment_method_types[]` from `literal('card')` to `enum`
  * Add support for `promptpay` on `PaymentMethod`
  * Add support for new value `promptpay` on enum `PaymentMethod.type`
  * Add support for `hosted_regulatory_receipt_url` and `reversal_details` on `Treasury.ReceivedCredit` and `Treasury.ReceivedDebit`

## 8.8.0 - 2022-06-23
* [#1302](https://github.com/stripe/stripe-php/pull/1302) API Updates
  * Add support for `custom_unit_amount` on `Price`
* [#1301](https://github.com/stripe/stripe-php/pull/1301) API Updates

  Documentation updates.

## 8.7.0 - 2022-06-17
* [#1306](https://github.com/stripe/stripe-php/pull/1306) API Updates
  * Add support for `fund_cash_balance` test helper method on resource `Customer`
  * Add support for `total_excluding_tax` on `CreditNote`
  * Add support for `rendering_options` on `Invoice`
* [#1307](https://github.com/stripe/stripe-php/pull/1307) Support updating pre-release versions
* [#1305](https://github.com/stripe/stripe-php/pull/1305) Trigger workflows on beta branches
* [#1302](https://github.com/stripe/stripe-php/pull/1302) API Updates
  * Add support for `custom_unit_amount` on `Price`
* [#1301](https://github.com/stripe/stripe-php/pull/1301) API Updates

  Documentation updates.

## 8.6.0 - 2022-06-08
* [#1300](https://github.com/stripe/stripe-php/pull/1300) API Updates
  * Add support for `attach_to_self` and `flow_directions` on `SetupAttempt`

## 8.5.0 - 2022-06-01
* [#1298](https://github.com/stripe/stripe-php/pull/1298) API Updates
  * Add support for `radar_options` on `Charge` and `PaymentMethod`
  * Add support for new value `simulated_wisepos_e` on enum `Terminal.Reader.device_type`

## 8.4.0 - 2022-05-26
* [#1296](https://github.com/stripe/stripe-php/pull/1296) API Updates
  * Add support for `persons` method on resource `Account`
  * Add support for `balance_transactions` method on resource `Customer`
  * Add support for `id_number_secondary_provided` on `Person`
* [#1295](https://github.com/stripe/stripe-php/pull/1295) API Updates

## 8.3.0 - 2022-05-23
* [#1294](https://github.com/stripe/stripe-php/pull/1294) API Updates
  * Add support for new resource `Apps.Secret`
  * Add support for `affirm` and `link` on `PaymentMethod`
  * Add support for new values `affirm` and `link` on enum `PaymentMethod.type`
* [#1289](https://github.com/stripe/stripe-php/pull/1289) fix: Update RequestOptions#redactedApiKey to stop exploding null.

## 8.2.0 - 2022-05-19
* [#1286](https://github.com/stripe/stripe-php/pull/1286) API Updates
  * Add support for new resources `Treasury.CreditReversal`, `Treasury.DebitReversal`, `Treasury.FinancialAccountFeatures`, `Treasury.FinancialAccount`, `Treasury.FlowDetails`, `Treasury.InboundTransfer`, `Treasury.OutboundPayment`, `Treasury.OutboundTransfer`, `Treasury.ReceivedCredit`, `Treasury.ReceivedDebit`, `Treasury.TransactionEntry`, and `Treasury.Transaction`
  * Add support for `retrieve_payment_method` method on resource `Customer`
  * Add support for `all` and `list_owners` methods on resource `FinancialConnections.Account`
  * Add support for `treasury` on `Issuing.Authorization`, `Issuing.Dispute`, and `Issuing.Transaction`
  * Add support for `financial_account` on `Issuing.Card`
  * Add support for `client_secret` on `Order`
  * Add support for `attach_to_self` and `flow_directions` on `SetupIntent`

## 8.1.0 - 2022-05-11
* [#1284](https://github.com/stripe/stripe-php/pull/1284) API Updates
  * Add support for `consent_collection`, `customer_creation`, `payment_intent_data`, `shipping_options`, `submit_type`, and `tax_id_collection` on `PaymentLink`
  * Add support for `description` on `Subscription`

## 8.0.0 - 2022-05-09
* [#1283](https://github.com/stripe/stripe-php/pull/1283) Major version release of v8.0.0. The [migration guide](https://github.com/stripe/stripe-php/wiki/Migration-Guide-for-v8) contains more information.
  (⚠️ = breaking changes):
  * ⚠️ Replace the legacy `Order` API with the new `Order` API.
    * Resource modified: `Order`.
    * New methods: `cancel`, `list_line_items`, `reopen`, and `submit`
    * Removed methods: `pay` and `return_order`
    * Removed resources: `OrderItem` and `OrderReturn`
    * Removed references from other resources: `Charge.order`
  * ⚠️ Rename `\FinancialConnections\Account.refresh` method to `\FinancialConnections\Account.refresh_account`
  * Add support for `amount_discount`, `amount_tax`, and `product` on `LineItem`

## 7.128.0 - 2022-05-05
* [#1282](https://github.com/stripe/stripe-php/pull/1282) API Updates
  * Add support for `default_price` on `Product`
  * Add support for `instructions_email` on `Refund`

## 7.127.0 - 2022-05-05
* [#1281](https://github.com/stripe/stripe-php/pull/1281) API Updates
  * Add support for new resources `FinancialConnections.AccountOwner`, `FinancialConnections.AccountOwnership`, `FinancialConnections.Account`, and `FinancialConnections.Session`
* [#1278](https://github.com/stripe/stripe-php/pull/1278) Pin setup-php action version.
* [#1277](https://github.com/stripe/stripe-php/pull/1277) API Updates
  * Add support for `registered_address` on `Person`

## 7.126.0 - 2022-05-03
* [#1276](https://github.com/stripe/stripe-php/pull/1276) API Updates
  * Add support for new resource `CashBalance`
  * Change type of `BillingPortal.Configuration.application` from `$Application` to `deletable($Application)`
  * Add support for `cash_balance` on `Customer`
  * Add support for `application` on `Invoice`, `Quote`, `SubscriptionSchedule`, and `Subscription`
  * Add support for new value `eu_oss_vat` on enum `TaxId.type`
* [#1274](https://github.com/stripe/stripe-php/pull/1274) Fix PHPDoc on Discount for nullable properties
* [#1272](https://github.com/stripe/stripe-php/pull/1272) Allow users to pass a custom IPRESOLVE cURL option.

## 7.125.0 - 2022-04-21
* [#1270](https://github.com/stripe/stripe-php/pull/1270) API Updates
  * Add support for `expire` test helper method on resource `Refund`

## 7.124.0 - 2022-04-18
* [#1265](https://github.com/stripe/stripe-php/pull/1265) API Updates
  * Add support for new resources `FundingInstructions` and `Terminal.Configuration`
  * Add support for `create_funding_instructions` method on resource `Customer`
  * Add support for `amount_details` on `PaymentIntent`
  * Add support for `customer_balance` on `PaymentMethod`
  * Add support for new value `customer_balance` on enum `PaymentMethod.type`
  * Add support for `configuration_overrides` on `Terminal.Location`

## 7.123.0 - 2022-04-13
* [#1263](https://github.com/stripe/stripe-php/pull/1263) API Updates
  * Add support for `increment_authorization` method on resource `PaymentIntent`
* [#1262](https://github.com/stripe/stripe-php/pull/1262) Add support for updating the version of the repo
* [#1230](https://github.com/stripe/stripe-php/pull/1230) Add PHPDoc return types
* [#1242](https://github.com/stripe/stripe-php/pull/1242) Fix some PHPDoc in tests

## 7.122.0 - 2022-04-08
* [#1261](https://github.com/stripe/stripe-php/pull/1261) API Updates
  * Add support for `apply_customer_balance` method on resource `PaymentIntent`
* [#1259](https://github.com/stripe/stripe-php/pull/1259) API Updates

  * Add `payment_intent.partially_funded`, `terminal.reader.action_failed`, and `terminal.reader.action_succeeded` events.

## 7.121.0 - 2022-03-30
* [#1258](https://github.com/stripe/stripe-php/pull/1258) API Updates
  * Add support for `cancel_action`, `process_payment_intent`, `process_setup_intent`, and `set_reader_display` methods on resource `Terminal.Reader`
  * Add support for `action` on `Terminal.Reader`

## 7.120.0 - 2022-03-29
* [#1257](https://github.com/stripe/stripe-php/pull/1257) API Updates
  * Add support for Search API
    * Add support for `search` method on resources `Charge`, `Customer`, `Invoice`, `PaymentIntent`, `Price`, `Product`, and `Subscription`

## 7.119.0 - 2022-03-25
* [#1256](https://github.com/stripe/stripe-php/pull/1256) API Updates
  * Add support for PayNow and US Bank Accounts Debits payments
      * Add support for `paynow` and `us_bank_account` on `PaymentMethod`
      * Add support for new values `paynow` and `us_bank_account` on enum `PaymentMethod.type`
  * Add support for `failure_balance_transaction` on `Charge`

## 7.118.0 - 2022-03-23
* [#1255](https://github.com/stripe/stripe-php/pull/1255) API Updates
  * Add support for `cancel` method on resource `Refund`
  * Add support for new values `bg_uic`, `hu_tin`, and `si_tin` on enum `TaxId.type`
  * Add  `test_helpers.test_clock.advancing`, `test_helpers.test_clock.created`, `test_helpers.test_clock.deleted`, `test_helpers.test_clock.internal_failure`, and `test_helpers.test_clock.ready` events.

## 7.117.0 - 2022-03-18
* [#1254](https://github.com/stripe/stripe-php/pull/1254) API Updates
  * Add support for `status` on `Card`
* [#1251](https://github.com/stripe/stripe-php/pull/1251) Add support for SearchResult objects.
* [#1249](https://github.com/stripe/stripe-php/pull/1249) Add missing constant for payment_behavior

## 7.116.0 - 2022-03-02
* [#1248](https://github.com/stripe/stripe-php/pull/1248) API Updates
  * Add support for `proration_details` on `InvoiceLineItem`

## 7.115.0 - 2022-03-01
* [#1245](https://github.com/stripe/stripe-php/pull/1245) [#1247](https://github.com/stripe/stripe-php/pull/1247) API Updates
  * Add support for new resource `TestHelpers.TestClock`
  * Add support for `test_clock` on `Customer`, `Invoice`, `InvoiceItem`, `Quote`, `Subscription`, and `SubscriptionSchedule`
  * Add support for `next_action` on `Refund`
  * Add support for `konbini` on `PaymentMethod`
* [#1244](https://github.com/stripe/stripe-php/pull/1244) API Updates
  * Add support for new values `bbpos_wisepad3` and `stripe_m2` on enum `Terminal.Reader.device_type`

## 7.114.0 - 2022-02-15
* [#1243](https://github.com/stripe/stripe-php/pull/1243) Add test
* [#1240](https://github.com/stripe/stripe-php/pull/1240) API Updates
  * Add support for `verify_microdeposits` method on resources `PaymentIntent` and `SetupIntent`
* [#1241](https://github.com/stripe/stripe-php/pull/1241) Add generic parameter to \Stripe\Collection usages

## 7.113.0 - 2022-02-03
* [#1239](https://github.com/stripe/stripe-php/pull/1239) API Updates
  * Add `REASON_EXPIRED_UNCAPTURED_CHARGE` enum value on `Refund`.

## 7.112.0 - 2022-01-25
* [#1235](https://github.com/stripe/stripe-php/pull/1235) API Updates
  * Add support for `phone_number_collection` on `PaymentLink`
  * Add support for new value `is_vat` on enum `TaxId.type`

## 7.111.0 - 2022-01-20
* [#1233](https://github.com/stripe/stripe-php/pull/1233) API Updates
  * Add support for new resource `PaymentLink`
  * Add support for `payment_link` on `Checkout.Session`

## 7.110.0 - 2022-01-13
* [#1232](https://github.com/stripe/stripe-php/pull/1232) API Updates
  * Add support for `paid_out_of_band` on `Invoice`

## 7.109.0 - 2022-01-12
* [#1231](https://github.com/stripe/stripe-php/pull/1231) API Updates
  * Add support for `customer_creation` on `Checkout.Session`
* [#1227](https://github.com/stripe/stripe-php/pull/1227) Update docs URLs

## 7.108.0 - 2021-12-22
* [#1226](https://github.com/stripe/stripe-php/pull/1226) Upgrade php-cs-fixer to 3.4.0.
* [#1222](https://github.com/stripe/stripe-php/pull/1222) API Updates
  * Add support for `processing` on `PaymentIntent`
* [#1220](https://github.com/stripe/stripe-php/pull/1220) API Updates

## 7.107.0 - 2021-12-09
* [#1219](https://github.com/stripe/stripe-php/pull/1219) API Updates
  * Add support for `metadata` on `BillingPortal.Configuration`
  * Add support for `wallets` on `Issuing.Card`

## 7.106.0 - 2021-12-09
* [#1218](https://github.com/stripe/stripe-php/pull/1218) API Updates
  * Add support for new values `ge_vat` and `ua_vat` on enum `TaxId.type`
* [#1216](https://github.com/stripe/stripe-php/pull/1216) Fix namespaced classes in @return PHPDoc.
* [#1214](https://github.com/stripe/stripe-php/pull/1214) Announce PHP8 support in CHANGELOG.md

## 7.105.0 - 2021-12-06
* [#1213](https://github.com/stripe/stripe-php/pull/1213) PHP 8.1 missing ReturnTypeWillChange annotations.
* As of this version, PHP 8.1 is officially supported.

## 7.104.0 - 2021-12-01
* [#1211](https://github.com/stripe/stripe-php/pull/1211) PHPStan compatibility with PHP8.x
* [#1209](https://github.com/stripe/stripe-php/pull/1209) PHPUnit compatibility with PHP 8.x

## 7.103.0 - 2021-11-19
* [#1206](https://github.com/stripe/stripe-php/pull/1206) API Updates
  * Add support for new value `jct` on enum `TaxRate.tax_type`

## 7.102.0 - 2021-11-17
* [#1205](https://github.com/stripe/stripe-php/pull/1205) API Updates
  * Add support for `automatic_payment_methods` on `PaymentIntent`

## 7.101.0 - 2021-11-16
* [#1203](https://github.com/stripe/stripe-php/pull/1203) API Updates
  * Add support for new resource `ShippingRate`
  * Add support for `shipping_options` and `shipping_rate` on `Checkout.Session`
  * Add support for `expire` method on resource `Checkout.Session`
  * Add support for `status` on `Checkout.Session`

## 7.100.0 - 2021-10-11
* [#1190](https://github.com/stripe/stripe-php/pull/1190) API Updates
  * Add support for `klarna` on `PaymentMethod`.

## 7.99.0 - 2021-10-11
* [#1188](https://github.com/stripe/stripe-php/pull/1188) API Updates
  * Add support for `list_payment_methods` method on resource `Customer`

## 7.98.0 - 2021-10-07
* [#1187](https://github.com/stripe/stripe-php/pull/1187) API Updates
  * Add support for `phone_number_collection` on `Checkout.Session`
  * Add support for new value `customer_id` on enum `Radar.ValueList.item_type`
  * Add support for new value `bbpos_wisepos_e` on enum `Terminal.Reader.device_type`

## 7.97.0 - 2021-09-16
* [#1181](https://github.com/stripe/stripe-php/pull/1181) API Updates
  * Add support for `full_name_aliases` on `Person`

## 7.96.0 - 2021-09-15
* [#1178](https://github.com/stripe/stripe-php/pull/1178) API Updates
  * Add support for livemode on Reporting.ReportType
  * Add support for new value `rst` on enum `TaxRate.tax_type`

## 7.95.0 - 2021-09-01
* [#1177](https://github.com/stripe/stripe-php/pull/1177) API Updates
  * Add support for `future_requirements` on `Account`, `Capability`, and `Person`
  * Add support for `after_expiration`, `consent`, `consent_collection`, `expires_at`, and `recovered_from` on `Checkout.Session`

## 7.94.0 - 2021-08-19
* [#1173](https://github.com/stripe/stripe-php/pull/1173) API Updates
  * Add support for new value `fil` on enum `Checkout.Session.locale`
  * Add support for new value `au_arn` on enum `TaxId.type`

## 7.93.0 - 2021-08-11
* [#1172](https://github.com/stripe/stripe-php/pull/1172) API Updates
  * Add support for `locale` on `BillingPortal.Session`

* [#1171](https://github.com/stripe/stripe-php/pull/1171) Fix typo in docblock `CurlClient::executeStreamingRequestWithRetries`

## 7.92.0 - 2021-07-28
* [#1167](https://github.com/stripe/stripe-php/pull/1167) API Updates
  * Add support for `account_type` on `BankAccount`
  * Add support for new value `redacted` on enum `Review.closed_reason`

## 7.91.0 - 2021-07-22
* [#1164](https://github.com/stripe/stripe-php/pull/1164) API Updates
  * Add support for new values `hr`, `ko`, and `vi` on enum `Checkout.Session.locale`
  * Add support for `payment_settings` on `Subscription`

## 7.90.0 - 2021-07-20
* [#1163](https://github.com/stripe/stripe-php/pull/1163) API Updates
  * Add support for `wallet` on `Issuing.Transaction`
* [#1160](https://github.com/stripe/stripe-php/pull/1160) Remove unused API error types from docs.

## 7.89.0 - 2021-07-14
* [#1158](https://github.com/stripe/stripe-php/pull/1158) API Updates
  * Add support for `list_computed_upfront_line_items` method on resource `Quote`
* [#1157](https://github.com/stripe/stripe-php/pull/1157) Improve readme for old PHP versions

## 7.88.0 - 2021-07-09
* [#1152](https://github.com/stripe/stripe-php/pull/1152) API Updates
  * Add support for new resource `Quote`
  * Add support for `quote` on `Invoice`
  * Add support for new value `quote_accept` on enum `Invoice.billing_reason`
* [#1155](https://github.com/stripe/stripe-php/pull/1155) Add streaming methods to Service infra
  * Add support for `setStreamingHttpClient` and `streamingHttpClient` to `ApiRequestor`
  * Add support for `getStreamingClient` and `requestStream` to `AbstractService`
  * Add support for `requestStream` to `BaseStripeClient`
  * `\Stripe\RequestOptions::parse` now clones its input if it is already a `RequestOptions` object, to prevent accidental mutation.
* [#1151](https://github.com/stripe/stripe-php/pull/1151) Add `mode` constants into Checkout\Session

## 7.87.0 - 2021-06-30
* [#1149](https://github.com/stripe/stripe-php/pull/1149) API Updates
  * Add support for `wechat_pay` on `PaymentMethod`
* [#1143](https://github.com/stripe/stripe-php/pull/1143) Streaming requests
* [#1138](https://github.com/stripe/stripe-php/pull/1138) Deprecate travis

## 7.86.0 - 2021-06-25
* [#1145](https://github.com/stripe/stripe-php/pull/1145) API Updates
  * Add support for `boleto` on `PaymentMethod`.
  * Add support for `il_vat` as a member of the `TaxID.Type` enum.

## 7.85.0 - 2021-06-18
* [#1142](https://github.com/stripe/stripe-php/pull/1142) API Updates
  * Add support for new TaxId types: `ca_pst_mb`, `ca_pst_bc`, `ca_gst_hst`, and `ca_pst_sk`.

## 7.84.0 - 2021-06-16
* [#1141](https://github.com/stripe/stripe-php/pull/1141) Update PHPDocs
  * Add support for `url` on `Checkout\Session`

## 7.83.0 - 2021-06-07
* [#1140](https://github.com/stripe/stripe-php/pull/1140) API Updates
  * Added support for `tax_id_collection` on `Checkout\Session` and `Checkout\Session#create`
  * Update `Location` to be expandable on `Terminal\Reader`

## 7.82.0 - 2021-06-04
* [#1136](https://github.com/stripe/stripe-php/pull/1136) Update PHPDocs
  * Add support for `controller` on `Account`.

## 7.81.0 - 2021-06-04
* [#1135](https://github.com/stripe/stripe-php/pull/1135) API Updates
  * Add support for new resource `TaxCode`
  * Add support for `automatic_tax` `Invoice` and`Checkout.Session`.
  * Add support for `tax_behavior` on `Price`
  * Add support for `tax_code` on `Product`
  * Add support for `tax` on `Customer`
  * Add support for `tax_type` enum on `TaxRate`

## 7.80.0 - 2021-05-26
* [#1130](https://github.com/stripe/stripe-php/pull/1130) Update PHPDocs

## 7.79.0 - 2021-05-19
* [#1126](https://github.com/stripe/stripe-php/pull/1126) API Updates
  * Added support for new resource `Identity.VerificationReport`
  * Added support for new resource `Identity.VerificationSession`
  * `File#list.purpose` and `File.purpose` added new enum members: `identity_document_downloadable` and `selfie`.

## 7.78.0 - 2021-05-05
* [#1120](https://github.com/stripe/stripe-php/pull/1120) Update PHPDocs
  * Add support for `Radar.EarlyFraudWarning.payment_intent`

## 7.77.0 - 2021-04-12
* [#1110](https://github.com/stripe/stripe-php/pull/1110) Update PHPDocs
  * Add support for `acss_debit` on `PaymentMethod`
  * Add support for `payment_method_options` on `Checkout\Session`
* [#1107](https://github.com/stripe/stripe-php/pull/1107) Remove duplicate object phpdoc

## 7.76.0 - 2021-03-22
* [#1100](https://github.com/stripe/stripe-php/pull/1100) Update PHPDocs
  * Added support for `amount_shipping` on `Checkout.Session.total_details`
* [#1088](https://github.com/stripe/stripe-php/pull/1088) Make possibility to extend CurlClient

## 7.75.0 - 2021-02-22
* [#1094](https://github.com/stripe/stripe-php/pull/1094) Add support for Billing Portal Configuration API

## 7.74.0 - 2021-02-17
* [#1093](https://github.com/stripe/stripe-php/pull/1093) Update PHPDocs
  * Add support for on_behalf_of to Invoice

## 7.73.0 - 2021-02-16
* [#1091](https://github.com/stripe/stripe-php/pull/1091) Update PHPDocs
  * Add support for `afterpay_clearpay` on `PaymentMethod`.

## 7.72.0 - 2021-02-08
* [#1089](https://github.com/stripe/stripe-php/pull/1089) Update PHPDocs
  * Add support for `afterpay_clearpay_payments` on `Account.capabilities`
  * Add support for `payment_settings` on `Invoice`

## 7.71.0 - 2021-02-05
* [#1087](https://github.com/stripe/stripe-php/pull/1087) Update PHPDocs
* [#1086](https://github.com/stripe/stripe-php/pull/1086) Update CA cert bundle URL

## 7.70.0 - 2021-02-03
* [#1085](https://github.com/stripe/stripe-php/pull/1085) Update PHPDocs
  * Add support for `nationality` on `Person`
  * Add member `gb_vat` of `TaxID` enum

## 7.69.0 - 2021-01-21
* [#1079](https://github.com/stripe/stripe-php/pull/1079) Update PHPDocs

## 7.68.0 - 2021-01-14
* [#1063](https://github.com/stripe/stripe-php/pull/1063) Multiple API changes
* [#1061](https://github.com/stripe/stripe-php/pull/1061) Bump phpDocumentor to 3.0.0

## 7.67.0 - 2020-12-09
* [#1060](https://github.com/stripe/stripe-php/pull/1060) Improve PHPDocs for `Discount`
* [#1059](https://github.com/stripe/stripe-php/pull/1059) Upgrade PHPStan to 0.12.59
* [#1057](https://github.com/stripe/stripe-php/pull/1057) Bump PHP-CS-Fixer and update code

## 7.66.1 - 2020-12-01
* [#1054](https://github.com/stripe/stripe-php/pull/1054) Improve error message for invalid keys in StripeClient

## 7.66.0 - 2020-11-24
* [#1053](https://github.com/stripe/stripe-php/pull/1053) Update PHPDocs

## 7.65.0 - 2020-11-19
* [#1050](https://github.com/stripe/stripe-php/pull/1050) Added constants for `proration_behavior` on `Subscription`

## 7.64.0 - 2020-11-18
* [#1049](https://github.com/stripe/stripe-php/pull/1049) Update PHPDocs

## 7.63.0 - 2020-11-17
* [#1048](https://github.com/stripe/stripe-php/pull/1048) Update PHPDocs
* [#1046](https://github.com/stripe/stripe-php/pull/1046) Force IPv4 resolving

## 7.62.0 - 2020-11-09
* [#1041](https://github.com/stripe/stripe-php/pull/1041) Add missing constants on `Event`
* [#1038](https://github.com/stripe/stripe-php/pull/1038) Update PHPDocs

## 7.61.0 - 2020-10-20
* [#1030](https://github.com/stripe/stripe-php/pull/1030) Add support for `jp_rn` and `ru_kpp` as a `type` on `TaxId`

## 7.60.0 - 2020-10-15
* [#1027](https://github.com/stripe/stripe-php/pull/1027) Warn if opts are in params

## 7.58.0 - 2020-10-14
* [#1026](https://github.com/stripe/stripe-php/pull/1026) Add support for the Payout Reverse API

## 7.57.0 - 2020-09-29
* [#1020](https://github.com/stripe/stripe-php/pull/1020) Add support for the `SetupAttempt` resource and List API

## 7.56.0 - 2020-09-25
* [#1019](https://github.com/stripe/stripe-php/pull/1019) Update PHPDocs

## 7.55.0 - 2020-09-24
* [#1018](https://github.com/stripe/stripe-php/pull/1018) Multiple API changes
  * Updated PHPDocs
  * Added `TYPE_CONTRIBUTION` as a constant on `BalanceTransaction`

## 7.54.0 - 2020-09-23
* [#1017](https://github.com/stripe/stripe-php/pull/1017) Updated PHPDoc

## 7.53.1 - 2020-09-22
* [#1015](https://github.com/stripe/stripe-php/pull/1015) Bugfix: don't error on systems with php_uname in disablefunctions with whitespace

## 7.53.0 - 2020-09-21
* [#1016](https://github.com/stripe/stripe-php/pull/1016) Updated PHPDocs

## 7.52.0 - 2020-09-08
* [#1010](https://github.com/stripe/stripe-php/pull/1010) Update PHPDocs

## 7.51.0 - 2020-09-02
* [#1007](https://github.com/stripe/stripe-php/pull/1007) Multiple API changes
  * Add support for the Issuing Dispute Submit API
  * Add constants for `payment_status` on Checkout `Session`
* [#1003](https://github.com/stripe/stripe-php/pull/1003) Add trim to getSignatures to allow for leading whitespace.

## 7.50.0 - 2020-08-28
* [#1005](https://github.com/stripe/stripe-php/pull/1005) Updated PHPDocs

## 7.49.0 - 2020-08-19
* [#998](https://github.com/stripe/stripe-php/pull/998) PHPDocs updated

## 7.48.0 - 2020-08-17
* [#997](https://github.com/stripe/stripe-php/pull/997) PHPDocs updated
* [#996](https://github.com/stripe/stripe-php/pull/996) Fixing telemetry

## 7.47.0 - 2020-08-13
* [#994](https://github.com/stripe/stripe-php/pull/994) Nullable balance_transactions on issuing disputes
* [#991](https://github.com/stripe/stripe-php/pull/991) Fix invalid return types in OAuthService

## 7.46.1 - 2020-08-07
* [#990](https://github.com/stripe/stripe-php/pull/990) PHPdoc changes

## 7.46.0 - 2020-08-05
* [#989](https://github.com/stripe/stripe-php/pull/989) Add support for the `PromotionCode` resource and APIs

## 7.45.0 - 2020-07-28
* [#981](https://github.com/stripe/stripe-php/pull/981) PHPdoc updates

## 7.44.0 - 2020-07-20
* [#948](https://github.com/stripe/stripe-php/pull/948) Add `first()` and `last()` functions to `Collection`

## 7.43.0 - 2020-07-17
* [#975](https://github.com/stripe/stripe-php/pull/975) Add support for `political_exposure` on `Person`

## 7.42.0 - 2020-07-15
* [#974](https://github.com/stripe/stripe-php/pull/974) Add new constants for `purpose` on `File`

## 7.41.1 - 2020-07-15
* [#973](https://github.com/stripe/stripe-php/pull/973) Multiple PHPDoc fixes

## 7.41.0 - 2020-07-14
* [#971](https://github.com/stripe/stripe-php/pull/971) Adds enum values for `billing_address_collection` on Checkout `Session`

## 7.40.0 - 2020-07-06
* [#964](https://github.com/stripe/stripe-php/pull/964) Add OAuthService

## 7.39.0 - 2020-06-25
* [#960](https://github.com/stripe/stripe-php/pull/960) Add constants for `payment_behavior` on `Subscription`

## 7.38.0 - 2020-06-24
* [#959](https://github.com/stripe/stripe-php/pull/959) Add multiple constants missing for `Event`

## 7.37.2 - 2020-06-23
* [#957](https://github.com/stripe/stripe-php/pull/957) Updated PHPDocs

## 7.37.1 - 2020-06-11
* [#952](https://github.com/stripe/stripe-php/pull/952) Improve PHPDoc

## 7.37.0 - 2020-06-09
* [#950](https://github.com/stripe/stripe-php/pull/950) Add support for `id_npwp` and `my_frp` as `type` on `TaxId`

## 7.36.2 - 2020-06-03
* [#946](https://github.com/stripe/stripe-php/pull/946) Update PHPDoc

## 7.36.1 - 2020-05-28
* [#938](https://github.com/stripe/stripe-php/pull/938) Remove extra array_keys() call.
* [#942](https://github.com/stripe/stripe-php/pull/942) fix autopagination for service methods

## 7.36.0 - 2020-05-21
* [#937](https://github.com/stripe/stripe-php/pull/937) Add support for `ae_trn`, `cl_tin` and `sa_vat` as `type` on `TaxId`

## 7.35.0 - 2020-05-20
* [#936](https://github.com/stripe/stripe-php/pull/936) Add `anticipation_repayment` as a `type` on `BalanceTransaction`

## 7.34.0 - 2020-05-18
* [#934](https://github.com/stripe/stripe-php/pull/934) Add support for `issuing_dispute` as a `type` on `BalanceTransaction`

## 7.33.1 - 2020-05-15
* [#933](https://github.com/stripe/stripe-php/pull/933) Services bugfix: convert nested null params to empty strings

## 7.33.0 - 2020-05-14
* [#771](https://github.com/stripe/stripe-php/pull/771) Introduce client/services API. The [migration guide](https://github.com/stripe/stripe-php/wiki/Migration-to-StripeClient-and-services-in-7.33.0) contains before & after examples of the backwards-compatible changes.

## 7.32.1 - 2020-05-13
* [#932](https://github.com/stripe/stripe-php/pull/932) Fix multiple PHPDoc

## 7.32.0 - 2020-05-11
* [#931](https://github.com/stripe/stripe-php/pull/931) Add support for the `LineItem` resource and APIs

## 7.31.0 - 2020-05-01
* [#927](https://github.com/stripe/stripe-php/pull/927) Add support for new tax IDs

## 7.30.0 - 2020-04-29
* [#924](https://github.com/stripe/stripe-php/pull/924) Add support for the `Price` resource and APIs

## 7.29.0 - 2020-04-22
* [#920](https://github.com/stripe/stripe-php/pull/920) Add support for the `Session` resource and APIs on the `BillingPortal` namespace

## 7.28.1 - 2020-04-10
* [#915](https://github.com/stripe/stripe-php/pull/915) Improve PHPdocs for many classes

## 7.28.0 - 2020-04-03
* [#912](https://github.com/stripe/stripe-php/pull/912) Preserve backwards compatibility for typoed `TYPE_ADJUSTEMENT` enum.
* [#911](https://github.com/stripe/stripe-php/pull/911) Codegenerated PHPDoc for nested resources
* [#902](https://github.com/stripe/stripe-php/pull/902) Update docstrings for nested resources

## 7.27.3 - 2020-03-18
* [#899](https://github.com/stripe/stripe-php/pull/899) Convert keys to strings in `StripeObject::toArray()`

## 7.27.2 - 2020-03-13
* [#894](https://github.com/stripe/stripe-php/pull/894) Multiple PHPDocs changes

## 7.27.1 - 2020-03-03
* [#890](https://github.com/stripe/stripe-php/pull/890) Update PHPdoc

## 7.27.0 - 2020-02-28
* [#889](https://github.com/stripe/stripe-php/pull/889) Add new constants for `type` on `TaxId`

## 7.26.0 - 2020-02-26
* [#886](https://github.com/stripe/stripe-php/pull/886) Add support for listing Checkout `Session`
* [#883](https://github.com/stripe/stripe-php/pull/883) Add PHPDoc class descriptions

## 7.25.0 - 2020-02-14
* [#879](https://github.com/stripe/stripe-php/pull/879) Make `\Stripe\Collection` implement `\Countable`
* [#875](https://github.com/stripe/stripe-php/pull/875) Last set of PHP-CS-Fixer updates
* [#874](https://github.com/stripe/stripe-php/pull/874) Enable php_unit_internal_class rule
* [#873](https://github.com/stripe/stripe-php/pull/873) Add support for phpDocumentor in Makefile
* [#872](https://github.com/stripe/stripe-php/pull/872) Another batch of PHP-CS-Fixer rule updates
* [#871](https://github.com/stripe/stripe-php/pull/871) Fix a few PHPDoc comments
* [#870](https://github.com/stripe/stripe-php/pull/870) More PHP-CS-Fixer tweaks

## 7.24.0 - 2020-02-10
* [#862](https://github.com/stripe/stripe-php/pull/862) Better PHPDoc
* [#865](https://github.com/stripe/stripe-php/pull/865) Get closer to `@PhpCsFixer` standard ruleset

## 7.23.0 - 2020-02-05
* [#860](https://github.com/stripe/stripe-php/pull/860) Add PHPDoc types for expandable fields
* [#858](https://github.com/stripe/stripe-php/pull/858) Use `native_function_invocation` PHPStan rule
* [#857](https://github.com/stripe/stripe-php/pull/857) Update PHPDoc on nested resources
* [#855](https://github.com/stripe/stripe-php/pull/855) PHPDoc: `StripeObject` -> `ErrorObject` where appropriate
* [#837](https://github.com/stripe/stripe-php/pull/837) Autogen diff
* [#854](https://github.com/stripe/stripe-php/pull/854) Upgrade PHPStan and fix settings
* [#850](https://github.com/stripe/stripe-php/pull/850) Yet more PHPDoc updates

## 7.22.0 - 2020-01-31
* [#849](https://github.com/stripe/stripe-php/pull/849) Add new constants for `type` on `TaxId`
* [#843](https://github.com/stripe/stripe-php/pull/843) Even more PHPDoc fixes
* [#841](https://github.com/stripe/stripe-php/pull/841) More PHPDoc fixes

## 7.21.1 - 2020-01-29
* [#840](https://github.com/stripe/stripe-php/pull/840) Update phpdocs across multiple resources.

## 7.21.0 - 2020-01-28
* [#839](https://github.com/stripe/stripe-php/pull/839) Add support for `TYPE_ES_CIF` on `TaxId`

## 7.20.0 - 2020-01-23
* [#836](https://github.com/stripe/stripe-php/pull/836) Add new type values for `TaxId`

## 7.19.1 - 2020-01-14
* [#831](https://github.com/stripe/stripe-php/pull/831) Fix incorrect `UnexpectedValueException` instantiation

## 7.19.0 - 2020-01-14
* [#830](https://github.com/stripe/stripe-php/pull/830) Add support for `CreditNoteLineItem`

## 7.18.0 - 2020-01-13
* [#829](https://github.com/stripe/stripe-php/pull/829) Don't call php_uname function if disabled by php.ini

## 7.17.0 - 2020-01-08
* [#821](https://github.com/stripe/stripe-php/pull/821) Improve PHPDoc types for `ApiErrorException.get/setJsonBody()` methods

## 7.16.0 - 2020-01-06
* [#826](https://github.com/stripe/stripe-php/pull/826) Rename remaining `$options` to `$opts`
* [#825](https://github.com/stripe/stripe-php/pull/825) Update PHPDoc

## 7.15.0 - 2020-01-06
* [#824](https://github.com/stripe/stripe-php/pull/824) Add constant `TYPE_SG_UEN` to `TaxId`

## 7.14.2 - 2019-12-04
* [#816](https://github.com/stripe/stripe-php/pull/816) Disable autoloader when checking for `Throwable`

## 7.14.1 - 2019-11-26
* [#812](https://github.com/stripe/stripe-php/pull/812) Fix invalid PHPdoc on `Subscription`

## 7.14.0 - 2019-11-26
* [#811](https://github.com/stripe/stripe-php/pull/811) Add support for `CreditNote` preview.

## 7.13.0 - 2019-11-19
* [#808](https://github.com/stripe/stripe-php/pull/808) Add support for listing lines on an Invoice directly via `Invoice::allLines()`

## 7.12.0 - 2019-11-08

-   [#805](https://github.com/stripe/stripe-php/pull/805) Add Source::allSourceTransactions and SubscriptionItem::allUsageRecordSummaries
-   [#798](https://github.com/stripe/stripe-php/pull/798) The argument of `array_key_exists` cannot be `null`
-   [#803](https://github.com/stripe/stripe-php/pull/803) Removed unwanted got

## 7.11.0 - 2019-11-06

-   [#797](https://github.com/stripe/stripe-php/pull/797) Add support for reverse pagination

## 7.10.0 - 2019-11-05

-   [#795](https://github.com/stripe/stripe-php/pull/795) Add support for `Mandate`

## 7.9.0 - 2019-11-05

-   [#794](https://github.com/stripe/stripe-php/pull/794) Add PHPDoc to `ApiResponse`
-   [#792](https://github.com/stripe/stripe-php/pull/792) Use single quotes for `OBJECT_NAME` constants

## 7.8.0 - 2019-11-05

-   [#790](https://github.com/stripe/stripe-php/pull/790) Mark nullable fields in PHPDoc
-   [#788](https://github.com/stripe/stripe-php/pull/788) Early codegen fixes
-   [#787](https://github.com/stripe/stripe-php/pull/787) Use PHPStan in Travis CI

## 7.7.1 - 2019-10-25

-   [#781](https://github.com/stripe/stripe-php/pull/781) Fix telemetry header
-   [#780](https://github.com/stripe/stripe-php/pull/780) Contributor Convenant

## 7.7.0 - 2019-10-23

-   [#776](https://github.com/stripe/stripe-php/pull/776) Add `CAPABILITY_TRANSFERS` to `Account`
-   [#778](https://github.com/stripe/stripe-php/pull/778) Add support for `TYPE_MX_RFC` type on `TaxId`

## 7.6.0 - 2019-10-22

-   [#770](https://github.com/stripe/stripe-php/pull/770) Add missing constants for Customer's `TaxId`

## 7.5.0 - 2019-10-18

-   [#768](https://github.com/stripe/stripe-php/pull/768) Redact API key in `RequestOptions` debug info

## 7.4.0 - 2019-10-15

-   [#764](https://github.com/stripe/stripe-php/pull/764) Add support for HTTP request monitoring callback

## 7.3.1 - 2019-10-07

-   [#755](https://github.com/stripe/stripe-php/pull/755) Respect Stripe-Should-Retry and Retry-After headers

## 7.3.0 - 2019-10-02

-   [#752](https://github.com/stripe/stripe-php/pull/752) Add `payment_intent.canceled` and `setup_intent.canceled` events
-   [#749](https://github.com/stripe/stripe-php/pull/749) Call `toArray()` on objects only

## 7.2.2 - 2019-09-24

-   [#746](https://github.com/stripe/stripe-php/pull/746) Add missing decline codes

## 7.2.1 - 2019-09-23

-   [#744](https://github.com/stripe/stripe-php/pull/744) Added new PHPDoc

## 7.2.0 - 2019-09-17

-   [#738](https://github.com/stripe/stripe-php/pull/738) Added missing constants for `SetupIntent` events

## 7.1.1 - 2019-09-16

-   [#737](https://github.com/stripe/stripe-php/pull/737) Added new PHPDoc

## 7.1.0 - 2019-09-13

-   [#736](https://github.com/stripe/stripe-php/pull/736) Make `CaseInsensitiveArray` countable and traversable

## 7.0.2 - 2019-09-06

-   [#729](https://github.com/stripe/stripe-php/pull/729) Fix usage of `SignatureVerificationException` in PHPDoc blocks

## 7.0.1 - 2019-09-05

-   [#728](https://github.com/stripe/stripe-php/pull/728) Clean up Collection

## 7.0.0 - 2019-09-03

Major version release. The [migration guide](https://github.com/stripe/stripe-php/wiki/Migration-guide-for-v7) contains a detailed list of backwards-incompatible changes with upgrade instructions.

Pull requests included in this release (cf. [#552](https://github.com/stripe/stripe-php/pull/552)) (⚠️ = breaking changes):

-   ⚠️ Drop support for PHP 5.4 ([#551](https://github.com/stripe/stripe-php/pull/551))
-   ⚠️ Drop support for PHP 5.5 ([#554](https://github.com/stripe/stripe-php/pull/554))
-   Bump dependencies ([#553](https://github.com/stripe/stripe-php/pull/553))
-   Remove `CURLFile` check ([#555](https://github.com/stripe/stripe-php/pull/555))
-   Update constant definitions for PHP >= 5.6 ([#556](https://github.com/stripe/stripe-php/pull/556))
-   ⚠️ Remove `FileUpload` alias ([#557](https://github.com/stripe/stripe-php/pull/557))
-   Remove `curl_reset` check ([#570](https://github.com/stripe/stripe-php/pull/570))
-   Use `\Stripe\<class>::class` constant instead of strings ([#643](https://github.com/stripe/stripe-php/pull/643))
-   Use `array_column` to flatten params ([#686](https://github.com/stripe/stripe-php/pull/686))
-   ⚠️ Remove deprecated methods ([#692](https://github.com/stripe/stripe-php/pull/692))
-   ⚠️ Remove `IssuerFraudRecord` ([#696](https://github.com/stripe/stripe-php/pull/696))
-   Update constructors of Stripe exception classes ([#559](https://github.com/stripe/stripe-php/pull/559))
-   Fix remaining TODOs ([#700](https://github.com/stripe/stripe-php/pull/700))
-   Use yield for autopagination ([#703](https://github.com/stripe/stripe-php/pull/703))
-   ⚠️ Rename fake magic methods and rewrite array conversion ([#704](https://github.com/stripe/stripe-php/pull/704))
-   Add `ErrorObject` to Stripe exceptions ([#705](https://github.com/stripe/stripe-php/pull/705))
-   Start using PHP CS Fixer ([#706](https://github.com/stripe/stripe-php/pull/706))
-   Update error messages for nested resource operations ([#708](https://github.com/stripe/stripe-php/pull/708))
-   Upgrade retry logic ([#707](https://github.com/stripe/stripe-php/pull/707))
-   ⚠️ `Collection` improvements / fixes ([#715](https://github.com/stripe/stripe-php/pull/715))
-   ⚠️ Modernize exceptions ([#709](https://github.com/stripe/stripe-php/pull/709))
-   Add constants for error codes ([#716](https://github.com/stripe/stripe-php/pull/716))
-   Update certificate bundle ([#717](https://github.com/stripe/stripe-php/pull/717))
-   Retry requests on a 429 that's a lock timeout ([#718](https://github.com/stripe/stripe-php/pull/718))
-   Fix `toArray()` calls ([#719](https://github.com/stripe/stripe-php/pull/719))
-   Couple of fixes for PHP 7.4 ([#725](https://github.com/stripe/stripe-php/pull/725))

## 6.43.1 - 2019-08-29

-   [#722](https://github.com/stripe/stripe-php/pull/722) Make `LoggerInterface::error` compatible with its PSR-3 counterpart
-   [#714](https://github.com/stripe/stripe-php/pull/714) Add `pending_setup_intent` property in `Subscription`
-   [#713](https://github.com/stripe/stripe-php/pull/713) Add typehint to `ApiResponse`
-   [#712](https://github.com/stripe/stripe-php/pull/712) Fix comment
-   [#701](https://github.com/stripe/stripe-php/pull/701) Start testing PHP 7.3

## 6.43.0 - 2019-08-09

-   [#694](https://github.com/stripe/stripe-php/pull/694) Add `SubscriptionItem::createUsageRecord` method

## 6.42.0 - 2019-08-09

-   [#688](https://github.com/stripe/stripe-php/pull/688) Remove `SubscriptionScheduleRevision`
    -   Note that this is technically a breaking change, however we've chosen to release it as a minor version in light of the fact that this resource and its API methods were virtually unused.

## 6.41.0 - 2019-07-31

-   [#683](https://github.com/stripe/stripe-php/pull/683) Move the List Balance History API to `/v1/balance_transactions`

## 6.40.0 - 2019-06-27

-   [#675](https://github.com/stripe/stripe-php/pull/675) Add support for `SetupIntent` resource and APIs

## 6.39.2 - 2019-06-26

-   [#676](https://github.com/stripe/stripe-php/pull/676) Fix exception message in `CustomerBalanceTransaction::update()`

## 6.39.1 - 2019-06-25

-   [#674](https://github.com/stripe/stripe-php/pull/674) Add new constants for `collection_method` on `Invoice`

## 6.39.0 - 2019-06-24

-   [#673](https://github.com/stripe/stripe-php/pull/673) Enable request latency telemetry by default

## 6.38.0 - 2019-06-17

-   [#649](https://github.com/stripe/stripe-php/pull/649) Add support for `CustomerBalanceTransaction` resource and APIs

## 6.37.2 - 2019-06-17

-   [#671](https://github.com/stripe/stripe-php/pull/671) Add new PHPDoc
-   [#672](https://github.com/stripe/stripe-php/pull/672) Add constants for `submit_type` on Checkout `Session`

## 6.37.1 - 2019-06-14

-   [#670](https://github.com/stripe/stripe-php/pull/670) Add new PHPDoc

## 6.37.0 - 2019-05-23

-   [#663](https://github.com/stripe/stripe-php/pull/663) Add support for `radar.early_fraud_warning` resource

## 6.36.0 - 2019-05-22

-   [#661](https://github.com/stripe/stripe-php/pull/661) Add constants for new TaxId types
-   [#662](https://github.com/stripe/stripe-php/pull/662) Add constants for BalanceTransaction types

## 6.35.2 - 2019-05-20

-   [#655](https://github.com/stripe/stripe-php/pull/655) Add constants for payment intent statuses
-   [#659](https://github.com/stripe/stripe-php/pull/659) Fix PHPDoc for various nested Account actions
-   [#660](https://github.com/stripe/stripe-php/pull/660) Fix various PHPDoc

## 6.35.1 - 2019-05-20

-   [#658](https://github.com/stripe/stripe-php/pull/658) Use absolute value when checking timestamp tolerance

## 6.35.0 - 2019-05-14

-   [#651](https://github.com/stripe/stripe-php/pull/651) Add support for the Capability resource and APIs

## 6.34.6 - 2019-05-13

-   [#654](https://github.com/stripe/stripe-php/pull/654) Fix typo in definition of `Event::PAYMENT_METHOD_ATTACHED` constant

## 6.34.5 - 2019-05-06

-   [#647](https://github.com/stripe/stripe-php/pull/647) Set the return type to static for more operations

## 6.34.4 - 2019-05-06

-   [#650](https://github.com/stripe/stripe-php/pull/650) Add missing constants for Event types

## 6.34.3 - 2019-05-01

-   [#644](https://github.com/stripe/stripe-php/pull/644) Update return type to `static` to improve static analysis
-   [#645](https://github.com/stripe/stripe-php/pull/645) Fix constant for `payment_intent.payment_failed`

## 6.34.2 - 2019-04-26

-   [#642](https://github.com/stripe/stripe-php/pull/642) Fix an issue where existing idempotency keys would be overwritten when using automatic retries

## 6.34.1 - 2019-04-25

-   [#640](https://github.com/stripe/stripe-php/pull/640) Add missing phpdocs

## 6.34.0 - 2019-04-24

-   [#626](https://github.com/stripe/stripe-php/pull/626) Add support for the `TaxRate` resource and APIs
-   [#639](https://github.com/stripe/stripe-php/pull/639) Fix multiple phpdoc issues

## 6.33.0 - 2019-04-22

-   [#630](https://github.com/stripe/stripe-php/pull/630) Add support for the `TaxId` resource and APIs

## 6.32.1 - 2019-04-19

-   [#636](https://github.com/stripe/stripe-php/pull/636) Correct type of `$personId` in PHPDoc

## 6.32.0 - 2019-04-18

-   [#621](https://github.com/stripe/stripe-php/pull/621) Add support for `CreditNote`

## 6.31.5 - 2019-04-12

-   [#628](https://github.com/stripe/stripe-php/pull/628) Add constants for `person.*` event types
-   [#628](https://github.com/stripe/stripe-php/pull/628) Add missing constants for `Account` and `Person`

## 6.31.4 - 2019-04-05

-   [#624](https://github.com/stripe/stripe-php/pull/624) Fix encoding of nested parameters in multipart requests

## 6.31.3 - 2019-04-02

-   [#623](https://github.com/stripe/stripe-php/pull/623) Only use HTTP/2 with curl >= 7.60.0

## 6.31.2 - 2019-03-25

-   [#619](https://github.com/stripe/stripe-php/pull/619) Fix PHPDoc return types for list methods for nested resources

## 6.31.1 - 2019-03-22

-   [#612](https://github.com/stripe/stripe-php/pull/612) Add a lot of constants
-   [#614](https://github.com/stripe/stripe-php/pull/614) Add missing subscription status constants

## 6.31.0 - 2019-03-18

-   [#600](https://github.com/stripe/stripe-php/pull/600) Add support for the `PaymentMethod` resource and APIs
-   [#606](https://github.com/stripe/stripe-php/pull/606) Add support for retrieving a Checkout `Session`
-   [#611](https://github.com/stripe/stripe-php/pull/611) Add support for deleting a Terminal `Location` and `Reader`

## 6.30.5 - 2019-03-11

-   [#607](https://github.com/stripe/stripe-php/pull/607) Correctly handle case where a metadata key is called `metadata`

## 6.30.4 - 2019-02-27

-   [#602](https://github.com/stripe/stripe-php/pull/602) Add `subscription_schedule` to `Subscription` for PHPDoc.

## 6.30.3 - 2019-02-26

-   [#603](https://github.com/stripe/stripe-php/pull/603) Improve PHPDoc on the `Source` object to cover all types of Sources currently supported.

## 6.30.2 - 2019-02-25

-   [#601](https://github.com/stripe/stripe-php/pull/601) Fix PHPDoc across multiple resources and add support for new events.

## 6.30.1 - 2019-02-16

-   [#599](https://github.com/stripe/stripe-php/pull/599) Fix PHPDoc for `SubscriptionSchedule` and `SubscriptionScheduleRevision`

## 6.30.0 - 2019-02-12

-   [#590](https://github.com/stripe/stripe-php/pull/590) Add support for `SubscriptionSchedule` and `SubscriptionScheduleRevision`

## 6.29.3 - 2019-01-31

-   [#592](https://github.com/stripe/stripe-php/pull/592) Some more PHPDoc fixes

## 6.29.2 - 2019-01-31

-   [#591](https://github.com/stripe/stripe-php/pull/591) Fix PHPDoc for nested resources

## 6.29.1 - 2019-01-25

-   [#566](https://github.com/stripe/stripe-php/pull/566) Fix dangling message contents
-   [#586](https://github.com/stripe/stripe-php/pull/586) Don't overwrite `CURLOPT_HTTP_VERSION` option

## 6.29.0 - 2019-01-23

-   [#579](https://github.com/stripe/stripe-php/pull/579) Rename `CheckoutSession` to `Session` and move it under the `Checkout` namespace. This is a breaking change, but we've reached out to affected merchants and all new merchants would use the new approach.

## 6.28.1 - 2019-01-21

-   [#580](https://github.com/stripe/stripe-php/pull/580) Properly serialize `individual` on `Account` objects

## 6.28.0 - 2019-01-03

-   [#576](https://github.com/stripe/stripe-php/pull/576) Add support for iterating directly over `Collection` instances

## 6.27.0 - 2018-12-21

-   [#571](https://github.com/stripe/stripe-php/pull/571) Add support for the `CheckoutSession` resource

## 6.26.0 - 2018-12-11

-   [#568](https://github.com/stripe/stripe-php/pull/568) Enable persistent connections

## 6.25.0 - 2018-12-10

-   [#567](https://github.com/stripe/stripe-php/pull/567) Add support for account links

## 6.24.0 - 2018-11-28

-   [#562](https://github.com/stripe/stripe-php/pull/562) Add support for the Review resource
-   [#564](https://github.com/stripe/stripe-php/pull/564) Add event name constants for subscription schedule aborted/expiring

## 6.23.0 - 2018-11-27

-   [#542](https://github.com/stripe/stripe-php/pull/542) Add support for `ValueList` and `ValueListItem` for Radar

## 6.22.1 - 2018-11-20

-   [#561](https://github.com/stripe/stripe-php/pull/561) Add cast and some docs to telemetry introduced in 6.22.0/549

## 6.22.0 - 2018-11-15

-   [#549](https://github.com/stripe/stripe-php/pull/549) Add support for client telemetry

## 6.21.1 - 2018-11-12

-   [#548](https://github.com/stripe/stripe-php/pull/548) Don't mutate `Exception` class properties from `OAuthBase` error

## 6.21.0 - 2018-11-08

-   [#537](https://github.com/stripe/stripe-php/pull/537) Add new API endpoints for the `Invoice` resource.

## 6.20.1 - 2018-11-07

-   [#546](https://github.com/stripe/stripe-php/pull/546) Drop files from the Composer package that aren't needed in the release

## 6.20.0 - 2018-10-30

-   [#536](https://github.com/stripe/stripe-php/pull/536) Add support for the `Person` resource
-   [#541](https://github.com/stripe/stripe-php/pull/541) Add support for the `WebhookEndpoint` resource

## 6.19.5 - 2018-10-17

-   [#539](https://github.com/stripe/stripe-php/pull/539) Fix methods on `\Stripe\PaymentIntent` to properly pass arguments to the API.

## 6.19.4 - 2018-10-11

-   [#534](https://github.com/stripe/stripe-php/pull/534) Fix PSR-4 autoloading for `\Stripe\FileUpload` class alias

## 6.19.3 - 2018-10-09

-   [#530](https://github.com/stripe/stripe-php/pull/530) Add constants for `flow` (`FLOW_*`), `status` (`STATUS_*`) and `usage` (`USAGE_*`) on `\Stripe\Source`

## 6.19.2 - 2018-10-08

-   [#531](https://github.com/stripe/stripe-php/pull/531) Store HTTP response headers in case-insensitive array

## 6.19.1 - 2018-09-25

-   [#526](https://github.com/stripe/stripe-php/pull/526) Ignore null values in request parameters

## 6.19.0 - 2018-09-24

-   [#523](https://github.com/stripe/stripe-php/pull/523) Add support for Stripe Terminal

## 6.18.0 - 2018-09-24

-   [#520](https://github.com/stripe/stripe-php/pull/520) Rename `\Stripe\FileUpload` to `\Stripe\File`

## 6.17.2 - 2018-09-18

-   [#522](https://github.com/stripe/stripe-php/pull/522) Fix warning when adding a new additional owner to an existing array

## 6.17.1 - 2018-09-14

-   [#517](https://github.com/stripe/stripe-php/pull/517) Integer-index encode all sequential arrays

## 6.17.0 - 2018-09-05

-   [#514](https://github.com/stripe/stripe-php/pull/514) Add support for reporting resources

## 6.16.0 - 2018-08-23

-   [#509](https://github.com/stripe/stripe-php/pull/509) Add support for usage record summaries

## 6.15.0 - 2018-08-03

-   [#504](https://github.com/stripe/stripe-php/pull/504) Add cancel support for topups

## 6.14.0 - 2018-08-02

-   [#505](https://github.com/stripe/stripe-php/pull/505) Add support for file links

## 6.13.0 - 2018-07-31

-   [#502](https://github.com/stripe/stripe-php/pull/502) Add `isDeleted()` method to `\Stripe\StripeObject`

## 6.12.0 - 2018-07-28

-   [#501](https://github.com/stripe/stripe-php/pull/501) Add support for scheduled query runs (`\Stripe\Sigma\ScheduledQueryRun`) for Sigma

## 6.11.0 - 2018-07-26

-   [#500](https://github.com/stripe/stripe-php/pull/500) Add support for Stripe Issuing

## 6.10.4 - 2018-07-19

-   [#498](https://github.com/stripe/stripe-php/pull/498) Internal improvements to the `\Stripe\ApiResource.classUrl()` method

## 6.10.3 - 2018-07-16

-   [#497](https://github.com/stripe/stripe-php/pull/497) Use HTTP/2 only for HTTPS requests

## 6.10.2 - 2018-07-11

-   [#494](https://github.com/stripe/stripe-php/pull/494) Enable HTTP/2 support

## 6.10.1 - 2018-07-10

-   [#493](https://github.com/stripe/stripe-php/pull/493) Add PHPDoc for `auto_advance` on `\Stripe\Invoice`

## 6.10.0 - 2018-06-28

-   [#488](https://github.com/stripe/stripe-php/pull/488) Add support for `$appPartnerId` to `Stripe::setAppInfo()`

## 6.9.0 - 2018-06-28

-   [#487](https://github.com/stripe/stripe-php/pull/487) Add support for payment intents

## 6.8.2 - 2018-06-24

-   [#486](https://github.com/stripe/stripe-php/pull/486) Make `Account.deauthorize()` return the `StripeObject` from the API

## 6.8.1 - 2018-06-13

-   [#472](https://github.com/stripe/stripe-php/pull/472) Added phpDoc for `ApiRequestor` and others, especially regarding thrown errors

## 6.8.0 - 2018-06-13

-   [#481](https://github.com/stripe/stripe-php/pull/481) Add new `\Stripe\Discount` and `\Stripe\OrderItem` classes, add more PHPDoc describing object attributes

## 6.7.4 - 2018-05-29

-   [#480](https://github.com/stripe/stripe-php/pull/480) PHPDoc changes for API version 2018-05-21 and the addition of the new `CHARGE_EXPIRED` event type

## 6.7.3 - 2018-05-28

-   [#479](https://github.com/stripe/stripe-php/pull/479) Fix unnecessary traits on `\Stripe\InvoiceLineItem`

## 6.7.2 - 2018-05-28

-   [#471](https://github.com/stripe/stripe-php/pull/471) Add `OBJECT_NAME` constant to all API resource classes, add `\Stripe\InvoiceLineItem` class

## 6.7.1 - 2018-05-13

-   [#468](https://github.com/stripe/stripe-php/pull/468) Update fields in PHP docs for accuracy

## 6.7.0 - 2018-05-09

-   [#466](https://github.com/stripe/stripe-php/pull/466) Add support for issuer fraud records

## 6.6.0 - 2018-04-11

-   [#460](https://github.com/stripe/stripe-php/pull/460) Add support for flexible billing primitives

## 6.5.0 - 2018-04-05

-   [#461](https://github.com/stripe/stripe-php/pull/461) Don't zero keys on non-`metadata` subobjects

## 6.4.2 - 2018-03-17

-   [#458](https://github.com/stripe/stripe-php/pull/458) Add PHPDoc for `account` on `\Stripe\Event`

## 6.4.1 - 2018-03-02

-   [#455](https://github.com/stripe/stripe-php/pull/455) Fix namespaces in PHPDoc
-   [#456](https://github.com/stripe/stripe-php/pull/456) Fix namespaces for some exceptions

## 6.4.0 - 2018-02-28

-   [#453](https://github.com/stripe/stripe-php/pull/453) Add constants for `reason` (`REASON_*`) and `status` (`STATUS_*`) on `\Stripe\Dispute`

## 6.3.2 - 2018-02-27

-   [#452](https://github.com/stripe/stripe-php/pull/452) Add PHPDoc for `amount_paid` and `amount_remaining` on `\Stripe\Invoice`

## 6.3.1 - 2018-02-26

-   [#443](https://github.com/stripe/stripe-php/pull/443) Add event types as constants to `\Stripe\Event` class

## 6.3.0 - 2018-02-23

-   [#450](https://github.com/stripe/stripe-php/pull/450) Add support for `code` attribute on all Stripe exceptions

## 6.2.0 - 2018-02-21

-   [#440](https://github.com/stripe/stripe-php/pull/440) Add support for topups
-   [#442](https://github.com/stripe/stripe-php/pull/442) Fix PHPDoc for `\Stripe\Error\SignatureVerification`

## 6.1.0 - 2018-02-12

-   [#435](https://github.com/stripe/stripe-php/pull/435) Fix header persistence on `Collection` objects
-   [#436](https://github.com/stripe/stripe-php/pull/436) Introduce new `Idempotency` error class

## 6.0.0 - 2018-02-07

Major version release. List of backwards incompatible changes to watch out for:

-   The minimum PHP version is now 5.4.0. If you're using PHP 5.3 or older, consider upgrading to a more recent version.

*   `\Stripe\AttachedObject` no longer exists. Attributes that used to be instances of `\Stripe\AttachedObject` (such as `metadata`) are now instances of `\Stripe\StripeObject`.

-   Attributes that used to be PHP arrays (such as `legal_entity->additional_owners` on `\Stripe\Account` instances) are now instances of `\Stripe\StripeObject`, except when they are empty. `\Stripe\StripeObject` has array semantics so this should not be an issue unless you are actively checking types.

*   `\Stripe\Collection` now derives from `\Stripe\StripeObject` rather than from `\Stripe\ApiResource`.

Pull requests included in this release:

-   [#410](https://github.com/stripe/stripe-php/pull/410) Drop support for PHP 5.3
-   [#411](https://github.com/stripe/stripe-php/pull/411) Use traits for common API operations
-   [#414](https://github.com/stripe/stripe-php/pull/414) Use short array syntax
-   [#404](https://github.com/stripe/stripe-php/pull/404) Fix serialization logic
-   [#417](https://github.com/stripe/stripe-php/pull/417) Remove `ExternalAccount` class
-   [#418](https://github.com/stripe/stripe-php/pull/418) Increase test coverage
-   [#421](https://github.com/stripe/stripe-php/pull/421) Update CA bundle and add script for future updates
-   [#422](https://github.com/stripe/stripe-php/pull/422) Use vendored CA bundle for all requests
-   [#428](https://github.com/stripe/stripe-php/pull/428) Support for automatic request retries

## 5.9.2 - 2018-02-07

-   [#431](https://github.com/stripe/stripe-php/pull/431) Update PHPDoc @property tags for latest API version

## 5.9.1 - 2018-02-06

-   [#427](https://github.com/stripe/stripe-php/pull/427) Add and update PHPDoc @property tags on all API resources

## 5.9.0 - 2018-01-17

-   [#421](https://github.com/stripe/stripe-php/pull/421) Updated bundled CA certificates
-   [#423](https://github.com/stripe/stripe-php/pull/423) Escape unsanitized input in OAuth example

## 5.8.0 - 2017-12-20

-   [#403](https://github.com/stripe/stripe-php/pull/403) Add `__debugInfo()` magic method to `StripeObject`

## 5.7.0 - 2017-11-28

-   [#390](https://github.com/stripe/stripe-php/pull/390) Remove some unsupported API methods
-   [#391](https://github.com/stripe/stripe-php/pull/391) Alphabetize the list of API resources in `Util::convertToStripeObject()` and add missing resources
-   [#393](https://github.com/stripe/stripe-php/pull/393) Fix expiry date update for card sources

## 5.6.0 - 2017-10-31

-   [#386](https://github.com/stripe/stripe-php/pull/386) Support for exchange rates APIs

## 5.5.1 - 2017-10-30

-   [#387](https://github.com/stripe/stripe-php/pull/387) Allow `personal_address_kana` and `personal_address_kanji` to be updated on an account

## 5.5.0 - 2017-10-27

-   [#385](https://github.com/stripe/stripe-php/pull/385) Support for listing source transactions

## 5.4.0 - 2017-10-24

-   [#383](https://github.com/stripe/stripe-php/pull/383) Add static methods to manipulate resources from parent
    -   `Account` gains methods for external accounts and login links (e.g. `createExternalAccount`, `createLoginLink`)
    -   `ApplicationFee` gains methods for refunds
    -   `Customer` gains methods for sources
    -   `Transfer` gains methods for reversals

## 5.3.0 - 2017-10-11

-   [#378](https://github.com/stripe/stripe-php/pull/378) Rename source `delete` to `detach` (and deprecate the former)

## 5.2.3 - 2017-09-27

-   Add PHPDoc for `Card`

## 5.2.2 - 2017-09-20

-   Fix deserialization mapping of `FileUpload` objects

## 5.2.1 - 2017-09-14

-   Serialized `shipping` nested attribute

## 5.2.0 - 2017-08-29

-   Add support for `InvalidClient` OAuth error

## 5.1.3 - 2017-08-14

-   Allow `address_kana` and `address_kanji` to be updated for custom accounts

## 5.1.2 - 2017-08-01

-   Fix documented return type of `autoPagingIterator()` (was missing namespace)

## 5.1.1 - 2017-07-03

-   Fix order returns to use the right URL `/v1/order_returns`

## 5.1.0 - 2017-06-30

-   Add support for OAuth

## 5.0.0 - 2017-06-27

-   `pay` on invoice now takes params as well as opts

## 4.13.0 - 2017-06-19

-   Add support for ephemeral keys

## 4.12.0 - 2017-06-05

-   Clients can implement `getUserAgentInfo()` to add additional user agent information

## 4.11.0 - 2017-06-05

-   Implement `Countable` for `AttachedObject` (`metadata` and `additional_owners`)

## 4.10.0 - 2017-05-25

-   Add support for login links

## 4.9.1 - 2017-05-10

-   Fix docs to include arrays on `$id` parameter for retrieve methods

## 4.9.0 - 2017-04-28

-   Support for checking webhook signatures

## 4.8.1 - 2017-04-24

-   Allow nested field `payout_schedule` to be updated

## 4.8.0 - 2017-04-20

-   Add `\Stripe\Stripe::setLogger()` to support an external PSR-3 compatible logger

## 4.7.0 - 2017-04-10

-   Add support for payouts and recipient transfers

## 4.6.0 - 2017-04-06

-   Please see 4.7.0 instead (no-op release)

## 4.5.1 - 2017-03-22

-   Remove hard dependency on cURL

## 4.5.0 - 2017-03-20

-   Support for detaching sources from customers

## 4.4.2 - 2017-02-27

-   Correct handling of `owner` parameter when updating sources

## 4.4.1 - 2017-02-24

-   Correct the error check on a bad JSON decoding

## 4.4.0 - 2017-01-18

-   Add support for updating sources

## 4.3.0 - 2016-11-30

-   Add support for verifying sources

## 4.2.0 - 2016-11-21

-   Add retrieve method for 3-D Secure resources

## 4.1.1 - 2016-10-21

-   Add docblock with model properties for `Plan`

## 4.1.0 - 2016-10-18

-   Support for 403 status codes (permission denied)

## 4.0.1 - 2016-10-17

-   Fix transfer reversal materialization
-   Fixes for some property definitions in docblocks

## 4.0.0 - 2016-09-28

-   Support for subscription items
-   Drop attempt to force TLS 1.2: please note that this could be breaking if you're using old OS distributions or packages and upgraded recently (so please make sure to test your integration!)

## 3.23.0 - 2016-09-15

-   Add support for Apple Pay domains

## 3.22.0 - 2016-09-13

-   Add `Stripe::setAppInfo` to allow plugins to register user agent information

## 3.21.0 - 2016-08-25

-   Add `Source` model for generic payment sources

## 3.20.0 - 2016-08-08

-   Add `getDeclineCode` to card errors

## 3.19.0 - 2016-07-29

-   Opt requests directly into TLS 1.2 where OpenSSL >= 1.0.1 (see #277 for context)

## 3.18.0 - 2016-07-28

-   Add new `STATUS_` constants for subscriptions

## 3.17.1 - 2016-07-28

-   Fix auto-paging iterator so that it plays nicely with `iterator_to_array`

## 3.17.0 - 2016-07-14

-   Add field annotations to model classes for better editor hinting

## 3.16.0 - 2016-07-12

-   Add `ThreeDSecure` model for 3-D secure payments

## 3.15.0 - 2016-06-29

-   Add static `update` method to all resources that can be changed.

## 3.14.3 - 2016-06-20

-   Make sure that cURL never sends `Expects: 100-continue`, even on large request bodies

## 3.14.2 - 2016-06-03

-   Add `inventory` under `SKU` to list of keys that have nested data and can be updated

## 3.14.1 - 2016-05-27

-   Fix some inconsistencies in PHPDoc

## 3.14.0 - 2016-05-25

-   Add support for returning Relay orders

## 3.13.0 - 2016-05-04

-   Add `list`, `create`, `update`, `retrieve`, and `delete` methods to the Subscription class

## 3.12.1 - 2016-04-07

-   Additional check on value arrays for some extra safety

## 3.12.0 - 2016-03-31

-   Fix bug `refreshFrom` on `StripeObject` would not take an `$opts` array
-   Fix bug where `$opts` not passed to parent `save` method in `Account`
-   Fix bug where non-existent variable was referenced in `reverse` in `Transfer`
-   Update CA cert bundle for compatibility with OpenSSL versions below 1.0.1

## 3.11.0 - 2016-03-22

-   Allow `CurlClient` to be initialized with default `CURLOPT_*` options

## 3.10.1 - 2016-03-22

-   Fix bug where request params and options were ignored in `ApplicationFee`'s `refund.`

## 3.10.0 - 2016-03-15

-   Add `reject` on `Account` to support the new API feature

## 3.9.2 - 2016-03-04

-   Fix error when an object's metadata is set more than once

## 3.9.1 - 2016-02-24

-   Fix encoding behavior of nested arrays for requests (see #227)

## 3.9.0 - 2016-02-09

-   Add automatic pagination mechanism with `autoPagingIterator()`
-   Allow global account ID to be set with `Stripe::setAccountId()`

## 3.8.0 - 2016-02-08

-   Add `CountrySpec` model for looking up country payment information

## 3.7.1 - 2016-02-01

-   Update bundled CA certs

## 3.7.0 - 2016-01-27

-   Support deleting Relay products and SKUs

## 3.6.0 - 2016-01-05

-   Allow configuration of HTTP client timeouts

## 3.5.0 - 2015-12-01

-   Add a verification routine for external accounts

## 3.4.0 - 2015-09-14

-   Products, SKUs, and Orders -- https://stripe.com/relay

## 3.3.0 - 2015-09-11

-   Add support for 429 Rate Limit response

## 3.2.0 - 2015-08-17

-   Add refund listing and retrieval without an associated charge

## 3.1.0 - 2015-08-03

-   Add dispute listing and retrieval
-   Add support for manage account deletion

## 3.0.0 - 2015-07-28

-   Rename `\Stripe\Object` to `\Stripe\StripeObject` (PHP 7 compatibility)
-   Rename `getCode` and `getParam` in exceptions to `getStripeCode` and `getStripeParam`
-   Add support for calling `json_encode` on Stripe objects in PHP 5.4+
-   Start supporting/testing PHP 7

## 2.3.0 - 2015-07-06

-   Add request ID to all Stripe exceptions

## 2.2.0 - 2015-06-01

-   Add support for Alipay accounts as sources
-   Add support for bank accounts as sources (private beta)
-   Add support for bank accounts and cards as external_accounts on Account objects

## 2.1.4 - 2015-05-13

-   Fix CA certificate file path (thanks @lphilps & @matthewarkin)

## 2.1.3 - 2015-05-12

-   Fix to account updating to permit `tos_acceptance` and `personal_address` to be set properly
-   Fix to Transfer reversal creation (thanks @neatness!)
-   Network requests are now done through a swappable class for easier mocking

## 2.1.2 - 2015-04-10

-   Remove SSL cert revokation checking (all pre-Heartbleed certs have expired)
-   Bug fixes to account updating

## 2.1.1 - 2015-02-27

-   Support transfer reversals

## 2.1.0 - 2015-02-19

-   Support new API version (2015-02-18)
-   Added Bitcoin Receiever update and delete actions
-   Edited tests to prefer "source" over "card" as per new API version

## 2.0.1 - 2015-02-16

-   Fix to fetching endpoints that use a non-default baseUrl (`FileUpload`)

## 2.0.0 - 2015-02-14

-   Bumped minimum version to 5.3.3
-   Switched to Stripe namespace instead of Stripe\_ class name prefiexes (thanks @chadicus!)
-   Switched tests to PHPUnit (thanks @chadicus!)
-   Switched style guide to PSR2 (thanks @chadicus!)
-   Added \$opts hash to the end of most methods: this permits passing 'idempotency_key', 'stripe_account', or 'stripe_version'. The last 2 will persist across multiple object loads.
-   Added support for retrieving Account by ID

## 1.18.0 - 2015-01-21

-   Support making bitcoin charges through BitcoinReceiver source object

## 1.17.5 - 2014-12-23

-   Adding support for creating file uploads.

## 1.17.4 - 2014-12-15

-   Saving objects fetched with a custom key now works (thanks @JustinHook & @jpasilan)
-   Added methods for reporting charges as safe or fraudulent and for specifying the reason for refunds

## 1.17.3 - 2014-11-06

-   Better handling of HHVM support for SSL certificate blacklist checking.

## 1.17.2 - 2014-09-23

-   Coupons now are backed by a `Stripe_Coupon` instead of `Stripe_Object`, and support updating metadata
-   Running operations (`create`, `retrieve`, `all`) on upcoming invoice items now works

## 1.17.1 - 2014-07-31

-   Requests now send Content-Type header

## 1.17.0 - 2014-07-29

-   Application Fee refunds now a list instead of array
-   HHVM now works
-   Small bug fixes (thanks @bencromwell & @fastest963)
-   `__toString` now returns the name of the object in addition to its JSON representation

## 1.16.0 - 2014-06-17

-   Add metadata for refunds and disputes

## 1.15.0 - 2014-05-28

-   Support canceling transfers

## 1.14.1 - 2014-05-21

-   Support cards for recipients.

## 1.13.1 - 2014-05-15

-   Fix bug in account resource where `id` wasn't in the result

## 1.13.0 - 2014-04-10

-   Add support for certificate blacklisting
-   Update ca bundle
-   Drop support for HHVM (Temporarily)

## 1.12.0 - 2014-04-01

-   Add Stripe_RateLimitError for catching rate limit errors.
-   Update to Zend coding style (thanks, @jpiasetz)

## 1.11.0 - 2014-01-29

-   Add support for multiple subscriptions per customer

## 1.10.1 - 2013-12-02

-   Add new ApplicationFee

## 1.9.1 - 2013-11-08

-   Fix a bug where a null nestable object causes warnings to fire.

## 1.9.0 - 2013-10-16

-   Add support for metadata API.

## 1.8.4 - 2013-09-18

-   Add support for closing disputes.

## 1.8.3 - 2013-08-13

-   Add new Balance and BalanceTransaction

## 1.8.2 - 2013-08-12

-   Add support for unsetting attributes by updating to NULL. Setting properties to a blank string is now an error.

## 1.8.1 - 2013-07-12

-   Add support for multiple cards API (Stripe API version 2013-07-12: https://stripe.com/docs/upgrades#2013-07-05)

## 1.8.0 - 2013-04-11

-   Allow Transfers to be creatable
-   Add new Recipient resource

## 1.7.15 - 2013-02-21

-   Add 'id' to the list of permanent object attributes

## 1.7.14 - 2013-02-20

-   Don't re-encode strings that are already encoded in UTF-8. If you were previously using plan or coupon objects with UTF-8 IDs, they may have been treated as ISO-8859-1 (Latin-1) and encoded to UTF-8 a 2nd time. You may now need to pass the IDs to utf8_encode before passing them to Stripe_Plan::retrieve or Stripe_Coupon::retrieve.
-   Ensure that all input is encoded in UTF-8 before submitting it to Stripe's servers. (github issue #27)

## 1.7.13 - 2013-02-01

-   Add support for passing options when retrieving Stripe objects e.g., Stripe_Charge::retrieve(array("id"=>"foo", "expand" => array("customer"))); Stripe_Charge::retrieve("foo") will continue to work

## 1.7.12 - 2013-01-15

-   Add support for setting a Stripe API version override

## 1.7.11 - 2012-12-30

-   Version bump to cleanup constants and such (fix issue #26)

## 1.7.10 - 2012-11-08

-   Add support for updating charge disputes.
-   Fix bug preventing retrieval of null attributes

## 1.7.9 - 2012-11-08

-   Fix usage under autoloaders such as the one generated by composer (fix issue #22)

## 1.7.8 - 2012-10-30

-   Add support for creating invoices.
-   Add support for new invoice lines return format
-   Add support for new list objects

## 1.7.7 - 2012-09-14

-   Get all of the various version numbers in the repo in sync (no other changes)

## 1.7.6 - 2012-08-31

-   Add update and pay methods to Invoice resource

## 1.7.5 - 2012-08-23

-   Change internal function names so that Stripe_SingletonApiRequest is E_STRICT-clean (github issue #16)

## 1.7.4 - 2012-08-21

-   Bugfix so that Stripe objects (e.g. Customer, Charge objects) used in API calls are transparently converted to their object IDs

## 1.7.3 - 2012-08-15

-   Add new Account resource

## 1.7.2 - 2012-06-26

-   Make clearer that you should be including lib/Stripe.php, not test/Stripe.php (github issue #14)

## 1.7.1 - 2012-05-24

-   Add missing argument to Stripe_InvalidRequestError constructor in Stripe_ApiResource::instanceUrl. Fixes a warning when Stripe_ApiResource::instanceUrl is called on a resource with no ID (fix issue #12)

## 1.7.0 - 2012-05-17

-   Support Composer and Packagist (github issue #9)
-   Add new deleteDiscount method to Stripe_Customer
-   Add new Transfer resource
-   Switch from using HTTP Basic auth to Bearer auth. (Note: Stripe will support Basic auth for the indefinite future, but recommends Bearer auth when possible going forward)
-   Numerous test suite improvements
<|MERGE_RESOLUTION|>--- conflicted
+++ resolved
@@ -1,6 +1,5 @@
 # Changelog
 
-<<<<<<< HEAD
 ## 15.2.0-beta.1 - 2024-07-05
 * [#1719](https://github.com/stripe/stripe-php/pull/1719) Update generated code for beta
   * Add support for new resource `FinancialConnections.Institution`
@@ -8,7 +7,6 @@
   * Add support for new value `balance` on enum `FinancialConnections.Account.subscriptions[]`
 * [#1712](https://github.com/stripe/stripe-php/pull/1712) Update generated code for beta
 
-=======
 ## 15.1.0 - 2024-07-05
 * [#1718](https://github.com/stripe/stripe-php/pull/1718) Update generated code
   * Add support for `add_lines`, `remove_lines`, and `update_lines` methods on resource `Invoice`
@@ -16,7 +14,6 @@
   * Add support for new values `multibanco`, `twint`, and `zip` on enum `PaymentLink.payment_method_types[]`
   * Add support for `posted_at` on `Tax.Transaction`
   * Add support for `reboot_window` on `Terminal.Configuration`
->>>>>>> ce69d019
 
 ## 15.0.0 - 2024-06-24
 * [#1714](https://github.com/stripe/stripe-php/pull/1714)
