--- conflicted
+++ resolved
@@ -1,11 +1,5 @@
 # Changelog
 
-<<<<<<< HEAD
-## 9.4.0-beta.1 - 2022-08-26
-* [#1358](https://github.com/stripe/stripe-php/pull/1358) API Updates for beta branch
-  * Updated stable APIs to the latest version
-  * Add support for the beta [Gift Card API](https://stripe.com/docs/gift-cards).
-=======
 ## 9.6.0 - 2022-09-15
 * [#1365](https://github.com/stripe/stripe-php/pull/1365) API Updates
   * Add support for `from_invoice` and `latest_revision` on `Invoice`
@@ -24,31 +18,31 @@
   * Add support for `login_page` on `BillingPortal.Configuration`
 * [#1360](https://github.com/stripe/stripe-php/pull/1360) Add test coverage using Coveralls
 * [#1361](https://github.com/stripe/stripe-php/pull/1361) fix: Fix type hints for error objects.
-  * Update `Invoice.last_finalization_error`, `PaymentIntent.last_payment_error`, `SetupAttempt.setup_error` and `SetupIntent.setup_error` type to be `StripeObject`.
+  * Update `Invoice.last_finalization_error`, `PaymentIntent.last_payment_error`, `SetupAttempt.setup_error` and `SetupIntent.setup_error` type to be `StripeObject`.
     * Addresses https://github.com/stripe/stripe-php/issues/1353. The library today does not actually return a `ErrorObject` for these fields, so the type annotation was incorrect.  
 * [#1356](https://github.com/stripe/stripe-php/pull/1356) Add beta readme.md section
->>>>>>> 46ff9211
+
+## 9.4.0-beta.1 - 2022-08-26
+* [#1358](https://github.com/stripe/stripe-php/pull/1358) API Updates for beta branch
+  * Updated stable APIs to the latest version
+  * Add support for the beta [Gift Card API](https://stripe.com/docs/gift-cards).
 
 ## 9.3.0 - 2022-08-23
 * [#1355](https://github.com/stripe/stripe-php/pull/1355) API Updates
-  * Change type of `Treasury.OutboundTransfer.destination_payment_method` from `string` to `string | null`
-  * Change the return type of `CustomerService.fundCashBalance` test helper from `CustomerBalanceTransaction` to `CustomerCashBalanceTransaction`.
-<<<<<<< HEAD
+  * Change type of `Treasury.OutboundTransfer.destination_payment_method` from `string` to `string | null`
+  * Change the return type of `CustomerService.fundCashBalance` test helper from `CustomerBalanceTransaction` to `CustomerCashBalanceTransaction`.
     * This would generally be considered a breaking change, but we've worked with all existing users to migrate and are comfortable releasing this as a minor as it is solely a test helper method. This was essentially broken prior to this change.
 
 ## 9.3.0-beta.1 - 2022-08-23
 * [#1354](https://github.com/stripe/stripe-php/pull/1354) API Updates for beta branch
-  - Updated stable APIs to the latest version
+  - Updated stable APIs to the latest version
   - `Stripe-Version` beta headers are not pinned by-default and need to be manually specified, please refer to [beta SDKs README section](https://github.com/stripe/stripe-php/blob/master/README.md#beta-sdks)
-=======
-    * This would generally be considered a breaking change, but we've worked with all existing users to migrate and are comfortable releasing this as a minor as it is solely a test helper method. This was essentially broken prior to this change. 
->>>>>>> 46ff9211
 
 ## 9.2.0 - 2022-08-19
 * [#1352](https://github.com/stripe/stripe-php/pull/1352) API Updates
-  * Add support for new resource `CustomerCashBalanceTransaction`
-  * Add support for `currency` on `PaymentLink`
-  * Add constant for `customer_cash_balance_transaction.created` webhook event.
+  * Add support for new resource `CustomerCashBalanceTransaction`
+  * Add support for `currency` on `PaymentLink`
+  * Add constant for `customer_cash_balance_transaction.created` webhook event.
 * [#1351](https://github.com/stripe/stripe-php/pull/1351) Add a support section to the readme
 * [#1304](https://github.com/stripe/stripe-php/pull/1304) Allow passing PSR-3 loggers to setLogger as they are compatible
 
