# Changelog

<<<<<<< HEAD
## 12.7.0-beta.1 - 2023-10-05
* [#1587](https://github.com/stripe/stripe-php/pull/1587) Update generated code for beta
  * Add support for `mark_draft` and `mark_stale` methods on resource `Quote`
  * Remove support for `draft_quote` and `mark_stale_quote` methods on resource `Quote`
  * Add support for `allow_backdated_lines` on `Quote`
  * Rename `previewInvoiceLines` to `allPreviewInvoiceLines` on resource `Quote`

## 12.6.0-beta.1 - 2023-09-28
* [#1585](https://github.com/stripe/stripe-php/pull/1585) Update generated code for beta
  * Rename resources `Issuing.CardDesign` and `Issuing.CardBundle` to `Issuing.PersonalizationDesign` and `Issuing.PhysicalBundle`
  * Add support for `reason` on `Event`
=======
## 12.6.0 - 2023-10-05
* [#1586](https://github.com/stripe/stripe-php/pull/1586) Update generated code
  * Add support for new resource `Issuing.Token`
  * Add support for `all`, `retrieve`, and `update` methods on resource `Token`
  * Add support for `token` on `Issuing.Authorization` and `Issuing.Transaction`
* [#1569](https://github.com/stripe/stripe-php/pull/1569) Fix: Do not bother removing `friendsofphp/php-cs-fixer`
>>>>>>> e0c15e4c

## 12.5.0 - 2023-09-28
* [#1582](https://github.com/stripe/stripe-php/pull/1582) Generate Discount, SourceTransaction and use sections in more places
* [#1584](https://github.com/stripe/stripe-php/pull/1584) Update generated code
  * Add support for `rendering` on `Invoice`

## 12.5.0-beta.1 - 2023-09-21
* [#1578](https://github.com/stripe/stripe-php/pull/1578) Update generated code for beta
  * Remove support for `customer` on `ConfirmationToken`
  * Add support for `issuer` on `Invoice`

## 12.4.0 - 2023-09-21
* [#1579](https://github.com/stripe/stripe-php/pull/1579) Update generated code
  * Add back constant for `invoiceitem.updated` webhook event.  This was mistakenly removed in v12.2.0.
* [#1566](https://github.com/stripe/stripe-php/pull/1566) Fix: Remove `squizlabs/php_codesniffer`
* [#1568](https://github.com/stripe/stripe-php/pull/1568) Enhancement: Reference `phpunit.xsd` as installed with `composer`
* [#1565](https://github.com/stripe/stripe-php/pull/1565) Enhancement: Use PHP 8.2 as leading PHP version

## 12.4.0-beta.1 - 2023-09-14
* [#1575](https://github.com/stripe/stripe-php/pull/1575) Update generated code for beta
  * Add support for new resource `ConfirmationToken`
  * Add support for `retrieve` method on resource `ConfirmationToken`
  * Add support for `create` method on resource `Issuing.CardDesign`
  * Add support for `reject_testmode` test helper method on resource `Issuing.CardDesign`
  * Add support for new value `issuing_card_design.rejected` on enum `Event.type`
  * Add support for `features` on `Issuing.CardBundle`
  * Add support for `card_logo`, `carrier_text`, `preferences`, and `rejection_reasons` on `Issuing.CardDesign`
  * Remove support for `preference` on `Issuing.CardDesign`

## 12.3.0 - 2023-09-14
* [#1577](https://github.com/stripe/stripe-php/pull/1577) Update generated code
  * Add support for new resource `PaymentMethodConfiguration`
  * Add support for `all`, `create`, `retrieve`, and `update` methods on resource `PaymentMethodConfiguration`
  * Add support for `payment_method_configuration_details` on `Checkout.Session`, `PaymentIntent`, and `SetupIntent`
* [#1573](https://github.com/stripe/stripe-php/pull/1573) Update generated code
  * Add support for `capture`, `create`, `expire`, `increment`, and `reverse` test helper methods on resource `Issuing.Authorization`
  * Add support for `create_force_capture`, `create_unlinked_refund`, and `refund` test helper methods on resource `Issuing.Transaction`
  * Add support for new value `stripe_tax_inactive` on enum `StripeError.code`

## 12.3.0-beta.1 - 2023-09-07
* [#1574](https://github.com/stripe/stripe-php/pull/1574) Update generated code for beta
  * Release specs are identical.
* [#1572](https://github.com/stripe/stripe-php/pull/1572) Update generated code for beta
  * Remove support for `submit_card` test helper method on resource `Issuing.Card`
  * Add support for new value `platform_default` on enum `Issuing.CardDesign.preference`

## 12.2.0 - 2023-09-07
* [#1571](https://github.com/stripe/stripe-php/pull/1571) Update generated code
  * Add support for new resource `PaymentMethodDomain`
  * Add support for `all`, `create`, `retrieve`, `update`, and `validate` methods on resource `PaymentMethodDomain`
  * Add support for new values `treasury.credit_reversal.created`, `treasury.credit_reversal.posted`, `treasury.debit_reversal.completed`, `treasury.debit_reversal.created`, `treasury.debit_reversal.initial_credit_granted`, `treasury.financial_account.closed`, `treasury.financial_account.created`, `treasury.financial_account.features_status_updated`, `treasury.inbound_transfer.canceled`, `treasury.inbound_transfer.created`, `treasury.inbound_transfer.failed`, `treasury.inbound_transfer.succeeded`, `treasury.outbound_payment.canceled`, `treasury.outbound_payment.created`, `treasury.outbound_payment.expected_arrival_date_updated`, `treasury.outbound_payment.failed`, `treasury.outbound_payment.posted`, `treasury.outbound_payment.returned`, `treasury.outbound_transfer.canceled`, `treasury.outbound_transfer.created`, `treasury.outbound_transfer.expected_arrival_date_updated`, `treasury.outbound_transfer.failed`, `treasury.outbound_transfer.posted`, `treasury.outbound_transfer.returned`, `treasury.received_credit.created`, `treasury.received_credit.failed`, `treasury.received_credit.succeeded`, and `treasury.received_debit.created` on enum `Event.type`
  * Remove support for value `invoiceitem.updated` from enum `Event.type`
  * Add support for `features` on `Product`

## 12.2.0-beta.1 - 2023-08-31
* [#1559](https://github.com/stripe/stripe-php/pull/1559) Update generated code for beta
  * Rename `Quote.previewInvoices` to `Quote.allPreviewInvoices` and `Quote.previewSubscriptionSchedules` to `Quote.allSubscriptionSchedules`

## 12.1.0 - 2023-08-31
* [#1560](https://github.com/stripe/stripe-php/pull/1560) Update generated code
  * Add support for new resource `AccountSession`
  * Add support for `create` method on resource `AccountSession`
  * Add support for new values `obligation_inbound`, `obligation_outbound`, `obligation_payout_failure`, `obligation_payout`, `obligation_reversal_inbound`, and `obligation_reversal_outbound` on enum `BalanceTransaction.type`
  * Change type of `Event.type` from `string` to `enum`
  * Add support for `application` on `PaymentLink`
* [#1562](https://github.com/stripe/stripe-php/pull/1562) Nicer ApiErrorException::__toString()
* [#1558](https://github.com/stripe/stripe-php/pull/1558) Update generated code
  * Add support for `payment_method_details` on `Dispute`
  * Add support for `prefetch` on `FinancialConnections.Session`

## 12.0.0 - 2023-08-18
**⚠️ ACTION REQUIRED: the breaking change in this release likely affects you ⚠️**

## 12.0.0-beta.1 - 2023-08-24
* [#1549](https://github.com/stripe/stripe-php/pull/1549) Update generated code for beta
  * Add support for new resources `QuotePreviewInvoice` and `QuotePreviewSchedule`
  * Remove support for `applies_to` on `Invoice` and `SubscriptionSchedule`
* [#1556](https://github.com/stripe/stripe-php/pull/1556) Merge master into beta

## 11.0.0 - 2023-08-16
Please do not use stripe-php v11. It did not correctly apply the [pinning behavior](https://github.com/stripe/stripe-php/blob/master/CHANGELOG.md#version-pinning) and was removed from packagist

## 10.22.0-beta.1 - 2023-08-10
* [#1545](https://github.com/stripe/stripe-php/pull/1545) Update generated code for beta
  * Add support for `paypal` on `PaymentMethodConfiguration`

## 10.21.0 - 2023-08-10
* [#1546](https://github.com/stripe/stripe-php/pull/1546) Update generated code
  * Add support for new value `payment_reversal` on enum `BalanceTransaction.type`
  * Add support for new value `adjusted_for_overdraft` on enum `CustomerBalanceTransaction.type`

## 10.21.0-beta.1 - 2023-08-03
* [#1541](https://github.com/stripe/stripe-php/pull/1541) Update generated code for beta
  * Add support for `submit_card` test helper method on resource `Issuing.Card`

## 10.20.0 - 2023-08-03
* [#1539](https://github.com/stripe/stripe-php/pull/1539) Update generated code
  * Add support for `subscription_details` on `Invoice`
  * Add support for new values `sepa_debit_fingerprint` and `us_bank_account_fingerprint` on enum `Radar.ValueList.item_type`

## 10.20.0-beta.2 - 2023-07-28
* [#1537](https://github.com/stripe/stripe-php/pull/1537) Update generated code for beta
  * Release specs are identical.
* [#1535](https://github.com/stripe/stripe-php/pull/1535) Update generated code for beta
  * Add support for new resource `Tax.Form`
  * Add support for `all`, `pdf`, and `retrieve` methods on resource `Form`
  * Add support for `payment_method_configuration_details` on `Checkout.Session` and `SetupIntent`
* [#1532](https://github.com/stripe/stripe-php/pull/1532) Update generated code for beta
* [#1531](https://github.com/stripe/stripe-php/pull/1531) Merge master into beta

## 10.20.0-beta.1 - 2023-07-27
  * Updated stable APIs to the latest version

## 10.19.0 - 2023-07-27
* [#1534](https://github.com/stripe/stripe-php/pull/1534) Update generated code
  * Improve PHPDoc type for `ApplicationFee.refunds`
  * Add support for `deleted` on `Apps.Secret`
* [#1526](https://github.com/stripe/stripe-php/pull/1526) Add constants for payment intent cancellation reasons
* [#1533](https://github.com/stripe/stripe-php/pull/1533) Update generated code
  * Add support for new value `service_tax` on enum `TaxRate.tax_type`
* [#1487](https://github.com/stripe/stripe-php/pull/1487) PHPDoc: use union of literals for $method parameter throughout

## 10.18.0 - 2023-07-20
* [#1533](https://github.com/stripe/stripe-php/pull/1533) Update generated code
  * Add support for new value `service_tax` on enum `TaxRate.tax_type`
* [#1526](https://github.com/stripe/stripe-php/pull/1526) Add constants for payment intent cancellation reasons
* [#1487](https://github.com/stripe/stripe-php/pull/1487) PHPDoc: use union of literals for $method parameter throughout

## 10.18.0-beta.1 - 2023-07-13
* [#1527](https://github.com/stripe/stripe-php/pull/1527) Update generated code for beta
  Release specs are identical.
* [#1524](https://github.com/stripe/stripe-php/pull/1524) Update generated code for beta
  * Add support for new resource `PaymentMethodConfiguration`
  * Add support for `all`, `create`, `retrieve`, and `update` methods on resource `PaymentMethodConfiguration`
  * Add support for `payment_method_configuration_details` on `PaymentIntent`
  * Rename `Tax.SettingService` -> `Tax.SettingsService` (parity with main release)
* [#1519](https://github.com/stripe/stripe-php/pull/1519) Update generated code for beta
  * Rename `Tax.SettingsService` -> `Tax.SettingService`

## 10.17.0 - 2023-07-13
* [#1525](https://github.com/stripe/stripe-php/pull/1525) Update generated code
  * Add support for new resource `Tax.Settings`
  * Add support for `retrieve` and `update` methods on resource `Settings`
  * Add support for new value `invalid_tax_location` on enum `StripeError.code`
  * Add support for `product` on `Tax.TransactionLineItem`
  * Add constant for `tax.settings.updated` webhook event
* [#1520](https://github.com/stripe/stripe-php/pull/1520) Update generated code
  * Release specs are identical.

## 10.16.0 - 2023-06-29
* [#1517](https://github.com/stripe/stripe-php/pull/1517) Update generated code
  * Add support for new value `application_fees_not_allowed` on enum `StripeError.code`
  * Add support for `effective_at` on `CreditNote` and `Invoice`
  * Add support for `on_behalf_of` on `Mandate`
* [#1514](https://github.com/stripe/stripe-php/pull/1514) Update generated code
  * Release specs are identical.
* [#1512](https://github.com/stripe/stripe-php/pull/1512) Update generated code
  * Change type of `Checkout.Session.success_url` from `string` to `nullable(string)`

## 10.16.0-beta.1 - 2023-06-22
* [#1515](https://github.com/stripe/stripe-php/pull/1515) Update generated code for beta
  * Add support for new resource `CustomerSession`
  * Add support for `create` method on resource `CustomerSession`
* [#1513](https://github.com/stripe/stripe-php/pull/1513) Update generated code for beta
  * Add support for `payment_details` on `PaymentIntent`
* [#1510](https://github.com/stripe/stripe-php/pull/1510) Update generated code for beta

## 10.15.0 - 2023-06-08
* [#1506](https://github.com/stripe/stripe-php/pull/1506) Update generated code
  * Add support for `preferred_locales` on `Issuing.Cardholder`

## 10.15.0-beta.2 - 2023-06-01
* [#1507](https://github.com/stripe/stripe-php/pull/1507) Update generated code for beta
  * Add support for `subscription_details` on `Invoice`
  * Add support for `set_pause_collection` on `QuoteLine`
  * Remove support for `locations` on `Tax.Settings`

## 10.15.0-beta.1 - 2023-05-25
* [#1500](https://github.com/stripe/stripe-php/pull/1500) Update generated code for beta
* [#1505](https://github.com/stripe/stripe-php/pull/1505) Handle developer message in preview error responses
* [#1504](https://github.com/stripe/stripe-php/pull/1504) Add default values for preview and raw_request parameters

## 10.14.0 - 2023-05-25
* [#1503](https://github.com/stripe/stripe-php/pull/1503) Update generated code
  * Add support for `zip` on `PaymentMethod`
  * Add support for new value `zip` on enum `PaymentMethod.type`
* [#1502](https://github.com/stripe/stripe-php/pull/1502) Generate error codes
* [#1501](https://github.com/stripe/stripe-php/pull/1501) Update generated code

* [#1499](https://github.com/stripe/stripe-php/pull/1499) Update generated code
  * Add support for new values `amusement_tax` and `communications_tax` on enum `TaxRate.tax_type`

## 10.14.0-beta.2 - 2023-05-19
* [#1498](https://github.com/stripe/stripe-php/pull/1498) Update generated code for beta
  * Add support for `subscribe` and `unsubscribe` methods on resource `FinancialConnections.Account`
  * Add support for `status_details` and `status` on `Tax.Settings`
* [#1486](https://github.com/stripe/stripe-php/pull/1486) Add $stripe->rawRequest

## 10.14.0-beta.1 - 2023-05-11
* [#1489](https://github.com/stripe/stripe-php/pull/1489) Update generated code for beta
  * Add support for `head_office` on `Tax.Settings`
* [#1497](https://github.com/stripe/stripe-php/pull/1497) Fix phpstan errors
* [#1484](https://github.com/stripe/stripe-php/pull/1484) Update generated code for beta

## 10.13.0 - 2023-05-11
* [#1490](https://github.com/stripe/stripe-php/pull/1490) Update generated code
  * Add support for `paypal` on `PaymentMethod`
  * Add support for `effective_percentage` on `TaxRate`
* [#1488](https://github.com/stripe/stripe-php/pull/1488) Increment PHPStan to strictness level 2
* [#1483](https://github.com/stripe/stripe-php/pull/1483) Update generated code

* [#1480](https://github.com/stripe/stripe-php/pull/1480) Update generated code
  * Change type of `Identity.VerificationSession.options` from `VerificationSessionOptions` to `nullable(VerificationSessionOptions)`
  * Change type of `Identity.VerificationSession.type` from `enum('document'|'id_number')` to `nullable(enum('document'|'id_number'))`
* [#1478](https://github.com/stripe/stripe-php/pull/1478) Update generated code
  * Release specs are identical.
* [#1475](https://github.com/stripe/stripe-php/pull/1475) Update generated code

## 10.13.0-beta.4 - 2023-04-20
* [#1481](https://github.com/stripe/stripe-php/pull/1481) Update generated code for beta
  * Add support for `country_options` on `Tax.Registration`
  * Remove support for `state` and `type` on `Tax.Registration`

## 10.13.0-beta.3 - 2023-04-13
* [#1477](https://github.com/stripe/stripe-php/pull/1477) Update generated code for beta
  * Add support for `collect_payment_method` and `confirm_payment_intent` methods on resource `Terminal.Reader`

## 10.13.0-beta.2 - 2023-04-06
* [#1472](https://github.com/stripe/stripe-php/pull/1472) Update generated code for beta
  * Updated stable APIs to the latest version

## 10.13.0-beta.1 - 2023-03-30
* [#1469](https://github.com/stripe/stripe-php/pull/1469) Update generated code
  * Add support for new value `ioss` on enum `Tax.Registration.type`

## 10.12.1 - 2023-04-04
* [#1473](https://github.com/stripe/stripe-php/pull/1473) Update generated code
  * Add back `deleted` from `Invoice.status`.

## 10.12.0 - 2023-03-30
* [#1470](https://github.com/stripe/stripe-php/pull/1470) Update generated code
  * Remove support for `create` method on resource `Tax.Transaction`
    * This is not a breaking change, as this method was deprecated before the Tax Transactions API was released in favor of the `createFromCalculation` method.
  * Remove support for value `deleted` from enum `Invoice.status`
    * This is not a breaking change, as the value was never returned or accepted as input.
* [#1468](https://github.com/stripe/stripe-php/pull/1468) Trigger workflow for tags
* [#1467](https://github.com/stripe/stripe-php/pull/1467) Update generated code (new)
  * Release specs are identical.

## 10.12.0-beta.1 - 2023-03-23
* [#1459](https://github.com/stripe/stripe-php/pull/1459) Update generated code for beta (new)
  * Add support for new resources `Tax.CalculationLineItem` and `Tax.TransactionLineItem`
  * Add support for `collect_inputs` method on resource `Terminal.Reader`
  * Add support for `financing_offer` on `Capital.FinancingSummary`
  * Add support for new value `link` on enum `PaymentLink.payment_method_types[]`
  * Add support for `automatic_payment_methods` on `SetupIntent`

## 10.11.0 - 2023-03-23
* [#1458](https://github.com/stripe/stripe-php/pull/1458) Update generated code
  * Add support for new resources `Tax.CalculationLineItem`, `Tax.Calculation`, `Tax.TransactionLineItem`, and `Tax.Transaction`
  * Add support for `create` and `list_line_items` methods on resource `Calculation`
  * Add support for `create_from_calculation`, `create_reversal`, `create`, `list_line_items`, and `retrieve` methods on resource `Transaction`
  * Add support for `currency_conversion` on `Checkout.Session`
  * Add support for new value `automatic_async` on enum `PaymentIntent.capture_method`
  * Add support for new value `link` on enum `PaymentLink.payment_method_types[]`
  * Add support for `automatic_payment_methods` on `SetupIntent`

## 10.11.0-beta.1 - 2023-03-16
* [#1456](https://github.com/stripe/stripe-php/pull/1456) API Updates
  * Add support for `create_from_calculation` method on resource `Tax.Transaction`
  * Change type of `Invoice.applies_to` from `nullable(QuotesResourceQuoteLinesAppliesTo)` to `QuotesResourceQuoteLinesAppliesTo`
  * Add support for `shipping_cost` on `Tax.Calculation` and `Tax.Transaction`
  * Add support for `tax_breakdown` on `Tax.Calculation`
  * Remove support for `tax_summary` on `Tax.Calculation`

## 10.10.0 - 2023-03-16
* [#1457](https://github.com/stripe/stripe-php/pull/1457) API Updates
  * Add support for `future_requirements` and `requirements` on `BankAccount`
  * Add support for new value `automatic_async` on enum `PaymentIntent.capture_method`
  * Add support for new value `cashapp` on enum `PaymentLink.payment_method_types[]`
  * Add support for `cashapp` on `PaymentMethod`
  * Add support for new value `cashapp` on enum `PaymentMethod.type`
* [#1454](https://github.com/stripe/stripe-php/pull/1454) Update generated code (new)
  * Add support for new value `cashapp` on enum `PaymentLink.payment_method_types[]`
  * Add support for `cashapp` on `PaymentMethod`
  * Add support for new value `cashapp` on enum `PaymentMethod.type`

## 10.10.0-beta.1 - 2023-03-09
* [#1451](https://github.com/stripe/stripe-php/pull/1451) API Updates for beta branch
  * Updated stable APIs to the latest version
  * Remove support for `list_transactions` method on resource `Tax.Transaction`
  * Change type of `SubscriptionSchedule.applies_to` from `nullable(QuotesResourceQuoteLinesAppliesTo)` to `QuotesResourceQuoteLinesAppliesTo`
  * Add support for `tax_summary` on `Tax.Calculation`
  * Remove support for `tax_breakdown` on `Tax.Calculation`

## 10.9.1 - 2023-03-14
* [#1453](https://github.com/stripe/stripe-php/pull/1453) Restore StripeClient.getService

## 10.9.0 - 2023-03-09
* [#1450](https://github.com/stripe/stripe-php/pull/1450) API Updates
  * Add support for `cancellation_details` on `Subscription`
  * Fix return types on custom methods (extends https://github.com/stripe/stripe-php/pull/1446)

* [#1446](https://github.com/stripe/stripe-php/pull/1446) stripe->customers->retrievePaymentMethod returns the wrong class (type hint)

## 10.9.0-beta.1 - 2023-03-02
* [#1448](https://github.com/stripe/stripe-php/pull/1448) API Updates for beta branch
  * Updated stable APIs to the latest version
  * Add support for new resources `Issuing.CardBundle` and `Issuing.CardDesign`
  * Add support for `all` and `retrieve` methods on resource `CardBundle`
  * Add support for `all`, `retrieve`, and `update` methods on resource `CardDesign`
  * Add support for `card_design` on `Issuing.Card`

## 10.8.0 - 2023-03-02
* [#1447](https://github.com/stripe/stripe-php/pull/1447) API Updates
  * Add support for `reconciliation_status` on `Payout`
  * Add support for new value `lease_tax` on enum `TaxRate.tax_type`

## 10.8.0-beta.1 - 2023-02-23
* [#1445](https://github.com/stripe/stripe-php/pull/1445) API Updates for beta branch
  * Updated stable APIs to the latest version

## 10.7.0 - 2023-02-23
* [#1444](https://github.com/stripe/stripe-php/pull/1444) API Updates
  * Add support for new value `igst` on enum `TaxRate.tax_type`

## 10.7.0-beta.1 - 2023-02-16
* [#1442](https://github.com/stripe/stripe-php/pull/1442) API Updates for beta branch
  * Updated stable APIs to the latest version
  * Add support for `currency_conversion` on `Checkout.Session`
  * Add support for `limits` on `FinancialConnections.Session`
  * Remove support for `reference` on `Tax.Calculation`

## 10.6.1 - 2023-02-21
* [#1443](https://github.com/stripe/stripe-php/pull/1443) Remove init.php from the list of ignored files

## 10.6.0 - 2023-02-16
* [#1441](https://github.com/stripe/stripe-php/pull/1441) API Updates
  * Add support for `refund_payment` method on resource `Terminal.Reader`
  * Add support for `custom_fields` on `Checkout.Session` and `PaymentLink`
* [#1236](https://github.com/stripe/stripe-php/pull/1236) subscription_proration_date not always presented in Invoice
* [#1431](https://github.com/stripe/stripe-php/pull/1431) Fix: Do not use unbounded version constraint for `actions/checkout`
* [#1436](https://github.com/stripe/stripe-php/pull/1436) Enhancement: Enable and configure `visibility_required` fixer
* [#1432](https://github.com/stripe/stripe-php/pull/1432) Enhancement: Update `actions/cache`
* [#1434](https://github.com/stripe/stripe-php/pull/1434) Fix: Remove parentheses
* [#1433](https://github.com/stripe/stripe-php/pull/1433) Enhancement: Run tests on PHP 8.2
* [#1438](https://github.com/stripe/stripe-php/pull/1438) Update .gitattributes

## 10.6.0-beta.1 - 2023-02-02
* [#1440](https://github.com/stripe/stripe-php/pull/1440) API Updates for beta branch
  * Updated stable APIs to the latest version
  * Add support for `all` method on resource `Transaction`
  * Add support for `inferred_balances_refresh`, `subscriptions`, and `transaction_refresh` on `FinancialConnections.Account`
  * Add support for `manual_entry`, `prefetch`, `status_details`, and `status` on `FinancialConnections.Session`
  * Add support for new resource `FinancialConnections.Transaction`

## 10.5.0 - 2023-02-02
* [#1439](https://github.com/stripe/stripe-php/pull/1439) API Updates
  * Add support for `resume` method on resource `Subscription`
  * Add support for `amount_shipping` and `shipping_cost` on `CreditNote` and `Invoice`
  * Add support for `shipping_details` on `Invoice`
  * Add support for `invoice_creation` on `PaymentLink`
  * Add support for `trial_settings` on `Subscription`
  * Add support for new value `paused` on enum `Subscription.status`

## 10.5.0-beta.2 - 2023-01-26
* [#1429](https://github.com/stripe/stripe-php/pull/1429) API Updates for beta branch
  * Updated stable APIs to the latest version
  * Add support for `list_transactions` method on resource `Tax.Transaction`

## 10.5.0-beta.1 - 2023-01-19
* [#1427](https://github.com/stripe/stripe-php/pull/1427) API Updates for beta branch
  * Updated stable APIs to the latest version
  * Add support for `Tax.Settings` resource.

## 10.4.0 - 2023-01-19
* [#1381](https://github.com/stripe/stripe-php/pull/1381) Add getService methods to StripeClient and AbstractServiceFactory to allow mocking
* [#1424](https://github.com/stripe/stripe-php/pull/1424) API Updates

  * Added `REFUND_CREATED`, `REFUND_UPDATED` event definitions.
* [#1426](https://github.com/stripe/stripe-php/pull/1426) Ignore PHP version for formatting
* [#1425](https://github.com/stripe/stripe-php/pull/1425) Fix Stripe::setAccountId parameter type
* [#1418](https://github.com/stripe/stripe-php/pull/1418) Switch to mb_convert_encoding to fix utf8_encode deprecation warning

## 10.4.0-beta.3 - 2023-01-12
* [#1423](https://github.com/stripe/stripe-php/pull/1423) API Updates for beta branch
  * Updated stable APIs to the latest version
  * Add support for `Tax.Registration` resource.
  * Change `draft_quote` method implementation from hitting `/v1/quotes/{quotes}/draft` to `/v1/quotes/{quotes}/mark_draft`

## 10.4.0-beta.2 - 2023-01-05
* [#1420](https://github.com/stripe/stripe-php/pull/1420) API Updates for beta branch
  * Updated stable APIs to the latest version
  * Add support for `mark_stale_quote` method on resource `Quote`

## 10.4.0-beta.1 - 2022-12-22
* [#1414](https://github.com/stripe/stripe-php/pull/1414) API Updates for beta branch
  * Updated stable APIs to the latest version
  * Move `$stripe->taxCalculations` to `$stripe->tax->calculations` and `$stripe->taxTransactions` to `$stripe->tax->transactions`

## 10.3.0 - 2022-12-22
* [#1413](https://github.com/stripe/stripe-php/pull/1413) API Updates
  Change `CheckoutSession.cancel_url` to be nullable.

## 10.3.0-beta.1 - 2022-12-15
* [#1412](https://github.com/stripe/stripe-php/pull/1412) API Updates for beta branch
  * Updated stable APIs to the latest version
  * Add support for new resources `QuoteLine`, `TaxCalculation`, and `TaxTransaction`
  * Add support for `create` and `list_line_items` methods on resource `TaxCalculation`
  * Add support for `create_reversal`, `create`, and `retrieve` methods on resource `TaxTransaction`

## 10.2.0 - 2022-12-15
* [#1411](https://github.com/stripe/stripe-php/pull/1411) API Updates
  * Add support for new value `invoice_overpaid` on enum `CustomerBalanceTransaction.type`
* [#1407](https://github.com/stripe/stripe-php/pull/1407) API Updates

## 10.2.0-beta.1 - 2022-12-08
* [#1408](https://github.com/stripe/stripe-php/pull/1408) API Updates for beta branch
  * Updated stable APIs to the latest version
* [#1406](https://github.com/stripe/stripe-php/pull/1406) API Updates for beta branch
  * Updated stable APIs to the latest version
* [#1398](https://github.com/stripe/stripe-php/pull/1398) API Updates for beta branch
  * Updated stable APIs to the latest version

## 10.1.0 - 2022-12-06
* [#1405](https://github.com/stripe/stripe-php/pull/1405) API Updates
  * Add support for `flow` on `BillingPortal.Session`
* [#1404](https://github.com/stripe/stripe-php/pull/1404) API Updates
  * Remove support for resources `Order` and `Sku`
  * Remove support for `all`, `cancel`, `create`, `list_line_items`, `reopen`, `retrieve`, `submit`, and `update` methods on resource `Order`
  * Remove support for `all`, `create`, `delete`, `retrieve`, and `update` methods on resource `Sku`
  * Add support for `custom_text` on `Checkout.Session` and `PaymentLink`
  * Add support for `invoice_creation` and `invoice` on `Checkout.Session`
  * Remove support for `product` on `LineItem`
  * Add support for `latest_charge` on `PaymentIntent`
  * Remove support for `charges` on `PaymentIntent`

## 10.0.0 - 2022-11-16
* [#1392](https://github.com/stripe/stripe-php/pull/1392) Next major release changes

Breaking changes that arose during code generation of the library that we postponed for the next major version. For changes to the Stripe products, read more at https://stripe.com/docs/upgrades#2022-11-15.

"⚠️" symbol highlights breaking changes.

## 9.9.0 - 2022-11-08
* [#1394](https://github.com/stripe/stripe-php/pull/1394) API Updates
  * Add support for new values `eg_tin`, `ph_tin`, and `tr_tin` on enum `TaxId.type`
* [#1389](https://github.com/stripe/stripe-php/pull/1389) API Updates
  * Add support for `on_behalf_of` on `Subscription`
* [#1379](https://github.com/stripe/stripe-php/pull/1379) Do not run Coveralls in PR-s

## 9.9.0-beta.2 - 2022-11-02
* [#1390](https://github.com/stripe/stripe-php/pull/1390) API Updates for beta branch
  * Updated beta APIs to the latest stable version

## 9.9.0-beta.1 - 2022-10-21
* [#1384](https://github.com/stripe/stripe-php/pull/1384) API Updates for beta branch
  * Updated stable APIs to the latest version
  * Add support for `network_data` on `Issuing.Transaction`
  * Add support for `paypal` on `Source`
  * Add support for new value `paypal` on enum `Source.type`

## 9.8.0 - 2022-10-20
* [#1383](https://github.com/stripe/stripe-php/pull/1383) API Updates
  * Add support for new values `jp_trn` and `ke_pin` on enum `TaxId.type`
* [#1293](https://github.com/stripe/stripe-php/pull/1293) Install deps in the install step of CI
* [#1291](https://github.com/stripe/stripe-php/pull/1291) Fix: Configure finder for `friendsofphp/php-cs-fixer`

## 9.7.0 - 2022-10-13
* [#1376](https://github.com/stripe/stripe-php/pull/1376) API Updates
  * Add support for `network_data` on `Issuing.Authorization`
* [#1374](https://github.com/stripe/stripe-php/pull/1374) Add request_log_url on ErrorObject
* [#1370](https://github.com/stripe/stripe-php/pull/1370) API Updates
  * Add support for `created` on `Checkout.Session`

## 9.7.0-beta.2 - 2022-10-07
* [#1373](https://github.com/stripe/stripe-php/pull/1373) API Updates for beta branch
  * Updated stable APIs to the latest version

## 9.7.0-beta.1 - 2022-09-26
* [#1368](https://github.com/stripe/stripe-php/pull/1368) API Updates for beta branch
  * Updated stable APIs to the latest version
  * Add `FinancingOffer`, `FinancingSummary` and `FinancingTransaction` resources.

## 9.6.0 - 2022-09-15
* [#1365](https://github.com/stripe/stripe-php/pull/1365) API Updates
  * Add support for `from_invoice` and `latest_revision` on `Invoice`
  * Add support for new value `pix` on enum `PaymentLink.payment_method_types[]`
  * Add support for `pix` on `PaymentMethod`
  * Add support for new value `pix` on enum `PaymentMethod.type`
  * Add support for `created` on `Treasury.CreditReversal` and `Treasury.DebitReversal`

## 9.5.0 - 2022-09-06
* [#1364](https://github.com/stripe/stripe-php/pull/1364) API Updates
  * Add support for new value `terminal_reader_splashscreen` on enum `File.purpose`
* [#1363](https://github.com/stripe/stripe-php/pull/1363) chore: Update PHP tests to handle search methods.

## 9.4.0 - 2022-08-26
* [#1362](https://github.com/stripe/stripe-php/pull/1362) API Updates
  * Add support for `login_page` on `BillingPortal.Configuration`
* [#1360](https://github.com/stripe/stripe-php/pull/1360) Add test coverage using Coveralls
* [#1361](https://github.com/stripe/stripe-php/pull/1361) fix: Fix type hints for error objects.
  * Update `Invoice.last_finalization_error`, `PaymentIntent.last_payment_error`, `SetupAttempt.setup_error` and `SetupIntent.setup_error` type to be `StripeObject`.
    * Addresses https://github.com/stripe/stripe-php/issues/1353. The library today does not actually return a `ErrorObject` for these fields, so the type annotation was incorrect.
* [#1356](https://github.com/stripe/stripe-php/pull/1356) Add beta readme.md section

## 9.4.0-beta.1 - 2022-08-26
* [#1358](https://github.com/stripe/stripe-php/pull/1358) API Updates for beta branch
  * Updated stable APIs to the latest version
  * Add support for the beta [Gift Card API](https://stripe.com/docs/gift-cards).

## 9.3.0 - 2022-08-23
* [#1355](https://github.com/stripe/stripe-php/pull/1355) API Updates
  * Change type of `Treasury.OutboundTransfer.destination_payment_method` from `string` to `string | null`
  * Change the return type of `CustomerService.fundCashBalance` test helper from `CustomerBalanceTransaction` to `CustomerCashBalanceTransaction`.
    * This would generally be considered a breaking change, but we've worked with all existing users to migrate and are comfortable releasing this as a minor as it is solely a test helper method. This was essentially broken prior to this change.

## 9.3.0-beta.1 - 2022-08-23
* [#1354](https://github.com/stripe/stripe-php/pull/1354) API Updates for beta branch
  - Updated stable APIs to the latest version
  - `Stripe-Version` beta headers are not pinned by-default and need to be manually specified, please refer to [beta SDKs README section](https://github.com/stripe/stripe-php/blob/master/README.md#beta-sdks)

## 9.2.0 - 2022-08-19
* [#1352](https://github.com/stripe/stripe-php/pull/1352) API Updates
  * Add support for new resource `CustomerCashBalanceTransaction`
  * Add support for `currency` on `PaymentLink`
  * Add constant for `customer_cash_balance_transaction.created` webhook event.
* [#1351](https://github.com/stripe/stripe-php/pull/1351) Add a support section to the readme
* [#1304](https://github.com/stripe/stripe-php/pull/1304) Allow passing PSR-3 loggers to setLogger as they are compatible

## 9.2.0-beta.1 - 2022-08-11
* [#1349](https://github.com/stripe/stripe-php/pull/1349) API Updates for beta branch
  - Updated stable APIs to the latest version
  - Add `refundPayment` method to Terminal resource

## 9.1.0 - 2022-08-11
* [#1348](https://github.com/stripe/stripe-php/pull/1348) API Updates
  * Add support for `payment_method_collection` on `Checkout.Session` and `PaymentLink`

* [#1346](https://github.com/stripe/stripe-php/pull/1346) API Updates
  * Add support for `expires_at` on `Apps.Secret`

## 9.1.0-beta.1 - 2022-08-03
* [#1345](https://github.com/stripe/stripe-php/pull/1345) API Updates for beta branch
  - Updated stable APIs to the latest version
  - Added the `Order` resource support

## 9.0.0 - 2022-08-02

Breaking changes that arose during code generation of the library that we postponed for the next major version. For changes to the SDK, read more detailed description at https://github.com/stripe/stripe-php/wiki/Migration-guide-for-v9. For changes to the Stripe products, read more at https://stripe.com/docs/upgrades#2022-08-01.

"⚠️" symbol highlights breaking changes.

* [#1344](https://github.com/stripe/stripe-php/pull/1344) API Updates
* [#1337](https://github.com/stripe/stripe-php/pull/1337) API Updates
* [#1273](https://github.com/stripe/stripe-php/pull/1273) Add some PHPDoc return types and fixes
* [#1341](https://github.com/stripe/stripe-php/pull/1341) Next major release changes

## 8.12.0 - 2022-07-25
* [#1332](https://github.com/stripe/stripe-php/pull/1332) API Updates
  * Add support for `default_currency` and `invoice_credit_balance` on `Customer`

## 8.12.0-beta.1 - 2022-07-22
* [#1331](https://github.com/stripe/stripe-php/pull/1331) API Updates for beta branch
  - Updated stable APIs to the latest version
* [#1328](https://github.com/stripe/stripe-php/pull/1328) API Updates for beta branch
  - Updated stable APIs to the latest version
  - Add `QuotePhase` resource
* [#1325](https://github.com/stripe/stripe-php/pull/1325) API Updates for beta branch
  - Updated stable APIs to the latest version
  - Add `QuotePhaseConfiguration` service.
  - Add `Price.migrate_to` property
  - Add `SubscriptionSchedule.amend` method.
  - Add `Discount.subscription_item` property.
  - Add `Quote.subscription_data.billing_behavior`, `billing_cycle_anchor`, `end_behavior`, `from_schedule`, `from_subscription`, `prebilling`, `proration_behavior` properties.
  - Add `phases` parameter to `Quote.create`
  - Add `Subscription.discounts`, `prebilling` properties.
* [#1320](https://github.com/stripe/stripe-php/pull/1320) API Updates for beta branch
  - Include `server_side_confirmation_beta=v1` beta
  - Add `secretKeyConfirmation` to `PaymentIntent`
* [#1317](https://github.com/stripe/stripe-php/pull/1317) API Updates for beta branch
  - Updated stable APIs to the latest version

## 8.11.0 - 2022-07-18
* [#1324](https://github.com/stripe/stripe-php/pull/1324) API Updates
  * Add support for new value `blik` on enum `PaymentLink.payment_method_types[]`
  * Add support for `blik` on `PaymentMethod`
  * Add support for new value `blik` on enum `PaymentMethod.type`
  * Add `Invoice.upcomingLines` method.
  * Add `SourceService.allSourceTransactions` method.
* [#1322](https://github.com/stripe/stripe-php/pull/1322) API Updates
  * Change type of `source_type` on `Transfer` from nullable string to string (comment-only change)

## 8.10.0 - 2022-07-07
* [#1319](https://github.com/stripe/stripe-php/pull/1319) API Updates
  * Add support for `currency_options` on `Coupon` and `Price`
  * Add support for `currency` on `Subscription`
* [#1318](https://github.com/stripe/stripe-php/pull/1318) API Updates
  * Add support for new values financial_connections.account.created, financial_connections.account.deactivated, financial_connections.account.disconnected, financial_connections.account.reactivated, and financial_connections.account.refreshed_balance on `Event`.

## 8.9.0 - 2022-06-29
* [#1316](https://github.com/stripe/stripe-php/pull/1316) API Updates
  * Add support for `deliver_card`, `fail_card`, `return_card`, and `ship_card` test helper methods on resource `Issuing.Card`
  * Add support for `subtotal_excluding_tax` on `CreditNote` and `Invoice`
  * Add support for `amount_excluding_tax` and `unit_amount_excluding_tax` on `CreditNoteLineItem` and `InvoiceLineItem`
  * Add support for `total_excluding_tax` on `Invoice`
  * Change type of `PaymentLink.payment_method_types[]` from `literal('card')` to `enum`
  * Add support for `promptpay` on `PaymentMethod`
  * Add support for new value `promptpay` on enum `PaymentMethod.type`
  * Add support for `hosted_regulatory_receipt_url` and `reversal_details` on `Treasury.ReceivedCredit` and `Treasury.ReceivedDebit`

## 8.8.0 - 2022-06-23
* [#1302](https://github.com/stripe/stripe-php/pull/1302) API Updates
  * Add support for `custom_unit_amount` on `Price`
* [#1301](https://github.com/stripe/stripe-php/pull/1301) API Updates

  Documentation updates.

## 8.7.0 - 2022-06-17
* [#1306](https://github.com/stripe/stripe-php/pull/1306) API Updates
  * Add support for `fund_cash_balance` test helper method on resource `Customer`
  * Add support for `total_excluding_tax` on `CreditNote`
  * Add support for `rendering_options` on `Invoice`
* [#1307](https://github.com/stripe/stripe-php/pull/1307) Support updating pre-release versions
* [#1305](https://github.com/stripe/stripe-php/pull/1305) Trigger workflows on beta branches
* [#1302](https://github.com/stripe/stripe-php/pull/1302) API Updates
  * Add support for `custom_unit_amount` on `Price`
* [#1301](https://github.com/stripe/stripe-php/pull/1301) API Updates

  Documentation updates.

## 8.6.0 - 2022-06-08
* [#1300](https://github.com/stripe/stripe-php/pull/1300) API Updates
  * Add support for `attach_to_self` and `flow_directions` on `SetupAttempt`

## 8.5.0 - 2022-06-01
* [#1298](https://github.com/stripe/stripe-php/pull/1298) API Updates
  * Add support for `radar_options` on `Charge` and `PaymentMethod`
  * Add support for new value `simulated_wisepos_e` on enum `Terminal.Reader.device_type`

## 8.4.0 - 2022-05-26
* [#1296](https://github.com/stripe/stripe-php/pull/1296) API Updates
  * Add support for `persons` method on resource `Account`
  * Add support for `balance_transactions` method on resource `Customer`
  * Add support for `id_number_secondary_provided` on `Person`
* [#1295](https://github.com/stripe/stripe-php/pull/1295) API Updates

## 8.3.0 - 2022-05-23
* [#1294](https://github.com/stripe/stripe-php/pull/1294) API Updates
  * Add support for new resource `Apps.Secret`
  * Add support for `affirm` and `link` on `PaymentMethod`
  * Add support for new values `affirm` and `link` on enum `PaymentMethod.type`
* [#1289](https://github.com/stripe/stripe-php/pull/1289) fix: Update RequestOptions#redactedApiKey to stop exploding null.

## 8.2.0 - 2022-05-19
* [#1286](https://github.com/stripe/stripe-php/pull/1286) API Updates
  * Add support for new resources `Treasury.CreditReversal`, `Treasury.DebitReversal`, `Treasury.FinancialAccountFeatures`, `Treasury.FinancialAccount`, `Treasury.FlowDetails`, `Treasury.InboundTransfer`, `Treasury.OutboundPayment`, `Treasury.OutboundTransfer`, `Treasury.ReceivedCredit`, `Treasury.ReceivedDebit`, `Treasury.TransactionEntry`, and `Treasury.Transaction`
  * Add support for `retrieve_payment_method` method on resource `Customer`
  * Add support for `all` and `list_owners` methods on resource `FinancialConnections.Account`
  * Add support for `treasury` on `Issuing.Authorization`, `Issuing.Dispute`, and `Issuing.Transaction`
  * Add support for `financial_account` on `Issuing.Card`
  * Add support for `client_secret` on `Order`
  * Add support for `attach_to_self` and `flow_directions` on `SetupIntent`

## 8.1.0 - 2022-05-11
* [#1284](https://github.com/stripe/stripe-php/pull/1284) API Updates
  * Add support for `consent_collection`, `customer_creation`, `payment_intent_data`, `shipping_options`, `submit_type`, and `tax_id_collection` on `PaymentLink`
  * Add support for `description` on `Subscription`

## 8.0.0 - 2022-05-09
* [#1283](https://github.com/stripe/stripe-php/pull/1283) Major version release of v8.0.0. The [migration guide](https://github.com/stripe/stripe-php/wiki/Migration-Guide-for-v8) contains more information.
  (⚠️ = breaking changes):
  * ⚠️ Replace the legacy `Order` API with the new `Order` API.
    * Resource modified: `Order`.
    * New methods: `cancel`, `list_line_items`, `reopen`, and `submit`
    * Removed methods: `pay` and `return_order`
    * Removed resources: `OrderItem` and `OrderReturn`
    * Removed references from other resources: `Charge.order`
  * ⚠️ Rename `\FinancialConnections\Account.refresh` method to `\FinancialConnections\Account.refresh_account`
  * Add support for `amount_discount`, `amount_tax`, and `product` on `LineItem`

## 7.128.0 - 2022-05-05
* [#1282](https://github.com/stripe/stripe-php/pull/1282) API Updates
  * Add support for `default_price` on `Product`
  * Add support for `instructions_email` on `Refund`

## 7.127.0 - 2022-05-05
* [#1281](https://github.com/stripe/stripe-php/pull/1281) API Updates
  * Add support for new resources `FinancialConnections.AccountOwner`, `FinancialConnections.AccountOwnership`, `FinancialConnections.Account`, and `FinancialConnections.Session`
* [#1278](https://github.com/stripe/stripe-php/pull/1278) Pin setup-php action version.
* [#1277](https://github.com/stripe/stripe-php/pull/1277) API Updates
  * Add support for `registered_address` on `Person`

## 7.126.0 - 2022-05-03
* [#1276](https://github.com/stripe/stripe-php/pull/1276) API Updates
  * Add support for new resource `CashBalance`
  * Change type of `BillingPortal.Configuration.application` from `$Application` to `deletable($Application)`
  * Add support for `cash_balance` on `Customer`
  * Add support for `application` on `Invoice`, `Quote`, `SubscriptionSchedule`, and `Subscription`
  * Add support for new value `eu_oss_vat` on enum `TaxId.type`
* [#1274](https://github.com/stripe/stripe-php/pull/1274) Fix PHPDoc on Discount for nullable properties
* [#1272](https://github.com/stripe/stripe-php/pull/1272) Allow users to pass a custom IPRESOLVE cURL option.

## 7.125.0 - 2022-04-21
* [#1270](https://github.com/stripe/stripe-php/pull/1270) API Updates
  * Add support for `expire` test helper method on resource `Refund`

## 7.124.0 - 2022-04-18
* [#1265](https://github.com/stripe/stripe-php/pull/1265) API Updates
  * Add support for new resources `FundingInstructions` and `Terminal.Configuration`
  * Add support for `create_funding_instructions` method on resource `Customer`
  * Add support for `amount_details` on `PaymentIntent`
  * Add support for `customer_balance` on `PaymentMethod`
  * Add support for new value `customer_balance` on enum `PaymentMethod.type`
  * Add support for `configuration_overrides` on `Terminal.Location`

## 7.123.0 - 2022-04-13
* [#1263](https://github.com/stripe/stripe-php/pull/1263) API Updates
  * Add support for `increment_authorization` method on resource `PaymentIntent`
* [#1262](https://github.com/stripe/stripe-php/pull/1262) Add support for updating the version of the repo
* [#1230](https://github.com/stripe/stripe-php/pull/1230) Add PHPDoc return types
* [#1242](https://github.com/stripe/stripe-php/pull/1242) Fix some PHPDoc in tests

## 7.122.0 - 2022-04-08
* [#1261](https://github.com/stripe/stripe-php/pull/1261) API Updates
  * Add support for `apply_customer_balance` method on resource `PaymentIntent`
* [#1259](https://github.com/stripe/stripe-php/pull/1259) API Updates

  * Add `payment_intent.partially_funded`, `terminal.reader.action_failed`, and `terminal.reader.action_succeeded` events.

## 7.121.0 - 2022-03-30
* [#1258](https://github.com/stripe/stripe-php/pull/1258) API Updates
  * Add support for `cancel_action`, `process_payment_intent`, `process_setup_intent`, and `set_reader_display` methods on resource `Terminal.Reader`
  * Add support for `action` on `Terminal.Reader`

## 7.120.0 - 2022-03-29
* [#1257](https://github.com/stripe/stripe-php/pull/1257) API Updates
  * Add support for Search API
    * Add support for `search` method on resources `Charge`, `Customer`, `Invoice`, `PaymentIntent`, `Price`, `Product`, and `Subscription`

## 7.119.0 - 2022-03-25
* [#1256](https://github.com/stripe/stripe-php/pull/1256) API Updates
  * Add support for PayNow and US Bank Accounts Debits payments
      * Add support for `paynow` and `us_bank_account` on `PaymentMethod`
      * Add support for new values `paynow` and `us_bank_account` on enum `PaymentMethod.type`
  * Add support for `failure_balance_transaction` on `Charge`

## 7.118.0 - 2022-03-23
* [#1255](https://github.com/stripe/stripe-php/pull/1255) API Updates
  * Add support for `cancel` method on resource `Refund`
  * Add support for new values `bg_uic`, `hu_tin`, and `si_tin` on enum `TaxId.type`
  * Add  `test_helpers.test_clock.advancing`, `test_helpers.test_clock.created`, `test_helpers.test_clock.deleted`, `test_helpers.test_clock.internal_failure`, and `test_helpers.test_clock.ready` events.

## 7.117.0 - 2022-03-18
* [#1254](https://github.com/stripe/stripe-php/pull/1254) API Updates
  * Add support for `status` on `Card`
* [#1251](https://github.com/stripe/stripe-php/pull/1251) Add support for SearchResult objects.
* [#1249](https://github.com/stripe/stripe-php/pull/1249) Add missing constant for payment_behavior

## 7.116.0 - 2022-03-02
* [#1248](https://github.com/stripe/stripe-php/pull/1248) API Updates
  * Add support for `proration_details` on `InvoiceLineItem`

## 7.115.0 - 2022-03-01
* [#1245](https://github.com/stripe/stripe-php/pull/1245) [#1247](https://github.com/stripe/stripe-php/pull/1247) API Updates
  * Add support for new resource `TestHelpers.TestClock`
  * Add support for `test_clock` on `Customer`, `Invoice`, `InvoiceItem`, `Quote`, `Subscription`, and `SubscriptionSchedule`
  * Add support for `next_action` on `Refund`
  * Add support for `konbini` on `PaymentMethod`
* [#1244](https://github.com/stripe/stripe-php/pull/1244) API Updates
  * Add support for new values `bbpos_wisepad3` and `stripe_m2` on enum `Terminal.Reader.device_type`

## 7.114.0 - 2022-02-15
* [#1243](https://github.com/stripe/stripe-php/pull/1243) Add test
* [#1240](https://github.com/stripe/stripe-php/pull/1240) API Updates
  * Add support for `verify_microdeposits` method on resources `PaymentIntent` and `SetupIntent`
* [#1241](https://github.com/stripe/stripe-php/pull/1241) Add generic parameter to \Stripe\Collection usages

## 7.113.0 - 2022-02-03
* [#1239](https://github.com/stripe/stripe-php/pull/1239) API Updates
  * Add `REASON_EXPIRED_UNCAPTURED_CHARGE` enum value on `Refund`.

## 7.112.0 - 2022-01-25
* [#1235](https://github.com/stripe/stripe-php/pull/1235) API Updates
  * Add support for `phone_number_collection` on `PaymentLink`
  * Add support for new value `is_vat` on enum `TaxId.type`

## 7.111.0 - 2022-01-20
* [#1233](https://github.com/stripe/stripe-php/pull/1233) API Updates
  * Add support for new resource `PaymentLink`
  * Add support for `payment_link` on `Checkout.Session`

## 7.110.0 - 2022-01-13
* [#1232](https://github.com/stripe/stripe-php/pull/1232) API Updates
  * Add support for `paid_out_of_band` on `Invoice`

## 7.109.0 - 2022-01-12
* [#1231](https://github.com/stripe/stripe-php/pull/1231) API Updates
  * Add support for `customer_creation` on `Checkout.Session`
* [#1227](https://github.com/stripe/stripe-php/pull/1227) Update docs URLs

## 7.108.0 - 2021-12-22
* [#1226](https://github.com/stripe/stripe-php/pull/1226) Upgrade php-cs-fixer to 3.4.0.
* [#1222](https://github.com/stripe/stripe-php/pull/1222) API Updates
  * Add support for `processing` on `PaymentIntent`
* [#1220](https://github.com/stripe/stripe-php/pull/1220) API Updates

## 7.107.0 - 2021-12-09
* [#1219](https://github.com/stripe/stripe-php/pull/1219) API Updates
  * Add support for `metadata` on `BillingPortal.Configuration`
  * Add support for `wallets` on `Issuing.Card`

## 7.106.0 - 2021-12-09
* [#1218](https://github.com/stripe/stripe-php/pull/1218) API Updates
  * Add support for new values `ge_vat` and `ua_vat` on enum `TaxId.type`
* [#1216](https://github.com/stripe/stripe-php/pull/1216) Fix namespaced classes in @return PHPDoc.
* [#1214](https://github.com/stripe/stripe-php/pull/1214) Announce PHP8 support in CHANGELOG.md

## 7.105.0 - 2021-12-06
* [#1213](https://github.com/stripe/stripe-php/pull/1213) PHP 8.1 missing ReturnTypeWillChange annotations.
* As of this version, PHP 8.1 is officially supported.

## 7.104.0 - 2021-12-01
* [#1211](https://github.com/stripe/stripe-php/pull/1211) PHPStan compatibility with PHP8.x
* [#1209](https://github.com/stripe/stripe-php/pull/1209) PHPUnit compatibility with PHP 8.x

## 7.103.0 - 2021-11-19
* [#1206](https://github.com/stripe/stripe-php/pull/1206) API Updates
  * Add support for new value `jct` on enum `TaxRate.tax_type`

## 7.102.0 - 2021-11-17
* [#1205](https://github.com/stripe/stripe-php/pull/1205) API Updates
  * Add support for `automatic_payment_methods` on `PaymentIntent`

## 7.101.0 - 2021-11-16
* [#1203](https://github.com/stripe/stripe-php/pull/1203) API Updates
  * Add support for new resource `ShippingRate`
  * Add support for `shipping_options` and `shipping_rate` on `Checkout.Session`
  * Add support for `expire` method on resource `Checkout.Session`
  * Add support for `status` on `Checkout.Session`

## 7.100.0 - 2021-10-11
* [#1190](https://github.com/stripe/stripe-php/pull/1190) API Updates
  * Add support for `klarna` on `PaymentMethod`.

## 7.99.0 - 2021-10-11
* [#1188](https://github.com/stripe/stripe-php/pull/1188) API Updates
  * Add support for `list_payment_methods` method on resource `Customer`

## 7.98.0 - 2021-10-07
* [#1187](https://github.com/stripe/stripe-php/pull/1187) API Updates
  * Add support for `phone_number_collection` on `Checkout.Session`
  * Add support for new value `customer_id` on enum `Radar.ValueList.item_type`
  * Add support for new value `bbpos_wisepos_e` on enum `Terminal.Reader.device_type`

## 7.97.0 - 2021-09-16
* [#1181](https://github.com/stripe/stripe-php/pull/1181) API Updates
  * Add support for `full_name_aliases` on `Person`

## 7.96.0 - 2021-09-15
* [#1178](https://github.com/stripe/stripe-php/pull/1178) API Updates
  * Add support for livemode on Reporting.ReportType
  * Add support for new value `rst` on enum `TaxRate.tax_type`

## 7.95.0 - 2021-09-01
* [#1177](https://github.com/stripe/stripe-php/pull/1177) API Updates
  * Add support for `future_requirements` on `Account`, `Capability`, and `Person`
  * Add support for `after_expiration`, `consent`, `consent_collection`, `expires_at`, and `recovered_from` on `Checkout.Session`

## 7.94.0 - 2021-08-19
* [#1173](https://github.com/stripe/stripe-php/pull/1173) API Updates
  * Add support for new value `fil` on enum `Checkout.Session.locale`
  * Add support for new value `au_arn` on enum `TaxId.type`

## 7.93.0 - 2021-08-11
* [#1172](https://github.com/stripe/stripe-php/pull/1172) API Updates
  * Add support for `locale` on `BillingPortal.Session`

* [#1171](https://github.com/stripe/stripe-php/pull/1171) Fix typo in docblock `CurlClient::executeStreamingRequestWithRetries`

## 7.92.0 - 2021-07-28
* [#1167](https://github.com/stripe/stripe-php/pull/1167) API Updates
  * Add support for `account_type` on `BankAccount`
  * Add support for new value `redacted` on enum `Review.closed_reason`

## 7.91.0 - 2021-07-22
* [#1164](https://github.com/stripe/stripe-php/pull/1164) API Updates
  * Add support for new values `hr`, `ko`, and `vi` on enum `Checkout.Session.locale`
  * Add support for `payment_settings` on `Subscription`

## 7.90.0 - 2021-07-20
* [#1163](https://github.com/stripe/stripe-php/pull/1163) API Updates
  * Add support for `wallet` on `Issuing.Transaction`
* [#1160](https://github.com/stripe/stripe-php/pull/1160) Remove unused API error types from docs.

## 7.89.0 - 2021-07-14
* [#1158](https://github.com/stripe/stripe-php/pull/1158) API Updates
  * Add support for `list_computed_upfront_line_items` method on resource `Quote`
* [#1157](https://github.com/stripe/stripe-php/pull/1157) Improve readme for old PHP versions

## 7.88.0 - 2021-07-09
* [#1152](https://github.com/stripe/stripe-php/pull/1152) API Updates
  * Add support for new resource `Quote`
  * Add support for `quote` on `Invoice`
  * Add support for new value `quote_accept` on enum `Invoice.billing_reason`
* [#1155](https://github.com/stripe/stripe-php/pull/1155) Add streaming methods to Service infra
  * Add support for `setStreamingHttpClient` and `streamingHttpClient` to `ApiRequestor`
  * Add support for `getStreamingClient` and `requestStream` to `AbstractService`
  * Add support for `requestStream` to `BaseStripeClient`
  * `\Stripe\RequestOptions::parse` now clones its input if it is already a `RequestOptions` object, to prevent accidental mutation.
* [#1151](https://github.com/stripe/stripe-php/pull/1151) Add `mode` constants into Checkout\Session

## 7.87.0 - 2021-06-30
* [#1149](https://github.com/stripe/stripe-php/pull/1149) API Updates
  * Add support for `wechat_pay` on `PaymentMethod`
* [#1143](https://github.com/stripe/stripe-php/pull/1143) Streaming requests
* [#1138](https://github.com/stripe/stripe-php/pull/1138) Deprecate travis

## 7.86.0 - 2021-06-25
* [#1145](https://github.com/stripe/stripe-php/pull/1145) API Updates
  * Add support for `boleto` on `PaymentMethod`.
  * Add support for `il_vat` as a member of the `TaxID.Type` enum.

## 7.85.0 - 2021-06-18
* [#1142](https://github.com/stripe/stripe-php/pull/1142) API Updates
  * Add support for new TaxId types: `ca_pst_mb`, `ca_pst_bc`, `ca_gst_hst`, and `ca_pst_sk`.

## 7.84.0 - 2021-06-16
* [#1141](https://github.com/stripe/stripe-php/pull/1141) Update PHPDocs
  * Add support for `url` on `Checkout\Session`

## 7.83.0 - 2021-06-07
* [#1140](https://github.com/stripe/stripe-php/pull/1140) API Updates
  * Added support for `tax_id_collection` on `Checkout\Session` and `Checkout\Session#create`
  * Update `Location` to be expandable on `Terminal\Reader`

## 7.82.0 - 2021-06-04
* [#1136](https://github.com/stripe/stripe-php/pull/1136) Update PHPDocs
  * Add support for `controller` on `Account`.

## 7.81.0 - 2021-06-04
* [#1135](https://github.com/stripe/stripe-php/pull/1135) API Updates
  * Add support for new resource `TaxCode`
  * Add support for `automatic_tax` `Invoice` and`Checkout.Session`.
  * Add support for `tax_behavior` on `Price`
  * Add support for `tax_code` on `Product`
  * Add support for `tax` on `Customer`
  * Add support for `tax_type` enum on `TaxRate`

## 7.80.0 - 2021-05-26
* [#1130](https://github.com/stripe/stripe-php/pull/1130) Update PHPDocs

## 7.79.0 - 2021-05-19
* [#1126](https://github.com/stripe/stripe-php/pull/1126) API Updates
  * Added support for new resource `Identity.VerificationReport`
  * Added support for new resource `Identity.VerificationSession`
  * `File#list.purpose` and `File.purpose` added new enum members: `identity_document_downloadable` and `selfie`.

## 7.78.0 - 2021-05-05
* [#1120](https://github.com/stripe/stripe-php/pull/1120) Update PHPDocs
  * Add support for `Radar.EarlyFraudWarning.payment_intent`

## 7.77.0 - 2021-04-12
* [#1110](https://github.com/stripe/stripe-php/pull/1110) Update PHPDocs
  * Add support for `acss_debit` on `PaymentMethod`
  * Add support for `payment_method_options` on `Checkout\Session`
* [#1107](https://github.com/stripe/stripe-php/pull/1107) Remove duplicate object phpdoc

## 7.76.0 - 2021-03-22
* [#1100](https://github.com/stripe/stripe-php/pull/1100) Update PHPDocs
  * Added support for `amount_shipping` on `Checkout.Session.total_details`
* [#1088](https://github.com/stripe/stripe-php/pull/1088) Make possibility to extend CurlClient

## 7.75.0 - 2021-02-22
* [#1094](https://github.com/stripe/stripe-php/pull/1094) Add support for Billing Portal Configuration API

## 7.74.0 - 2021-02-17
* [#1093](https://github.com/stripe/stripe-php/pull/1093) Update PHPDocs
  * Add support for on_behalf_of to Invoice

## 7.73.0 - 2021-02-16
* [#1091](https://github.com/stripe/stripe-php/pull/1091) Update PHPDocs
  * Add support for `afterpay_clearpay` on `PaymentMethod`.

## 7.72.0 - 2021-02-08
* [#1089](https://github.com/stripe/stripe-php/pull/1089) Update PHPDocs
  * Add support for `afterpay_clearpay_payments` on `Account.capabilities`
  * Add support for `payment_settings` on `Invoice`

## 7.71.0 - 2021-02-05
* [#1087](https://github.com/stripe/stripe-php/pull/1087) Update PHPDocs
* [#1086](https://github.com/stripe/stripe-php/pull/1086) Update CA cert bundle URL

## 7.70.0 - 2021-02-03
* [#1085](https://github.com/stripe/stripe-php/pull/1085) Update PHPDocs
  * Add support for `nationality` on `Person`
  * Add member `gb_vat` of `TaxID` enum

## 7.69.0 - 2021-01-21
* [#1079](https://github.com/stripe/stripe-php/pull/1079) Update PHPDocs

## 7.68.0 - 2021-01-14
* [#1063](https://github.com/stripe/stripe-php/pull/1063) Multiple API changes
* [#1061](https://github.com/stripe/stripe-php/pull/1061) Bump phpDocumentor to 3.0.0

## 7.67.0 - 2020-12-09
* [#1060](https://github.com/stripe/stripe-php/pull/1060) Improve PHPDocs for `Discount`
* [#1059](https://github.com/stripe/stripe-php/pull/1059) Upgrade PHPStan to 0.12.59
* [#1057](https://github.com/stripe/stripe-php/pull/1057) Bump PHP-CS-Fixer and update code

## 7.66.1 - 2020-12-01
* [#1054](https://github.com/stripe/stripe-php/pull/1054) Improve error message for invalid keys in StripeClient

## 7.66.0 - 2020-11-24
* [#1053](https://github.com/stripe/stripe-php/pull/1053) Update PHPDocs

## 7.65.0 - 2020-11-19
* [#1050](https://github.com/stripe/stripe-php/pull/1050) Added constants for `proration_behavior` on `Subscription`

## 7.64.0 - 2020-11-18
* [#1049](https://github.com/stripe/stripe-php/pull/1049) Update PHPDocs

## 7.63.0 - 2020-11-17
* [#1048](https://github.com/stripe/stripe-php/pull/1048) Update PHPDocs
* [#1046](https://github.com/stripe/stripe-php/pull/1046) Force IPv4 resolving

## 7.62.0 - 2020-11-09
* [#1041](https://github.com/stripe/stripe-php/pull/1041) Add missing constants on `Event`
* [#1038](https://github.com/stripe/stripe-php/pull/1038) Update PHPDocs

## 7.61.0 - 2020-10-20
* [#1030](https://github.com/stripe/stripe-php/pull/1030) Add support for `jp_rn` and `ru_kpp` as a `type` on `TaxId`

## 7.60.0 - 2020-10-15
* [#1027](https://github.com/stripe/stripe-php/pull/1027) Warn if opts are in params

## 7.58.0 - 2020-10-14
* [#1026](https://github.com/stripe/stripe-php/pull/1026) Add support for the Payout Reverse API

## 7.57.0 - 2020-09-29
* [#1020](https://github.com/stripe/stripe-php/pull/1020) Add support for the `SetupAttempt` resource and List API

## 7.56.0 - 2020-09-25
* [#1019](https://github.com/stripe/stripe-php/pull/1019) Update PHPDocs

## 7.55.0 - 2020-09-24
* [#1018](https://github.com/stripe/stripe-php/pull/1018) Multiple API changes
  * Updated PHPDocs
  * Added `TYPE_CONTRIBUTION` as a constant on `BalanceTransaction`

## 7.54.0 - 2020-09-23
* [#1017](https://github.com/stripe/stripe-php/pull/1017) Updated PHPDoc

## 7.53.1 - 2020-09-22
* [#1015](https://github.com/stripe/stripe-php/pull/1015) Bugfix: don't error on systems with php_uname in disablefunctions with whitespace

## 7.53.0 - 2020-09-21
* [#1016](https://github.com/stripe/stripe-php/pull/1016) Updated PHPDocs

## 7.52.0 - 2020-09-08
* [#1010](https://github.com/stripe/stripe-php/pull/1010) Update PHPDocs

## 7.51.0 - 2020-09-02
* [#1007](https://github.com/stripe/stripe-php/pull/1007) Multiple API changes
  * Add support for the Issuing Dispute Submit API
  * Add constants for `payment_status` on Checkout `Session`
* [#1003](https://github.com/stripe/stripe-php/pull/1003) Add trim to getSignatures to allow for leading whitespace.

## 7.50.0 - 2020-08-28
* [#1005](https://github.com/stripe/stripe-php/pull/1005) Updated PHPDocs

## 7.49.0 - 2020-08-19
* [#998](https://github.com/stripe/stripe-php/pull/998) PHPDocs updated

## 7.48.0 - 2020-08-17
* [#997](https://github.com/stripe/stripe-php/pull/997) PHPDocs updated
* [#996](https://github.com/stripe/stripe-php/pull/996) Fixing telemetry

## 7.47.0 - 2020-08-13
* [#994](https://github.com/stripe/stripe-php/pull/994) Nullable balance_transactions on issuing disputes
* [#991](https://github.com/stripe/stripe-php/pull/991) Fix invalid return types in OAuthService

## 7.46.1 - 2020-08-07
* [#990](https://github.com/stripe/stripe-php/pull/990) PHPdoc changes

## 7.46.0 - 2020-08-05
* [#989](https://github.com/stripe/stripe-php/pull/989) Add support for the `PromotionCode` resource and APIs

## 7.45.0 - 2020-07-28
* [#981](https://github.com/stripe/stripe-php/pull/981) PHPdoc updates

## 7.44.0 - 2020-07-20
* [#948](https://github.com/stripe/stripe-php/pull/948) Add `first()` and `last()` functions to `Collection`

## 7.43.0 - 2020-07-17
* [#975](https://github.com/stripe/stripe-php/pull/975) Add support for `political_exposure` on `Person`

## 7.42.0 - 2020-07-15
* [#974](https://github.com/stripe/stripe-php/pull/974) Add new constants for `purpose` on `File`

## 7.41.1 - 2020-07-15
* [#973](https://github.com/stripe/stripe-php/pull/973) Multiple PHPDoc fixes

## 7.41.0 - 2020-07-14
* [#971](https://github.com/stripe/stripe-php/pull/971) Adds enum values for `billing_address_collection` on Checkout `Session`

## 7.40.0 - 2020-07-06
* [#964](https://github.com/stripe/stripe-php/pull/964) Add OAuthService

## 7.39.0 - 2020-06-25
* [#960](https://github.com/stripe/stripe-php/pull/960) Add constants for `payment_behavior` on `Subscription`

## 7.38.0 - 2020-06-24
* [#959](https://github.com/stripe/stripe-php/pull/959) Add multiple constants missing for `Event`

## 7.37.2 - 2020-06-23
* [#957](https://github.com/stripe/stripe-php/pull/957) Updated PHPDocs

## 7.37.1 - 2020-06-11
* [#952](https://github.com/stripe/stripe-php/pull/952) Improve PHPDoc

## 7.37.0 - 2020-06-09
* [#950](https://github.com/stripe/stripe-php/pull/950) Add support for `id_npwp` and `my_frp` as `type` on `TaxId`

## 7.36.2 - 2020-06-03
* [#946](https://github.com/stripe/stripe-php/pull/946) Update PHPDoc

## 7.36.1 - 2020-05-28
* [#938](https://github.com/stripe/stripe-php/pull/938) Remove extra array_keys() call.
* [#942](https://github.com/stripe/stripe-php/pull/942) fix autopagination for service methods

## 7.36.0 - 2020-05-21
* [#937](https://github.com/stripe/stripe-php/pull/937) Add support for `ae_trn`, `cl_tin` and `sa_vat` as `type` on `TaxId`

## 7.35.0 - 2020-05-20
* [#936](https://github.com/stripe/stripe-php/pull/936) Add `anticipation_repayment` as a `type` on `BalanceTransaction`

## 7.34.0 - 2020-05-18
* [#934](https://github.com/stripe/stripe-php/pull/934) Add support for `issuing_dispute` as a `type` on `BalanceTransaction`

## 7.33.1 - 2020-05-15
* [#933](https://github.com/stripe/stripe-php/pull/933) Services bugfix: convert nested null params to empty strings

## 7.33.0 - 2020-05-14
* [#771](https://github.com/stripe/stripe-php/pull/771) Introduce client/services API. The [migration guide](https://github.com/stripe/stripe-php/wiki/Migration-to-StripeClient-and-services-in-7.33.0) contains before & after examples of the backwards-compatible changes.

## 7.32.1 - 2020-05-13
* [#932](https://github.com/stripe/stripe-php/pull/932) Fix multiple PHPDoc

## 7.32.0 - 2020-05-11
* [#931](https://github.com/stripe/stripe-php/pull/931) Add support for the `LineItem` resource and APIs

## 7.31.0 - 2020-05-01
* [#927](https://github.com/stripe/stripe-php/pull/927) Add support for new tax IDs

## 7.30.0 - 2020-04-29
* [#924](https://github.com/stripe/stripe-php/pull/924) Add support for the `Price` resource and APIs

## 7.29.0 - 2020-04-22
* [#920](https://github.com/stripe/stripe-php/pull/920) Add support for the `Session` resource and APIs on the `BillingPortal` namespace

## 7.28.1 - 2020-04-10
* [#915](https://github.com/stripe/stripe-php/pull/915) Improve PHPdocs for many classes

## 7.28.0 - 2020-04-03
* [#912](https://github.com/stripe/stripe-php/pull/912) Preserve backwards compatibility for typoed `TYPE_ADJUSTEMENT` enum.
* [#911](https://github.com/stripe/stripe-php/pull/911) Codegenerated PHPDoc for nested resources
* [#902](https://github.com/stripe/stripe-php/pull/902) Update docstrings for nested resources

## 7.27.3 - 2020-03-18
* [#899](https://github.com/stripe/stripe-php/pull/899) Convert keys to strings in `StripeObject::toArray()`

## 7.27.2 - 2020-03-13
* [#894](https://github.com/stripe/stripe-php/pull/894) Multiple PHPDocs changes

## 7.27.1 - 2020-03-03
* [#890](https://github.com/stripe/stripe-php/pull/890) Update PHPdoc

## 7.27.0 - 2020-02-28
* [#889](https://github.com/stripe/stripe-php/pull/889) Add new constants for `type` on `TaxId`

## 7.26.0 - 2020-02-26
* [#886](https://github.com/stripe/stripe-php/pull/886) Add support for listing Checkout `Session`
* [#883](https://github.com/stripe/stripe-php/pull/883) Add PHPDoc class descriptions

## 7.25.0 - 2020-02-14
* [#879](https://github.com/stripe/stripe-php/pull/879) Make `\Stripe\Collection` implement `\Countable`
* [#875](https://github.com/stripe/stripe-php/pull/875) Last set of PHP-CS-Fixer updates
* [#874](https://github.com/stripe/stripe-php/pull/874) Enable php_unit_internal_class rule
* [#873](https://github.com/stripe/stripe-php/pull/873) Add support for phpDocumentor in Makefile
* [#872](https://github.com/stripe/stripe-php/pull/872) Another batch of PHP-CS-Fixer rule updates
* [#871](https://github.com/stripe/stripe-php/pull/871) Fix a few PHPDoc comments
* [#870](https://github.com/stripe/stripe-php/pull/870) More PHP-CS-Fixer tweaks

## 7.24.0 - 2020-02-10
* [#862](https://github.com/stripe/stripe-php/pull/862) Better PHPDoc
* [#865](https://github.com/stripe/stripe-php/pull/865) Get closer to `@PhpCsFixer` standard ruleset

## 7.23.0 - 2020-02-05
* [#860](https://github.com/stripe/stripe-php/pull/860) Add PHPDoc types for expandable fields
* [#858](https://github.com/stripe/stripe-php/pull/858) Use `native_function_invocation` PHPStan rule
* [#857](https://github.com/stripe/stripe-php/pull/857) Update PHPDoc on nested resources
* [#855](https://github.com/stripe/stripe-php/pull/855) PHPDoc: `StripeObject` -> `ErrorObject` where appropriate
* [#837](https://github.com/stripe/stripe-php/pull/837) Autogen diff
* [#854](https://github.com/stripe/stripe-php/pull/854) Upgrade PHPStan and fix settings
* [#850](https://github.com/stripe/stripe-php/pull/850) Yet more PHPDoc updates

## 7.22.0 - 2020-01-31
* [#849](https://github.com/stripe/stripe-php/pull/849) Add new constants for `type` on `TaxId`
* [#843](https://github.com/stripe/stripe-php/pull/843) Even more PHPDoc fixes
* [#841](https://github.com/stripe/stripe-php/pull/841) More PHPDoc fixes

## 7.21.1 - 2020-01-29
* [#840](https://github.com/stripe/stripe-php/pull/840) Update phpdocs across multiple resources.

## 7.21.0 - 2020-01-28
* [#839](https://github.com/stripe/stripe-php/pull/839) Add support for `TYPE_ES_CIF` on `TaxId`

## 7.20.0 - 2020-01-23
* [#836](https://github.com/stripe/stripe-php/pull/836) Add new type values for `TaxId`

## 7.19.1 - 2020-01-14
* [#831](https://github.com/stripe/stripe-php/pull/831) Fix incorrect `UnexpectedValueException` instantiation

## 7.19.0 - 2020-01-14
* [#830](https://github.com/stripe/stripe-php/pull/830) Add support for `CreditNoteLineItem`

## 7.18.0 - 2020-01-13
* [#829](https://github.com/stripe/stripe-php/pull/829) Don't call php_uname function if disabled by php.ini

## 7.17.0 - 2020-01-08
* [#821](https://github.com/stripe/stripe-php/pull/821) Improve PHPDoc types for `ApiErrorException.get/setJsonBody()` methods

## 7.16.0 - 2020-01-06
* [#826](https://github.com/stripe/stripe-php/pull/826) Rename remaining `$options` to `$opts`
* [#825](https://github.com/stripe/stripe-php/pull/825) Update PHPDoc

## 7.15.0 - 2020-01-06
* [#824](https://github.com/stripe/stripe-php/pull/824) Add constant `TYPE_SG_UEN` to `TaxId`

## 7.14.2 - 2019-12-04
* [#816](https://github.com/stripe/stripe-php/pull/816) Disable autoloader when checking for `Throwable`

## 7.14.1 - 2019-11-26
* [#812](https://github.com/stripe/stripe-php/pull/812) Fix invalid PHPdoc on `Subscription`

## 7.14.0 - 2019-11-26
* [#811](https://github.com/stripe/stripe-php/pull/811) Add support for `CreditNote` preview.

## 7.13.0 - 2019-11-19
* [#808](https://github.com/stripe/stripe-php/pull/808) Add support for listing lines on an Invoice directly via `Invoice::allLines()`

## 7.12.0 - 2019-11-08

-   [#805](https://github.com/stripe/stripe-php/pull/805) Add Source::allSourceTransactions and SubscriptionItem::allUsageRecordSummaries
-   [#798](https://github.com/stripe/stripe-php/pull/798) The argument of `array_key_exists` cannot be `null`
-   [#803](https://github.com/stripe/stripe-php/pull/803) Removed unwanted got

## 7.11.0 - 2019-11-06

-   [#797](https://github.com/stripe/stripe-php/pull/797) Add support for reverse pagination

## 7.10.0 - 2019-11-05

-   [#795](https://github.com/stripe/stripe-php/pull/795) Add support for `Mandate`

## 7.9.0 - 2019-11-05

-   [#794](https://github.com/stripe/stripe-php/pull/794) Add PHPDoc to `ApiResponse`
-   [#792](https://github.com/stripe/stripe-php/pull/792) Use single quotes for `OBJECT_NAME` constants

## 7.8.0 - 2019-11-05

-   [#790](https://github.com/stripe/stripe-php/pull/790) Mark nullable fields in PHPDoc
-   [#788](https://github.com/stripe/stripe-php/pull/788) Early codegen fixes
-   [#787](https://github.com/stripe/stripe-php/pull/787) Use PHPStan in Travis CI

## 7.7.1 - 2019-10-25

-   [#781](https://github.com/stripe/stripe-php/pull/781) Fix telemetry header
-   [#780](https://github.com/stripe/stripe-php/pull/780) Contributor Convenant

## 7.7.0 - 2019-10-23

-   [#776](https://github.com/stripe/stripe-php/pull/776) Add `CAPABILITY_TRANSFERS` to `Account`
-   [#778](https://github.com/stripe/stripe-php/pull/778) Add support for `TYPE_MX_RFC` type on `TaxId`

## 7.6.0 - 2019-10-22

-   [#770](https://github.com/stripe/stripe-php/pull/770) Add missing constants for Customer's `TaxId`

## 7.5.0 - 2019-10-18

-   [#768](https://github.com/stripe/stripe-php/pull/768) Redact API key in `RequestOptions` debug info

## 7.4.0 - 2019-10-15

-   [#764](https://github.com/stripe/stripe-php/pull/764) Add support for HTTP request monitoring callback

## 7.3.1 - 2019-10-07

-   [#755](https://github.com/stripe/stripe-php/pull/755) Respect Stripe-Should-Retry and Retry-After headers

## 7.3.0 - 2019-10-02

-   [#752](https://github.com/stripe/stripe-php/pull/752) Add `payment_intent.canceled` and `setup_intent.canceled` events
-   [#749](https://github.com/stripe/stripe-php/pull/749) Call `toArray()` on objects only

## 7.2.2 - 2019-09-24

-   [#746](https://github.com/stripe/stripe-php/pull/746) Add missing decline codes

## 7.2.1 - 2019-09-23

-   [#744](https://github.com/stripe/stripe-php/pull/744) Added new PHPDoc

## 7.2.0 - 2019-09-17

-   [#738](https://github.com/stripe/stripe-php/pull/738) Added missing constants for `SetupIntent` events

## 7.1.1 - 2019-09-16

-   [#737](https://github.com/stripe/stripe-php/pull/737) Added new PHPDoc

## 7.1.0 - 2019-09-13

-   [#736](https://github.com/stripe/stripe-php/pull/736) Make `CaseInsensitiveArray` countable and traversable

## 7.0.2 - 2019-09-06

-   [#729](https://github.com/stripe/stripe-php/pull/729) Fix usage of `SignatureVerificationException` in PHPDoc blocks

## 7.0.1 - 2019-09-05

-   [#728](https://github.com/stripe/stripe-php/pull/728) Clean up Collection

## 7.0.0 - 2019-09-03

Major version release. The [migration guide](https://github.com/stripe/stripe-php/wiki/Migration-guide-for-v7) contains a detailed list of backwards-incompatible changes with upgrade instructions.

Pull requests included in this release (cf. [#552](https://github.com/stripe/stripe-php/pull/552)) (⚠️ = breaking changes):

-   ⚠️ Drop support for PHP 5.4 ([#551](https://github.com/stripe/stripe-php/pull/551))
-   ⚠️ Drop support for PHP 5.5 ([#554](https://github.com/stripe/stripe-php/pull/554))
-   Bump dependencies ([#553](https://github.com/stripe/stripe-php/pull/553))
-   Remove `CURLFile` check ([#555](https://github.com/stripe/stripe-php/pull/555))
-   Update constant definitions for PHP >= 5.6 ([#556](https://github.com/stripe/stripe-php/pull/556))
-   ⚠️ Remove `FileUpload` alias ([#557](https://github.com/stripe/stripe-php/pull/557))
-   Remove `curl_reset` check ([#570](https://github.com/stripe/stripe-php/pull/570))
-   Use `\Stripe\<class>::class` constant instead of strings ([#643](https://github.com/stripe/stripe-php/pull/643))
-   Use `array_column` to flatten params ([#686](https://github.com/stripe/stripe-php/pull/686))
-   ⚠️ Remove deprecated methods ([#692](https://github.com/stripe/stripe-php/pull/692))
-   ⚠️ Remove `IssuerFraudRecord` ([#696](https://github.com/stripe/stripe-php/pull/696))
-   Update constructors of Stripe exception classes ([#559](https://github.com/stripe/stripe-php/pull/559))
-   Fix remaining TODOs ([#700](https://github.com/stripe/stripe-php/pull/700))
-   Use yield for autopagination ([#703](https://github.com/stripe/stripe-php/pull/703))
-   ⚠️ Rename fake magic methods and rewrite array conversion ([#704](https://github.com/stripe/stripe-php/pull/704))
-   Add `ErrorObject` to Stripe exceptions ([#705](https://github.com/stripe/stripe-php/pull/705))
-   Start using PHP CS Fixer ([#706](https://github.com/stripe/stripe-php/pull/706))
-   Update error messages for nested resource operations ([#708](https://github.com/stripe/stripe-php/pull/708))
-   Upgrade retry logic ([#707](https://github.com/stripe/stripe-php/pull/707))
-   ⚠️ `Collection` improvements / fixes ([#715](https://github.com/stripe/stripe-php/pull/715))
-   ⚠️ Modernize exceptions ([#709](https://github.com/stripe/stripe-php/pull/709))
-   Add constants for error codes ([#716](https://github.com/stripe/stripe-php/pull/716))
-   Update certificate bundle ([#717](https://github.com/stripe/stripe-php/pull/717))
-   Retry requests on a 429 that's a lock timeout ([#718](https://github.com/stripe/stripe-php/pull/718))
-   Fix `toArray()` calls ([#719](https://github.com/stripe/stripe-php/pull/719))
-   Couple of fixes for PHP 7.4 ([#725](https://github.com/stripe/stripe-php/pull/725))

## 6.43.1 - 2019-08-29

-   [#722](https://github.com/stripe/stripe-php/pull/722) Make `LoggerInterface::error` compatible with its PSR-3 counterpart
-   [#714](https://github.com/stripe/stripe-php/pull/714) Add `pending_setup_intent` property in `Subscription`
-   [#713](https://github.com/stripe/stripe-php/pull/713) Add typehint to `ApiResponse`
-   [#712](https://github.com/stripe/stripe-php/pull/712) Fix comment
-   [#701](https://github.com/stripe/stripe-php/pull/701) Start testing PHP 7.3

## 6.43.0 - 2019-08-09

-   [#694](https://github.com/stripe/stripe-php/pull/694) Add `SubscriptionItem::createUsageRecord` method

## 6.42.0 - 2019-08-09

-   [#688](https://github.com/stripe/stripe-php/pull/688) Remove `SubscriptionScheduleRevision`
    -   Note that this is technically a breaking change, however we've chosen to release it as a minor version in light of the fact that this resource and its API methods were virtually unused.

## 6.41.0 - 2019-07-31

-   [#683](https://github.com/stripe/stripe-php/pull/683) Move the List Balance History API to `/v1/balance_transactions`

## 6.40.0 - 2019-06-27

-   [#675](https://github.com/stripe/stripe-php/pull/675) Add support for `SetupIntent` resource and APIs

## 6.39.2 - 2019-06-26

-   [#676](https://github.com/stripe/stripe-php/pull/676) Fix exception message in `CustomerBalanceTransaction::update()`

## 6.39.1 - 2019-06-25

-   [#674](https://github.com/stripe/stripe-php/pull/674) Add new constants for `collection_method` on `Invoice`

## 6.39.0 - 2019-06-24

-   [#673](https://github.com/stripe/stripe-php/pull/673) Enable request latency telemetry by default

## 6.38.0 - 2019-06-17

-   [#649](https://github.com/stripe/stripe-php/pull/649) Add support for `CustomerBalanceTransaction` resource and APIs

## 6.37.2 - 2019-06-17

-   [#671](https://github.com/stripe/stripe-php/pull/671) Add new PHPDoc
-   [#672](https://github.com/stripe/stripe-php/pull/672) Add constants for `submit_type` on Checkout `Session`

## 6.37.1 - 2019-06-14

-   [#670](https://github.com/stripe/stripe-php/pull/670) Add new PHPDoc

## 6.37.0 - 2019-05-23

-   [#663](https://github.com/stripe/stripe-php/pull/663) Add support for `radar.early_fraud_warning` resource

## 6.36.0 - 2019-05-22

-   [#661](https://github.com/stripe/stripe-php/pull/661) Add constants for new TaxId types
-   [#662](https://github.com/stripe/stripe-php/pull/662) Add constants for BalanceTransaction types

## 6.35.2 - 2019-05-20

-   [#655](https://github.com/stripe/stripe-php/pull/655) Add constants for payment intent statuses
-   [#659](https://github.com/stripe/stripe-php/pull/659) Fix PHPDoc for various nested Account actions
-   [#660](https://github.com/stripe/stripe-php/pull/660) Fix various PHPDoc

## 6.35.1 - 2019-05-20

-   [#658](https://github.com/stripe/stripe-php/pull/658) Use absolute value when checking timestamp tolerance

## 6.35.0 - 2019-05-14

-   [#651](https://github.com/stripe/stripe-php/pull/651) Add support for the Capability resource and APIs

## 6.34.6 - 2019-05-13

-   [#654](https://github.com/stripe/stripe-php/pull/654) Fix typo in definition of `Event::PAYMENT_METHOD_ATTACHED` constant

## 6.34.5 - 2019-05-06

-   [#647](https://github.com/stripe/stripe-php/pull/647) Set the return type to static for more operations

## 6.34.4 - 2019-05-06

-   [#650](https://github.com/stripe/stripe-php/pull/650) Add missing constants for Event types

## 6.34.3 - 2019-05-01

-   [#644](https://github.com/stripe/stripe-php/pull/644) Update return type to `static` to improve static analysis
-   [#645](https://github.com/stripe/stripe-php/pull/645) Fix constant for `payment_intent.payment_failed`

## 6.34.2 - 2019-04-26

-   [#642](https://github.com/stripe/stripe-php/pull/642) Fix an issue where existing idempotency keys would be overwritten when using automatic retries

## 6.34.1 - 2019-04-25

-   [#640](https://github.com/stripe/stripe-php/pull/640) Add missing phpdocs

## 6.34.0 - 2019-04-24

-   [#626](https://github.com/stripe/stripe-php/pull/626) Add support for the `TaxRate` resource and APIs
-   [#639](https://github.com/stripe/stripe-php/pull/639) Fix multiple phpdoc issues

## 6.33.0 - 2019-04-22

-   [#630](https://github.com/stripe/stripe-php/pull/630) Add support for the `TaxId` resource and APIs

## 6.32.1 - 2019-04-19

-   [#636](https://github.com/stripe/stripe-php/pull/636) Correct type of `$personId` in PHPDoc

## 6.32.0 - 2019-04-18

-   [#621](https://github.com/stripe/stripe-php/pull/621) Add support for `CreditNote`

## 6.31.5 - 2019-04-12

-   [#628](https://github.com/stripe/stripe-php/pull/628) Add constants for `person.*` event types
-   [#628](https://github.com/stripe/stripe-php/pull/628) Add missing constants for `Account` and `Person`

## 6.31.4 - 2019-04-05

-   [#624](https://github.com/stripe/stripe-php/pull/624) Fix encoding of nested parameters in multipart requests

## 6.31.3 - 2019-04-02

-   [#623](https://github.com/stripe/stripe-php/pull/623) Only use HTTP/2 with curl >= 7.60.0

## 6.31.2 - 2019-03-25

-   [#619](https://github.com/stripe/stripe-php/pull/619) Fix PHPDoc return types for list methods for nested resources

## 6.31.1 - 2019-03-22

-   [#612](https://github.com/stripe/stripe-php/pull/612) Add a lot of constants
-   [#614](https://github.com/stripe/stripe-php/pull/614) Add missing subscription status constants

## 6.31.0 - 2019-03-18

-   [#600](https://github.com/stripe/stripe-php/pull/600) Add support for the `PaymentMethod` resource and APIs
-   [#606](https://github.com/stripe/stripe-php/pull/606) Add support for retrieving a Checkout `Session`
-   [#611](https://github.com/stripe/stripe-php/pull/611) Add support for deleting a Terminal `Location` and `Reader`

## 6.30.5 - 2019-03-11

-   [#607](https://github.com/stripe/stripe-php/pull/607) Correctly handle case where a metadata key is called `metadata`

## 6.30.4 - 2019-02-27

-   [#602](https://github.com/stripe/stripe-php/pull/602) Add `subscription_schedule` to `Subscription` for PHPDoc.

## 6.30.3 - 2019-02-26

-   [#603](https://github.com/stripe/stripe-php/pull/603) Improve PHPDoc on the `Source` object to cover all types of Sources currently supported.

## 6.30.2 - 2019-02-25

-   [#601](https://github.com/stripe/stripe-php/pull/601) Fix PHPDoc across multiple resources and add support for new events.

## 6.30.1 - 2019-02-16

-   [#599](https://github.com/stripe/stripe-php/pull/599) Fix PHPDoc for `SubscriptionSchedule` and `SubscriptionScheduleRevision`

## 6.30.0 - 2019-02-12

-   [#590](https://github.com/stripe/stripe-php/pull/590) Add support for `SubscriptionSchedule` and `SubscriptionScheduleRevision`

## 6.29.3 - 2019-01-31

-   [#592](https://github.com/stripe/stripe-php/pull/592) Some more PHPDoc fixes

## 6.29.2 - 2019-01-31

-   [#591](https://github.com/stripe/stripe-php/pull/591) Fix PHPDoc for nested resources

## 6.29.1 - 2019-01-25

-   [#566](https://github.com/stripe/stripe-php/pull/566) Fix dangling message contents
-   [#586](https://github.com/stripe/stripe-php/pull/586) Don't overwrite `CURLOPT_HTTP_VERSION` option

## 6.29.0 - 2019-01-23

-   [#579](https://github.com/stripe/stripe-php/pull/579) Rename `CheckoutSession` to `Session` and move it under the `Checkout` namespace. This is a breaking change, but we've reached out to affected merchants and all new merchants would use the new approach.

## 6.28.1 - 2019-01-21

-   [#580](https://github.com/stripe/stripe-php/pull/580) Properly serialize `individual` on `Account` objects

## 6.28.0 - 2019-01-03

-   [#576](https://github.com/stripe/stripe-php/pull/576) Add support for iterating directly over `Collection` instances

## 6.27.0 - 2018-12-21

-   [#571](https://github.com/stripe/stripe-php/pull/571) Add support for the `CheckoutSession` resource

## 6.26.0 - 2018-12-11

-   [#568](https://github.com/stripe/stripe-php/pull/568) Enable persistent connections

## 6.25.0 - 2018-12-10

-   [#567](https://github.com/stripe/stripe-php/pull/567) Add support for account links

## 6.24.0 - 2018-11-28

-   [#562](https://github.com/stripe/stripe-php/pull/562) Add support for the Review resource
-   [#564](https://github.com/stripe/stripe-php/pull/564) Add event name constants for subscription schedule aborted/expiring

## 6.23.0 - 2018-11-27

-   [#542](https://github.com/stripe/stripe-php/pull/542) Add support for `ValueList` and `ValueListItem` for Radar

## 6.22.1 - 2018-11-20

-   [#561](https://github.com/stripe/stripe-php/pull/561) Add cast and some docs to telemetry introduced in 6.22.0/549

## 6.22.0 - 2018-11-15

-   [#549](https://github.com/stripe/stripe-php/pull/549) Add support for client telemetry

## 6.21.1 - 2018-11-12

-   [#548](https://github.com/stripe/stripe-php/pull/548) Don't mutate `Exception` class properties from `OAuthBase` error

## 6.21.0 - 2018-11-08

-   [#537](https://github.com/stripe/stripe-php/pull/537) Add new API endpoints for the `Invoice` resource.

## 6.20.1 - 2018-11-07

-   [#546](https://github.com/stripe/stripe-php/pull/546) Drop files from the Composer package that aren't needed in the release

## 6.20.0 - 2018-10-30

-   [#536](https://github.com/stripe/stripe-php/pull/536) Add support for the `Person` resource
-   [#541](https://github.com/stripe/stripe-php/pull/541) Add support for the `WebhookEndpoint` resource

## 6.19.5 - 2018-10-17

-   [#539](https://github.com/stripe/stripe-php/pull/539) Fix methods on `\Stripe\PaymentIntent` to properly pass arguments to the API.

## 6.19.4 - 2018-10-11

-   [#534](https://github.com/stripe/stripe-php/pull/534) Fix PSR-4 autoloading for `\Stripe\FileUpload` class alias

## 6.19.3 - 2018-10-09

-   [#530](https://github.com/stripe/stripe-php/pull/530) Add constants for `flow` (`FLOW_*`), `status` (`STATUS_*`) and `usage` (`USAGE_*`) on `\Stripe\Source`

## 6.19.2 - 2018-10-08

-   [#531](https://github.com/stripe/stripe-php/pull/531) Store HTTP response headers in case-insensitive array

## 6.19.1 - 2018-09-25

-   [#526](https://github.com/stripe/stripe-php/pull/526) Ignore null values in request parameters

## 6.19.0 - 2018-09-24

-   [#523](https://github.com/stripe/stripe-php/pull/523) Add support for Stripe Terminal

## 6.18.0 - 2018-09-24

-   [#520](https://github.com/stripe/stripe-php/pull/520) Rename `\Stripe\FileUpload` to `\Stripe\File`

## 6.17.2 - 2018-09-18

-   [#522](https://github.com/stripe/stripe-php/pull/522) Fix warning when adding a new additional owner to an existing array

## 6.17.1 - 2018-09-14

-   [#517](https://github.com/stripe/stripe-php/pull/517) Integer-index encode all sequential arrays

## 6.17.0 - 2018-09-05

-   [#514](https://github.com/stripe/stripe-php/pull/514) Add support for reporting resources

## 6.16.0 - 2018-08-23

-   [#509](https://github.com/stripe/stripe-php/pull/509) Add support for usage record summaries

## 6.15.0 - 2018-08-03

-   [#504](https://github.com/stripe/stripe-php/pull/504) Add cancel support for topups

## 6.14.0 - 2018-08-02

-   [#505](https://github.com/stripe/stripe-php/pull/505) Add support for file links

## 6.13.0 - 2018-07-31

-   [#502](https://github.com/stripe/stripe-php/pull/502) Add `isDeleted()` method to `\Stripe\StripeObject`

## 6.12.0 - 2018-07-28

-   [#501](https://github.com/stripe/stripe-php/pull/501) Add support for scheduled query runs (`\Stripe\Sigma\ScheduledQueryRun`) for Sigma

## 6.11.0 - 2018-07-26

-   [#500](https://github.com/stripe/stripe-php/pull/500) Add support for Stripe Issuing

## 6.10.4 - 2018-07-19

-   [#498](https://github.com/stripe/stripe-php/pull/498) Internal improvements to the `\Stripe\ApiResource.classUrl()` method

## 6.10.3 - 2018-07-16

-   [#497](https://github.com/stripe/stripe-php/pull/497) Use HTTP/2 only for HTTPS requests

## 6.10.2 - 2018-07-11

-   [#494](https://github.com/stripe/stripe-php/pull/494) Enable HTTP/2 support

## 6.10.1 - 2018-07-10

-   [#493](https://github.com/stripe/stripe-php/pull/493) Add PHPDoc for `auto_advance` on `\Stripe\Invoice`

## 6.10.0 - 2018-06-28

-   [#488](https://github.com/stripe/stripe-php/pull/488) Add support for `$appPartnerId` to `Stripe::setAppInfo()`

## 6.9.0 - 2018-06-28

-   [#487](https://github.com/stripe/stripe-php/pull/487) Add support for payment intents

## 6.8.2 - 2018-06-24

-   [#486](https://github.com/stripe/stripe-php/pull/486) Make `Account.deauthorize()` return the `StripeObject` from the API

## 6.8.1 - 2018-06-13

-   [#472](https://github.com/stripe/stripe-php/pull/472) Added phpDoc for `ApiRequestor` and others, especially regarding thrown errors

## 6.8.0 - 2018-06-13

-   [#481](https://github.com/stripe/stripe-php/pull/481) Add new `\Stripe\Discount` and `\Stripe\OrderItem` classes, add more PHPDoc describing object attributes

## 6.7.4 - 2018-05-29

-   [#480](https://github.com/stripe/stripe-php/pull/480) PHPDoc changes for API version 2018-05-21 and the addition of the new `CHARGE_EXPIRED` event type

## 6.7.3 - 2018-05-28

-   [#479](https://github.com/stripe/stripe-php/pull/479) Fix unnecessary traits on `\Stripe\InvoiceLineItem`

## 6.7.2 - 2018-05-28

-   [#471](https://github.com/stripe/stripe-php/pull/471) Add `OBJECT_NAME` constant to all API resource classes, add `\Stripe\InvoiceLineItem` class

## 6.7.1 - 2018-05-13

-   [#468](https://github.com/stripe/stripe-php/pull/468) Update fields in PHP docs for accuracy

## 6.7.0 - 2018-05-09

-   [#466](https://github.com/stripe/stripe-php/pull/466) Add support for issuer fraud records

## 6.6.0 - 2018-04-11

-   [#460](https://github.com/stripe/stripe-php/pull/460) Add support for flexible billing primitives

## 6.5.0 - 2018-04-05

-   [#461](https://github.com/stripe/stripe-php/pull/461) Don't zero keys on non-`metadata` subobjects

## 6.4.2 - 2018-03-17

-   [#458](https://github.com/stripe/stripe-php/pull/458) Add PHPDoc for `account` on `\Stripe\Event`

## 6.4.1 - 2018-03-02

-   [#455](https://github.com/stripe/stripe-php/pull/455) Fix namespaces in PHPDoc
-   [#456](https://github.com/stripe/stripe-php/pull/456) Fix namespaces for some exceptions

## 6.4.0 - 2018-02-28

-   [#453](https://github.com/stripe/stripe-php/pull/453) Add constants for `reason` (`REASON_*`) and `status` (`STATUS_*`) on `\Stripe\Dispute`

## 6.3.2 - 2018-02-27

-   [#452](https://github.com/stripe/stripe-php/pull/452) Add PHPDoc for `amount_paid` and `amount_remaining` on `\Stripe\Invoice`

## 6.3.1 - 2018-02-26

-   [#443](https://github.com/stripe/stripe-php/pull/443) Add event types as constants to `\Stripe\Event` class

## 6.3.0 - 2018-02-23

-   [#450](https://github.com/stripe/stripe-php/pull/450) Add support for `code` attribute on all Stripe exceptions

## 6.2.0 - 2018-02-21

-   [#440](https://github.com/stripe/stripe-php/pull/440) Add support for topups
-   [#442](https://github.com/stripe/stripe-php/pull/442) Fix PHPDoc for `\Stripe\Error\SignatureVerification`

## 6.1.0 - 2018-02-12

-   [#435](https://github.com/stripe/stripe-php/pull/435) Fix header persistence on `Collection` objects
-   [#436](https://github.com/stripe/stripe-php/pull/436) Introduce new `Idempotency` error class

## 6.0.0 - 2018-02-07

Major version release. List of backwards incompatible changes to watch out for:

-   The minimum PHP version is now 5.4.0. If you're using PHP 5.3 or older, consider upgrading to a more recent version.

*   `\Stripe\AttachedObject` no longer exists. Attributes that used to be instances of `\Stripe\AttachedObject` (such as `metadata`) are now instances of `\Stripe\StripeObject`.

-   Attributes that used to be PHP arrays (such as `legal_entity->additional_owners` on `\Stripe\Account` instances) are now instances of `\Stripe\StripeObject`, except when they are empty. `\Stripe\StripeObject` has array semantics so this should not be an issue unless you are actively checking types.

*   `\Stripe\Collection` now derives from `\Stripe\StripeObject` rather than from `\Stripe\ApiResource`.

Pull requests included in this release:

-   [#410](https://github.com/stripe/stripe-php/pull/410) Drop support for PHP 5.3
-   [#411](https://github.com/stripe/stripe-php/pull/411) Use traits for common API operations
-   [#414](https://github.com/stripe/stripe-php/pull/414) Use short array syntax
-   [#404](https://github.com/stripe/stripe-php/pull/404) Fix serialization logic
-   [#417](https://github.com/stripe/stripe-php/pull/417) Remove `ExternalAccount` class
-   [#418](https://github.com/stripe/stripe-php/pull/418) Increase test coverage
-   [#421](https://github.com/stripe/stripe-php/pull/421) Update CA bundle and add script for future updates
-   [#422](https://github.com/stripe/stripe-php/pull/422) Use vendored CA bundle for all requests
-   [#428](https://github.com/stripe/stripe-php/pull/428) Support for automatic request retries

## 5.9.2 - 2018-02-07

-   [#431](https://github.com/stripe/stripe-php/pull/431) Update PHPDoc @property tags for latest API version

## 5.9.1 - 2018-02-06

-   [#427](https://github.com/stripe/stripe-php/pull/427) Add and update PHPDoc @property tags on all API resources

## 5.9.0 - 2018-01-17

-   [#421](https://github.com/stripe/stripe-php/pull/421) Updated bundled CA certificates
-   [#423](https://github.com/stripe/stripe-php/pull/423) Escape unsanitized input in OAuth example

## 5.8.0 - 2017-12-20

-   [#403](https://github.com/stripe/stripe-php/pull/403) Add `__debugInfo()` magic method to `StripeObject`

## 5.7.0 - 2017-11-28

-   [#390](https://github.com/stripe/stripe-php/pull/390) Remove some unsupported API methods
-   [#391](https://github.com/stripe/stripe-php/pull/391) Alphabetize the list of API resources in `Util::convertToStripeObject()` and add missing resources
-   [#393](https://github.com/stripe/stripe-php/pull/393) Fix expiry date update for card sources

## 5.6.0 - 2017-10-31

-   [#386](https://github.com/stripe/stripe-php/pull/386) Support for exchange rates APIs

## 5.5.1 - 2017-10-30

-   [#387](https://github.com/stripe/stripe-php/pull/387) Allow `personal_address_kana` and `personal_address_kanji` to be updated on an account

## 5.5.0 - 2017-10-27

-   [#385](https://github.com/stripe/stripe-php/pull/385) Support for listing source transactions

## 5.4.0 - 2017-10-24

-   [#383](https://github.com/stripe/stripe-php/pull/383) Add static methods to manipulate resources from parent
    -   `Account` gains methods for external accounts and login links (e.g. `createExternalAccount`, `createLoginLink`)
    -   `ApplicationFee` gains methods for refunds
    -   `Customer` gains methods for sources
    -   `Transfer` gains methods for reversals

## 5.3.0 - 2017-10-11

-   [#378](https://github.com/stripe/stripe-php/pull/378) Rename source `delete` to `detach` (and deprecate the former)

## 5.2.3 - 2017-09-27

-   Add PHPDoc for `Card`

## 5.2.2 - 2017-09-20

-   Fix deserialization mapping of `FileUpload` objects

## 5.2.1 - 2017-09-14

-   Serialized `shipping` nested attribute

## 5.2.0 - 2017-08-29

-   Add support for `InvalidClient` OAuth error

## 5.1.3 - 2017-08-14

-   Allow `address_kana` and `address_kanji` to be updated for custom accounts

## 5.1.2 - 2017-08-01

-   Fix documented return type of `autoPagingIterator()` (was missing namespace)

## 5.1.1 - 2017-07-03

-   Fix order returns to use the right URL `/v1/order_returns`

## 5.1.0 - 2017-06-30

-   Add support for OAuth

## 5.0.0 - 2017-06-27

-   `pay` on invoice now takes params as well as opts

## 4.13.0 - 2017-06-19

-   Add support for ephemeral keys

## 4.12.0 - 2017-06-05

-   Clients can implement `getUserAgentInfo()` to add additional user agent information

## 4.11.0 - 2017-06-05

-   Implement `Countable` for `AttachedObject` (`metadata` and `additional_owners`)

## 4.10.0 - 2017-05-25

-   Add support for login links

## 4.9.1 - 2017-05-10

-   Fix docs to include arrays on `$id` parameter for retrieve methods

## 4.9.0 - 2017-04-28

-   Support for checking webhook signatures

## 4.8.1 - 2017-04-24

-   Allow nested field `payout_schedule` to be updated

## 4.8.0 - 2017-04-20

-   Add `\Stripe\Stripe::setLogger()` to support an external PSR-3 compatible logger

## 4.7.0 - 2017-04-10

-   Add support for payouts and recipient transfers

## 4.6.0 - 2017-04-06

-   Please see 4.7.0 instead (no-op release)

## 4.5.1 - 2017-03-22

-   Remove hard dependency on cURL

## 4.5.0 - 2017-03-20

-   Support for detaching sources from customers

## 4.4.2 - 2017-02-27

-   Correct handling of `owner` parameter when updating sources

## 4.4.1 - 2017-02-24

-   Correct the error check on a bad JSON decoding

## 4.4.0 - 2017-01-18

-   Add support for updating sources

## 4.3.0 - 2016-11-30

-   Add support for verifying sources

## 4.2.0 - 2016-11-21

-   Add retrieve method for 3-D Secure resources

## 4.1.1 - 2016-10-21

-   Add docblock with model properties for `Plan`

## 4.1.0 - 2016-10-18

-   Support for 403 status codes (permission denied)

## 4.0.1 - 2016-10-17

-   Fix transfer reversal materialization
-   Fixes for some property definitions in docblocks

## 4.0.0 - 2016-09-28

-   Support for subscription items
-   Drop attempt to force TLS 1.2: please note that this could be breaking if you're using old OS distributions or packages and upgraded recently (so please make sure to test your integration!)

## 3.23.0 - 2016-09-15

-   Add support for Apple Pay domains

## 3.22.0 - 2016-09-13

-   Add `Stripe::setAppInfo` to allow plugins to register user agent information

## 3.21.0 - 2016-08-25

-   Add `Source` model for generic payment sources

## 3.20.0 - 2016-08-08

-   Add `getDeclineCode` to card errors

## 3.19.0 - 2016-07-29

-   Opt requests directly into TLS 1.2 where OpenSSL >= 1.0.1 (see #277 for context)

## 3.18.0 - 2016-07-28

-   Add new `STATUS_` constants for subscriptions

## 3.17.1 - 2016-07-28

-   Fix auto-paging iterator so that it plays nicely with `iterator_to_array`

## 3.17.0 - 2016-07-14

-   Add field annotations to model classes for better editor hinting

## 3.16.0 - 2016-07-12

-   Add `ThreeDSecure` model for 3-D secure payments

## 3.15.0 - 2016-06-29

-   Add static `update` method to all resources that can be changed.

## 3.14.3 - 2016-06-20

-   Make sure that cURL never sends `Expects: 100-continue`, even on large request bodies

## 3.14.2 - 2016-06-03

-   Add `inventory` under `SKU` to list of keys that have nested data and can be updated

## 3.14.1 - 2016-05-27

-   Fix some inconsistencies in PHPDoc

## 3.14.0 - 2016-05-25

-   Add support for returning Relay orders

## 3.13.0 - 2016-05-04

-   Add `list`, `create`, `update`, `retrieve`, and `delete` methods to the Subscription class

## 3.12.1 - 2016-04-07

-   Additional check on value arrays for some extra safety

## 3.12.0 - 2016-03-31

-   Fix bug `refreshFrom` on `StripeObject` would not take an `$opts` array
-   Fix bug where `$opts` not passed to parent `save` method in `Account`
-   Fix bug where non-existent variable was referenced in `reverse` in `Transfer`
-   Update CA cert bundle for compatibility with OpenSSL versions below 1.0.1

## 3.11.0 - 2016-03-22

-   Allow `CurlClient` to be initialized with default `CURLOPT_*` options

## 3.10.1 - 2016-03-22

-   Fix bug where request params and options were ignored in `ApplicationFee`'s `refund.`

## 3.10.0 - 2016-03-15

-   Add `reject` on `Account` to support the new API feature

## 3.9.2 - 2016-03-04

-   Fix error when an object's metadata is set more than once

## 3.9.1 - 2016-02-24

-   Fix encoding behavior of nested arrays for requests (see #227)

## 3.9.0 - 2016-02-09

-   Add automatic pagination mechanism with `autoPagingIterator()`
-   Allow global account ID to be set with `Stripe::setAccountId()`

## 3.8.0 - 2016-02-08

-   Add `CountrySpec` model for looking up country payment information

## 3.7.1 - 2016-02-01

-   Update bundled CA certs

## 3.7.0 - 2016-01-27

-   Support deleting Relay products and SKUs

## 3.6.0 - 2016-01-05

-   Allow configuration of HTTP client timeouts

## 3.5.0 - 2015-12-01

-   Add a verification routine for external accounts

## 3.4.0 - 2015-09-14

-   Products, SKUs, and Orders -- https://stripe.com/relay

## 3.3.0 - 2015-09-11

-   Add support for 429 Rate Limit response

## 3.2.0 - 2015-08-17

-   Add refund listing and retrieval without an associated charge

## 3.1.0 - 2015-08-03

-   Add dispute listing and retrieval
-   Add support for manage account deletion

## 3.0.0 - 2015-07-28

-   Rename `\Stripe\Object` to `\Stripe\StripeObject` (PHP 7 compatibility)
-   Rename `getCode` and `getParam` in exceptions to `getStripeCode` and `getStripeParam`
-   Add support for calling `json_encode` on Stripe objects in PHP 5.4+
-   Start supporting/testing PHP 7

## 2.3.0 - 2015-07-06

-   Add request ID to all Stripe exceptions

## 2.2.0 - 2015-06-01

-   Add support for Alipay accounts as sources
-   Add support for bank accounts as sources (private beta)
-   Add support for bank accounts and cards as external_accounts on Account objects

## 2.1.4 - 2015-05-13

-   Fix CA certificate file path (thanks @lphilps & @matthewarkin)

## 2.1.3 - 2015-05-12

-   Fix to account updating to permit `tos_acceptance` and `personal_address` to be set properly
-   Fix to Transfer reversal creation (thanks @neatness!)
-   Network requests are now done through a swappable class for easier mocking

## 2.1.2 - 2015-04-10

-   Remove SSL cert revokation checking (all pre-Heartbleed certs have expired)
-   Bug fixes to account updating

## 2.1.1 - 2015-02-27

-   Support transfer reversals

## 2.1.0 - 2015-02-19

-   Support new API version (2015-02-18)
-   Added Bitcoin Receiever update and delete actions
-   Edited tests to prefer "source" over "card" as per new API version

## 2.0.1 - 2015-02-16

-   Fix to fetching endpoints that use a non-default baseUrl (`FileUpload`)

## 2.0.0 - 2015-02-14

-   Bumped minimum version to 5.3.3
-   Switched to Stripe namespace instead of Stripe\_ class name prefiexes (thanks @chadicus!)
-   Switched tests to PHPUnit (thanks @chadicus!)
-   Switched style guide to PSR2 (thanks @chadicus!)
-   Added \$opts hash to the end of most methods: this permits passing 'idempotency_key', 'stripe_account', or 'stripe_version'. The last 2 will persist across multiple object loads.
-   Added support for retrieving Account by ID

## 1.18.0 - 2015-01-21

-   Support making bitcoin charges through BitcoinReceiver source object

## 1.17.5 - 2014-12-23

-   Adding support for creating file uploads.

## 1.17.4 - 2014-12-15

-   Saving objects fetched with a custom key now works (thanks @JustinHook & @jpasilan)
-   Added methods for reporting charges as safe or fraudulent and for specifying the reason for refunds

## 1.17.3 - 2014-11-06

-   Better handling of HHVM support for SSL certificate blacklist checking.

## 1.17.2 - 2014-09-23

-   Coupons now are backed by a `Stripe_Coupon` instead of `Stripe_Object`, and support updating metadata
-   Running operations (`create`, `retrieve`, `all`) on upcoming invoice items now works

## 1.17.1 - 2014-07-31

-   Requests now send Content-Type header

## 1.17.0 - 2014-07-29

-   Application Fee refunds now a list instead of array
-   HHVM now works
-   Small bug fixes (thanks @bencromwell & @fastest963)
-   `__toString` now returns the name of the object in addition to its JSON representation

## 1.16.0 - 2014-06-17

-   Add metadata for refunds and disputes

## 1.15.0 - 2014-05-28

-   Support canceling transfers

## 1.14.1 - 2014-05-21

-   Support cards for recipients.

## 1.13.1 - 2014-05-15

-   Fix bug in account resource where `id` wasn't in the result

## 1.13.0 - 2014-04-10

-   Add support for certificate blacklisting
-   Update ca bundle
-   Drop support for HHVM (Temporarily)

## 1.12.0 - 2014-04-01

-   Add Stripe_RateLimitError for catching rate limit errors.
-   Update to Zend coding style (thanks, @jpiasetz)

## 1.11.0 - 2014-01-29

-   Add support for multiple subscriptions per customer

## 1.10.1 - 2013-12-02

-   Add new ApplicationFee

## 1.9.1 - 2013-11-08

-   Fix a bug where a null nestable object causes warnings to fire.

## 1.9.0 - 2013-10-16

-   Add support for metadata API.

## 1.8.4 - 2013-09-18

-   Add support for closing disputes.

## 1.8.3 - 2013-08-13

-   Add new Balance and BalanceTransaction

## 1.8.2 - 2013-08-12

-   Add support for unsetting attributes by updating to NULL. Setting properties to a blank string is now an error.

## 1.8.1 - 2013-07-12

-   Add support for multiple cards API (Stripe API version 2013-07-12: https://stripe.com/docs/upgrades#2013-07-05)

## 1.8.0 - 2013-04-11

-   Allow Transfers to be creatable
-   Add new Recipient resource

## 1.7.15 - 2013-02-21

-   Add 'id' to the list of permanent object attributes

## 1.7.14 - 2013-02-20

-   Don't re-encode strings that are already encoded in UTF-8. If you were previously using plan or coupon objects with UTF-8 IDs, they may have been treated as ISO-8859-1 (Latin-1) and encoded to UTF-8 a 2nd time. You may now need to pass the IDs to utf8_encode before passing them to Stripe_Plan::retrieve or Stripe_Coupon::retrieve.
-   Ensure that all input is encoded in UTF-8 before submitting it to Stripe's servers. (github issue #27)

## 1.7.13 - 2013-02-01

-   Add support for passing options when retrieving Stripe objects e.g., Stripe_Charge::retrieve(array("id"=>"foo", "expand" => array("customer"))); Stripe_Charge::retrieve("foo") will continue to work

## 1.7.12 - 2013-01-15

-   Add support for setting a Stripe API version override

## 1.7.11 - 2012-12-30

-   Version bump to cleanup constants and such (fix issue #26)

## 1.7.10 - 2012-11-08

-   Add support for updating charge disputes.
-   Fix bug preventing retrieval of null attributes

## 1.7.9 - 2012-11-08

-   Fix usage under autoloaders such as the one generated by composer (fix issue #22)

## 1.7.8 - 2012-10-30

-   Add support for creating invoices.
-   Add support for new invoice lines return format
-   Add support for new list objects

## 1.7.7 - 2012-09-14

-   Get all of the various version numbers in the repo in sync (no other changes)

## 1.7.6 - 2012-08-31

-   Add update and pay methods to Invoice resource

## 1.7.5 - 2012-08-23

-   Change internal function names so that Stripe_SingletonApiRequest is E_STRICT-clean (github issue #16)

## 1.7.4 - 2012-08-21

-   Bugfix so that Stripe objects (e.g. Customer, Charge objects) used in API calls are transparently converted to their object IDs

## 1.7.3 - 2012-08-15

-   Add new Account resource

## 1.7.2 - 2012-06-26

-   Make clearer that you should be including lib/Stripe.php, not test/Stripe.php (github issue #14)

## 1.7.1 - 2012-05-24

-   Add missing argument to Stripe_InvalidRequestError constructor in Stripe_ApiResource::instanceUrl. Fixes a warning when Stripe_ApiResource::instanceUrl is called on a resource with no ID (fix issue #12)

## 1.7.0 - 2012-05-17

-   Support Composer and Packagist (github issue #9)
-   Add new deleteDiscount method to Stripe_Customer
-   Add new Transfer resource
-   Switch from using HTTP Basic auth to Bearer auth. (Note: Stripe will support Basic auth for the indefinite future, but recommends Bearer auth when possible going forward)
-   Numerous test suite improvements
<|MERGE_RESOLUTION|>--- conflicted
+++ resolved
@@ -1,6 +1,5 @@
 # Changelog
 
-<<<<<<< HEAD
 ## 12.7.0-beta.1 - 2023-10-05
 * [#1587](https://github.com/stripe/stripe-php/pull/1587) Update generated code for beta
   * Add support for `mark_draft` and `mark_stale` methods on resource `Quote`
@@ -8,18 +7,17 @@
   * Add support for `allow_backdated_lines` on `Quote`
   * Rename `previewInvoiceLines` to `allPreviewInvoiceLines` on resource `Quote`
 
-## 12.6.0-beta.1 - 2023-09-28
-* [#1585](https://github.com/stripe/stripe-php/pull/1585) Update generated code for beta
-  * Rename resources `Issuing.CardDesign` and `Issuing.CardBundle` to `Issuing.PersonalizationDesign` and `Issuing.PhysicalBundle`
-  * Add support for `reason` on `Event`
-=======
 ## 12.6.0 - 2023-10-05
 * [#1586](https://github.com/stripe/stripe-php/pull/1586) Update generated code
   * Add support for new resource `Issuing.Token`
   * Add support for `all`, `retrieve`, and `update` methods on resource `Token`
   * Add support for `token` on `Issuing.Authorization` and `Issuing.Transaction`
 * [#1569](https://github.com/stripe/stripe-php/pull/1569) Fix: Do not bother removing `friendsofphp/php-cs-fixer`
->>>>>>> e0c15e4c
+
+## 12.6.0-beta.1 - 2023-09-28
+* [#1585](https://github.com/stripe/stripe-php/pull/1585) Update generated code for beta
+  * Rename resources `Issuing.CardDesign` and `Issuing.CardBundle` to `Issuing.PersonalizationDesign` and `Issuing.PhysicalBundle`
+  * Add support for `reason` on `Event`
 
 ## 12.5.0 - 2023-09-28
 * [#1582](https://github.com/stripe/stripe-php/pull/1582) Generate Discount, SourceTransaction and use sections in more places
