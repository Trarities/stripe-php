--- conflicted
+++ resolved
@@ -1,14 +1,5 @@
 # Changelog
 
-<<<<<<< HEAD
-## 13.18.0-beta.1 - 2024-04-04
-* [#1671](https://github.com/stripe/stripe-php/pull/1671) Update generated code for beta
-  * Add support for `update` method on resource `Entitlements.Feature`
-  * Add support for `risk_controls` on `Account`
-  * Change type of `Subscription.discounts` and `SubscriptionItem.discounts` from `nullable(array(expandable($Discount)))` to `array(expandable($Discount))`
-* [#1665](https://github.com/stripe/stripe-php/pull/1665) Update generated code for beta
-
-=======
 ## 14.0.0 - 2024-04-10
 * [#1673](https://github.com/stripe/stripe-php/pull/1673)
 
@@ -54,6 +45,13 @@
   * Add support for new value `none` on enum `Account.type`
   * Add support for `cancel`, `event_name`, and `type` on `Billing.MeterEventAdjustment`
 
+## 13.18.0-beta.1 - 2024-04-04
+* [#1671](https://github.com/stripe/stripe-php/pull/1671) Update generated code for beta
+  * Add support for `update` method on resource `Entitlements.Feature`
+  * Add support for `risk_controls` on `Account`
+  * Change type of `Subscription.discounts` and `SubscriptionItem.discounts` from `nullable(array(expandable($Discount)))` to `array(expandable($Discount))`
+* [#1665](https://github.com/stripe/stripe-php/pull/1665) Update generated code for beta
+
 ## 13.17.0 - 2024-04-04
 * [#1670](https://github.com/stripe/stripe-php/pull/1670) Update generated code
   * Add support for `subscription_item` on `Discount`
@@ -65,7 +63,6 @@
   * Add support for `zip` on `PaymentMethodConfiguration`
   * Add support for `discounts` on `SubscriptionItem` and `Subscription`
   * Add support for new value `mobile_phone_reader` on enum `Terminal.Reader.device_type`
->>>>>>> 45841a49
 
 ## 13.16.0 - 2024-03-28
 * [#1666](https://github.com/stripe/stripe-php/pull/1666) Update generated code
