--- conflicted
+++ resolved
@@ -1,17 +1,15 @@
 # Changelog
 
-<<<<<<< HEAD
-## 13.4.0-beta.1 - 2023-11-10
-* [#1600](https://github.com/stripe/stripe-php/pull/1600) Update generated code for beta
-  * Add support for new value `quote.reestimate_failed` on enum `Event.type`
-  * Add support for `metadata` on `QuotePhase`
-=======
 ## 13.4.0 - 2023-11-21
 * [#1608](https://github.com/stripe/stripe-php/pull/1608) Update generated code
   Add support for `transferred_to_balance` to `CustomerCashBalanceTransaction`
 * [#1605](https://github.com/stripe/stripe-php/pull/1605) Update generated code
   * Add support for `network_data` on `Issuing.Transaction`
->>>>>>> ff0a56c7
+
+## 13.4.0-beta.1 - 2023-11-10
+* [#1600](https://github.com/stripe/stripe-php/pull/1600) Update generated code for beta
+  * Add support for new value `quote.reestimate_failed` on enum `Event.type`
+  * Add support for `metadata` on `QuotePhase`
 
 ## 13.3.0 - 2023-11-09
 * [#1603](https://github.com/stripe/stripe-php/pull/1603) Update generated code
