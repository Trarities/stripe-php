# Changelog

<<<<<<< HEAD
## 14.10.0-beta.1 - 2024-05-30
* [#1699](https://github.com/stripe/stripe-php/pull/1699) Update generated code for beta
  * Keeping up with the changes from version 14.9.0
=======
## 14.10.0 - 2024-06-13
* [#1706](https://github.com/stripe/stripe-php/pull/1706) Update generated code
  * Add support for `multibanco` on `PaymentMethodConfiguration` and `PaymentMethod`
  * Add support for `twint` on `PaymentMethod`
  * Add support for new values `multibanco` and `twint` on enum `PaymentMethod.type`
  * Add support for `invoice_settings` on `Subscription`
  * Add support for new value `de_stn` on enum `TaxId.type`
>>>>>>> 7e1c4b5d

## 14.9.0 - 2024-05-30
* [#1702](https://github.com/stripe/stripe-php/pull/1702) Update generated code
  * Add support for new values `issuing_personalization_design.activated`, `issuing_personalization_design.deactivated`, `issuing_personalization_design.rejected`, and `issuing_personalization_design.updated` on enum `Event.type`
* [#1701](https://github.com/stripe/stripe-php/pull/1701) Added PHPDocs for `create`, `update`, `delete`, `all`, `retrieve` methods after moving them out of traits.
* [#1700](https://github.com/stripe/stripe-php/pull/1700) Add optional appInfo to StripeClient config
  * `StripeClient` can now accept `$appInfo` as a `$config` option, so AppInfo can be set per-client. If not passed in, will fall back on the global AppInfo set by `Stripe::setAppInfo()`.
    * The config expects `$appInfo` to be of type `array{name: string, version?: string, url?: string, partner_id?: string}`

## 14.9.0-beta.1 - 2024-05-23
* [#1696](https://github.com/stripe/stripe-php/pull/1696) Update generated code for beta

## 14.8.0 - 2024-05-23
* [#1698](https://github.com/stripe/stripe-php/pull/1698) Update generated code
  * Add support for new value `terminal_reader_invalid_location_for_payment` on enum `StripeError.code`
* [#1697](https://github.com/stripe/stripe-php/pull/1697) Rename section for object type generation

## 14.8.0-beta.1 - 2024-05-16
* [#1693](https://github.com/stripe/stripe-php/pull/1693) Update generated code for beta

## 14.7.0 - 2024-05-16
* [#1694](https://github.com/stripe/stripe-php/pull/1694) Update generated code
  * Add support for `fee_source` on `ApplicationFee`
  * Add support for `loss_reason` on `Issuing.Dispute`
  * Add support for `application_fee_amount` and `application_fee` on `Payout`
  * Add support for `stripe_s700` on `Terminal.Configuration`

## 14.7.0-beta.1 - 2024-05-09
* [#1691](https://github.com/stripe/stripe-php/pull/1691) Update generated code for beta
  * No new beta features. Merging changes from the main branch.

## 14.6.0 - 2024-05-09
* [#1692](https://github.com/stripe/stripe-php/pull/1692) Update generated code
  * Add support for `update` test helper method on resources `Treasury.OutboundPayment` and `Treasury.OutboundTransfer`
  * Add support for new values `treasury.outbound_payment.tracking_details_updated` and `treasury.outbound_transfer.tracking_details_updated` on enum `Event.type`
  * Add support for `allow_redisplay` on `PaymentMethod`
  * Add support for `tracking_details` on `Treasury.OutboundPayment` and `Treasury.OutboundTransfer`

## 14.6.0-beta.1 - 2024-05-02
* [#1689](https://github.com/stripe/stripe-php/pull/1689) Update generated code for beta
  * Add support for `rechnung` on `PaymentMethod`
  * Add support for new value `rechnung` on enum `PaymentMethod.type`

## 14.5.0 - 2024-05-02
* [#1688](https://github.com/stripe/stripe-php/pull/1688) Update generated code
  * Add support for new value `shipping_address_invalid` on enum `StripeError.code`
  * Add support for `ship_from_details` on `Tax.Calculation` and `Tax.Transaction`

## 14.5.0-beta.1 - 2024-04-25
* [#1683](https://github.com/stripe/stripe-php/pull/1683) Update generated code for beta
  * Add support for `cancel_subscription_schedule` on `QuoteLine`

## 14.4.0 - 2024-04-25
* [#1684](https://github.com/stripe/stripe-php/pull/1684) Update generated code
  * Change type of `Entitlements.ActiveEntitlement.feature` from `string` to `expandable($Entitlements.Feature)`
  * Add support for `mobilepay` on `PaymentMethodConfiguration`

## 14.4.0-beta.1 - 2024-04-18
* [#1679](https://github.com/stripe/stripe-php/pull/1679) Update generated code for beta

## 14.3.0 - 2024-04-18
* [#1681](https://github.com/stripe/stripe-php/pull/1681) Update generated code
  * Add support for `create_preview` method on resource `Invoice`
  * Add support for `saved_payment_method_options` on `Checkout.Session`
* [#1682](https://github.com/stripe/stripe-php/pull/1682) Added @throws to autoPagingIterator. Fixes [#1678](https://github.com/stripe/stripe-php/issues/1678)

## 14.2.0 - 2024-04-16
* [#1680](https://github.com/stripe/stripe-php/pull/1680) Update generated code
  * Add support for new resource `Entitlements.ActiveEntitlementSummary`
  * Add support for new value `entitlements.active_entitlement_summary.updated` on enum `Event.type`
  * Remove support for `config` on `Forwarding.Request`. This field is no longer used by the Forwarding Request API.
  * Add support for `swish` on `PaymentMethodConfiguration`

## 14.2.0-beta.1 - 2024-04-11
* [#1674](https://github.com/stripe/stripe-php/pull/1674) Merged from master

## 14.1.0 - 2024-04-11
* [#1677](https://github.com/stripe/stripe-php/pull/1677) Update generated code
  * Add support for new values `billing_policy_remote_function_response_invalid`, `billing_policy_remote_function_timeout`, `billing_policy_remote_function_unexpected_status_code`, and `billing_policy_remote_function_unreachable` on enum `StripeError.code`
  * Change type of `Billing.MeterEventAdjustment.cancel` from `BillingMeterResourceBillingMeterEventAdjustmentCancel` to `nullable(BillingMeterResourceBillingMeterEventAdjustmentCancel)`
  * Add support for `amazon_pay` on `PaymentMethodConfiguration` and `PaymentMethod`
  * Add support for new value `amazon_pay` on enum `PaymentMethod.type`
  * Add support for new values `bh_vat`, `kz_bin`, `ng_tin`, and `om_vat` on enum `TaxId.type`

## 14.0.0 - 2024-04-10
* [#1673](https://github.com/stripe/stripe-php/pull/1673)

  * This release changes the pinned API version to `2024-04-10`. Please read the [API Upgrade Guide](https://stripe.com/docs/upgrades#2024-04-10) and carefully review the API changes before upgrading.

  ### ⚠️ Breaking changes

   * Rename `features` to `marketing_features` on `Product`
   * Do not force resolution to IPv4 - Forcing IPv4 was causing hard-to-understand failures for users in IPv6-only environments. If you want to force IPv4 yourself, you can do so by telling the API client to use a CurlClient other than the default
  ```php
  $curl = new \Stripe\HttpClient\CurlClient([
    CURLOPT_IPRESOLVE => CURL_IPRESOLVE_V4
  ]);
  \Stripe\ApiRequestor::setHttpClient($curl);
  ```

  #### ⚠️ Removal of enum values, properties and events that are no longer part of the publicly documented Stripe API

  * Remove the below deprecated values on the enum `BalanceTransaction.Type`
      * `obligation_inbound`
      * `obligation_payout`
      * `obligation_payout_failure`
      * `obligation_reversal_outbound`
   * Remove the deprecated value `various` on the enum `Climate.Supplier.RemovalPathway`
   * Remove deprecated events
     * `invoiceitem.updated`
     * `order.created`
     * `recipient.created`
     * `recipient.deleted`
     * `recipient.updated`
     * `sku.created`
     * `sku.deleted`
     * `sku.updated`
   * Remove the deprecated value `service_tax` on the enum `TaxRate.TaxType`
   * Remove support for `id_bank_transfer`, `multibanco`, `netbanking`, `pay_by_bank`, and `upi` on `PaymentMethodConfiguration`
  * Remove the legacy field `rendering_options` in `Invoice`. Use `rendering` instead.

## 13.18.0 - 2024-04-09
* [#1675](https://github.com/stripe/stripe-php/pull/1675) Update generated code
  * Add support for new resources `Entitlements.ActiveEntitlement` and `Entitlements.Feature`
  * Add support for `all` and `retrieve` methods on resource `ActiveEntitlement`
  * Add support for `all`, `create`, `retrieve`, and `update` methods on resource `Feature`
  * Add support for new value `none` on enum `Account.type`
  * Add support for `cancel`, `event_name`, and `type` on `Billing.MeterEventAdjustment`

## 13.18.0-beta.1 - 2024-04-04
* [#1671](https://github.com/stripe/stripe-php/pull/1671) Update generated code for beta
  * Add support for `update` method on resource `Entitlements.Feature`
  * Add support for `risk_controls` on `Account`
  * Change type of `Subscription.discounts` and `SubscriptionItem.discounts` from `nullable(array(expandable($Discount)))` to `array(expandable($Discount))`
* [#1665](https://github.com/stripe/stripe-php/pull/1665) Update generated code for beta

## 13.17.0 - 2024-04-04
* [#1670](https://github.com/stripe/stripe-php/pull/1670) Update generated code
  * Add support for `subscription_item` on `Discount`
  * Add support for `email` and `phone` on `Identity.VerificationReport`
  * Add support for `verification_flow` on `Identity.VerificationReport` and `Identity.VerificationSession`
  * Add support for new value `verification_flow` on enums `Identity.VerificationReport.type` and `Identity.VerificationSession.type`
  * Add support for `provided_details` on `Identity.VerificationSession`
  * Change type of `Invoice.discounts` from `nullable(array(expandable(deletable($Discount))))` to `array(expandable(deletable($Discount)))`
  * Add support for `zip` on `PaymentMethodConfiguration`
  * Add support for `discounts` on `SubscriptionItem` and `Subscription`
  * Add support for new value `mobile_phone_reader` on enum `Terminal.Reader.device_type`

## 13.16.0 - 2024-03-28
* [#1666](https://github.com/stripe/stripe-php/pull/1666) Update generated code
  * Add support for new resources `Billing.MeterEventAdjustment`, `Billing.MeterEvent`, and `Billing.Meter`
  * Add support for `all`, `create`, `deactivate`, `reactivate`, `retrieve`, and `update` methods on resource `Meter`
  * Add support for `create` method on resources `MeterEventAdjustment` and `MeterEvent`
  * Add support for `meter` on `Plan`

## 13.16.0-beta.1 - 2024-03-21
* [#1661](https://github.com/stripe/stripe-php/pull/1661) Update generated code for beta
  * Add support for new resources `Entitlements.ActiveEntitlementSummary` and `Entitlements.ActiveEntitlement`
  * Add support for `all` method on resource `ActiveEntitlement`
  * Add support for `use_stripe_sdk` on `ConfirmationToken`
  * Remove support for `payment_method` on `ConfirmationToken`
  * Change type of `ConfirmationToken.mandate_data` from `ConfirmationTokensResourceMandateData` to `nullable(ConfirmationTokensResourceMandateData)`
  * Add support for `active` and `metadata` on `Entitlements.Feature`
  * Add support for new value `entitlements.active_entitlement_summary.updated` on enum `Event.type`
  * Remove support for value `customer.entitlement_summary.updated` from enum `Event.type`

## 13.15.0 - 2024-03-21
* [#1664](https://github.com/stripe/stripe-php/pull/1664) Update generated code
  * Add support for new resources `ConfirmationToken` and `Forwarding.Request`
  * Add support for `retrieve` method on resource `ConfirmationToken`
  * Add support for `all`, `create`, and `retrieve` methods on resource `Request`
  * Add support for new values `forwarding_api_inactive`, `forwarding_api_invalid_parameter`, `forwarding_api_upstream_connection_error`, and `forwarding_api_upstream_connection_timeout` on enum `StripeError.code`
  * Add support for `mobilepay` on `PaymentMethod`
  * Add support for new value `mobilepay` on enum `PaymentMethod.type`
  * Add support for `name` on `Terminal.Configuration`

## 13.15.0-beta.1 - 2024-03-14
* [#1659](https://github.com/stripe/stripe-php/pull/1659) Update generated code for beta
  * Add support for new resources `Billing.MeterEventAdjustment`, `Billing.MeterEvent`, and `Billing.Meter`
  * Add support for `all`, `create`, `deactivate`, `reactivate`, `retrieve`, and `update` methods on resource `Meter`
  * Add support for `create` method on resources `MeterEventAdjustment` and `MeterEvent`
  * Add support for `create` test helper method on resource `ConfirmationToken`
  * Add support for `add_lines`, `remove_lines`, and `update_lines` methods on resource `Invoice`
  * Add support for `multibanco` on `PaymentMethodConfiguration` and `PaymentMethod`
  * Add support for new value `multibanco` on enum `PaymentMethod.type`
  * Add support for `meter` on `Plan`

## 13.14.0 - 2024-03-14
* [#1660](https://github.com/stripe/stripe-php/pull/1660) Update generated code
  * Add support for new resources `Issuing.PersonalizationDesign` and `Issuing.PhysicalBundle`
  * Add support for `all`, `create`, `retrieve`, and `update` methods on resource `PersonalizationDesign`
  * Add support for `all` and `retrieve` methods on resource `PhysicalBundle`
  * Add support for `personalization_design` on `Issuing.Card`

## 13.14.0-beta.1 - 2024-02-29
* [#1655](https://github.com/stripe/stripe-php/pull/1655) Update generated code for beta
  * Remove support for resource `Entitlements.Event`
  * Change type of `ConfirmationToken.mandate_data` from `nullable(ConfirmationTokensResourceMandateData)` to `ConfirmationTokensResourceMandateData`
  * Remove support for `quantity` and `type` on `Entitlements.Feature`
  * Add support for `livemode` on `Issuing.PersonalizationDesign`
* [#1656](https://github.com/stripe/stripe-php/pull/1656)  Add helper to set beta version

## 13.13.0 - 2024-02-29
* [#1654](https://github.com/stripe/stripe-php/pull/1654) Update generated code
  * Change type of `Identity.VerificationSession.type` from `nullable(enum('document'|'id_number'))` to `enum('document'|'id_number')`
  * Add resources `Application`, `ConnectCollectionTransfer`, `PlatformTaxFee`, `ReserveTransaction`, `SourceMandateNotification`, and `TaxDeductedAtSource`. These classes have no methods on them, and are used to provide more complete types for PHPDocs.
* [#1657](https://github.com/stripe/stripe-php/pull/1657) Update readme to use addBetaVersion

## 13.13.0-beta.1 - 2024-02-23
* [#1652](https://github.com/stripe/stripe-php/pull/1652) Update generated code for beta

## 13.12.0 - 2024-02-22
* [#1651](https://github.com/stripe/stripe-php/pull/1651) Update generated code
  * Add support for `client_reference_id` on `Identity.VerificationReport` and `Identity.VerificationSession`
  * Remove support for value `service_tax` from enum `TaxRate.tax_type`
* [#1650](https://github.com/stripe/stripe-php/pull/1650) Add TaxIds API
  * Add support for `all`, `create`, `delete`, and `retrieve` methods on resource `TaxId`
  * The `instanceUrl` function on `TaxId` now returns the top-level `/v1/tax_ids/{id}` path instead of the `/v1/customers/{customer}/tax_ids/{id}` path.

## 13.12.0-beta.1 - 2024-02-16
* [#1643](https://github.com/stripe/stripe-php/pull/1643) Update generated code for beta
  * Add support for `decrement_authorization` method on resource `PaymentIntent`
  * Add support for `payment_method_options` on `ConfirmationToken`
  * Add support for `payto` and `twint` on `PaymentMethod`
  * Add support for new values `payto` and `twint` on enum `PaymentMethod.type`

## 13.11.0 - 2024-02-15
* [#1639](https://github.com/stripe/stripe-php/pull/1639) Update generated code
  * Add support for `networks` on `Card`
  * Add support for new value `financial_connections.account.refreshed_ownership` on enum `Event.type`
* [#1648](https://github.com/stripe/stripe-php/pull/1648) Remove broken methods on CustomerCashBalanceTransaction
  * Bugfix: remove support for `CustomerCashBalanceTransaction::all` and `CustomerCashBalanceTransaction::retrieve`. These methods were included in the library unintentionally and never functioned.
* [#1647](https://github.com/stripe/stripe-php/pull/1647) Fix \Stripe\Tax\Settings::update
* [#1646](https://github.com/stripe/stripe-php/pull/1646) Add more specific PHPDoc and Psalm type for RequestOptions arrays on services

## 13.11.0-beta.1 - 2024-02-01
* [#1637](https://github.com/stripe/stripe-php/pull/1637) Update generated code for beta
  * Add support for new resources `Entitlements.Event` and `Entitlements.Feature`
  * Add support for `create` method on resource `Event`
  * Add support for `all` and `create` methods on resource `Feature`
  * Add support for new value `customer.entitlement_summary.updated` on enum `Event.type`

## 13.10.0 - 2024-02-01
* [#1636](https://github.com/stripe/stripe-php/pull/1636) Update generated code
  * Add support for new value `swish` on enum `PaymentLink.payment_method_types[]`
  * Add support for `swish` on `PaymentMethod`
  * Add support for new value `swish` on enum `PaymentMethod.type`
  * Add support for `jurisdiction_level` on `TaxRate`
  * Change type of `Terminal.Reader.status` from `string` to `enum('offline'|'online')`
* [#1633](https://github.com/stripe/stripe-php/pull/1633) Update generated code
  * Add support for `issuer` on `Invoice`
  * Add support for `customer_balance` on `PaymentMethodConfiguration`
* [#1630](https://github.com/stripe/stripe-php/pull/1630) Add paginated requests helper function and use in Search and All

## 13.10.0-beta.3 - 2024-01-25
* [#1634](https://github.com/stripe/stripe-php/pull/1634) Update generated code for beta
  * Add support for `create_preview` method on resource `Invoice`
  * Add support for `charged_off_at` on `Capital.FinancingOffer`
  * Add support for `enhanced_eligibility_types` on `Dispute`

## 13.10.0-beta.2 - 2024-01-19
* [#1632](https://github.com/stripe/stripe-php/pull/1632) Beta: report usage of `rawRequest`

## 13.10.0-beta.1 - 2024-01-12
* [#1628](https://github.com/stripe/stripe-php/pull/1628) Update generated code for beta
* [#1626](https://github.com/stripe/stripe-php/pull/1626) Update generated code for beta

## 13.9.0 - 2024-01-12
* [#1629](https://github.com/stripe/stripe-php/pull/1629) Update generated code
  * Add support for new resource `CustomerSession`
  * Add support for `create` method on resource `CustomerSession`
  * Remove support for values `obligation_inbound`, `obligation_payout_failure`, `obligation_payout`, and `obligation_reversal_outbound` from enum `BalanceTransaction.type`
  * Add support for `billing_cycle_anchor_config` on `Subscription`

## 13.9.0-beta.1 - 2024-01-04
* [#1626](https://github.com/stripe/stripe-php/pull/1626) Update generated code for beta
  * Updated stable APIs to the latest version

## 13.8.0 - 2024-01-04
* [#1627](https://github.com/stripe/stripe-php/pull/1627) Update generated code
  * Add support for `retrieve` method on resource `Tax.Registration`

## 13.8.0-beta.1 - 2023-12-22
* [#1622](https://github.com/stripe/stripe-php/pull/1622) Update generated code for beta
  * Add support for new value `shipping_address_invalid` on enum `StripeError.code`
  * Change type of `Invoice.issuer` from `nullable(ConnectAccountReference)` to `ConnectAccountReference`
  * Add support for `ship_from_details` on `Tax.Calculation` and `Tax.Transaction`
* [#1618](https://github.com/stripe/stripe-php/pull/1618) Update generated code for beta

## 13.7.0 - 2023-12-22
* [#1621](https://github.com/stripe/stripe-php/pull/1621) Update generated code
  * Add support for new resource `FinancialConnections.Transaction`
  * Add support for `all` and `retrieve` methods on resource `Transaction`
  * Add support for `subscribe` and `unsubscribe` methods on resource `FinancialConnections.Account`
  * Add support for new value `financial_connections.account.refreshed_transactions` on enum `Event.type`
  * Add support for `subscriptions` and `transaction_refresh` on `FinancialConnections.Account`
  * Add support for new value `transactions` on enum `FinancialConnections.Session.prefetch[]`
  * Add support for `revolut_pay` on `PaymentMethodConfiguration`
  * Remove support for `id_bank_transfer`, `multibanco`, `netbanking`, `pay_by_bank`, and `upi` on `PaymentMethodConfiguration`
  * Change type of `Quote.invoice_settings` from `nullable(InvoiceSettingQuoteSetting)` to `InvoiceSettingQuoteSetting`
  * Add support for `destination_details` on `Refund`

## 13.7.0-beta.1 - 2023-12-08
* [#1617](https://github.com/stripe/stripe-php/pull/1617) Update generated code for beta
  * Add support for `retrieve` method on resource `FinancialConnections.Transaction`
* [#1616](https://github.com/stripe/stripe-php/pull/1616) Merge master into beta

## 13.6.0 - 2023-12-07
* [#1613](https://github.com/stripe/stripe-php/pull/1613) Update generated code
  * Add support for new values `customer_tax_location_invalid` and `financial_connections_no_successful_transaction_refresh` on enum `StripeError.code`
  * Add support for new values `payment_network_reserve_hold` and `payment_network_reserve_release` on enum `BalanceTransaction.type`
  * Remove support for value `various` from enum `Climate.Supplier.removal_pathway`
  * Add support for `inactive_message` and `restrictions` on `PaymentLink`
* [#1612](https://github.com/stripe/stripe-php/pull/1612) Report usage of .save and StripeClient
  * Reports uses of the deprecated `.save` and of `StripeClient` in `X-Stripe-Client-Telemetry`. (You can disable telemetry via `\Stripe\Stripe::setEnableTelemetry(false);`, see the [README](https://github.com/stripe/stripe-php/blob/master/README.md#telemetry).)

## 13.6.0-beta.1 - 2023-11-30
* [#1610](https://github.com/stripe/stripe-php/pull/1610) Update generated code for beta

## 13.5.0 - 2023-11-30
* [#1611](https://github.com/stripe/stripe-php/pull/1611) Update generated code
  * Add support for new resources `Climate.Order`, `Climate.Product`, and `Climate.Supplier`
  * Add support for `all`, `cancel`, `create`, `retrieve`, and `update` methods on resource `Order`
  * Add support for `all` and `retrieve` methods on resources `Product` and `Supplier`
  * Add support for new value `financial_connections_account_inactive` on enum `StripeError.code`
  * Add support for new values `climate_order_purchase` and `climate_order_refund` on enum `BalanceTransaction.type`
  * Add support for new values `climate.order.canceled`, `climate.order.created`, `climate.order.delayed`, `climate.order.delivered`, `climate.order.product_substituted`, `climate.product.created`, and `climate.product.pricing_updated` on enum `Event.type`

## 13.5.0-beta.1 - 2023-11-21
* [#1606](https://github.com/stripe/stripe-php/pull/1606) Update generated code for beta
  * Add support for `components` and `created` on `CustomerSession`
* [#1600](https://github.com/stripe/stripe-php/pull/1600) Update generated code for beta
  * Add support for new value `quote.reestimate_failed` on enum `Event.type`
  * Add support for `metadata` on `QuotePhase`

## 13.4.0 - 2023-11-21
* [#1608](https://github.com/stripe/stripe-php/pull/1608) Update generated code
  Add support for `transferred_to_balance` to `CustomerCashBalanceTransaction`
* [#1605](https://github.com/stripe/stripe-php/pull/1605) Update generated code
  * Add support for `network_data` on `Issuing.Transaction`

## 13.4.0-beta.1 - 2023-11-10
* [#1600](https://github.com/stripe/stripe-php/pull/1600) Update generated code for beta
  * Add support for new value `quote.reestimate_failed` on enum `Event.type`
  * Add support for `metadata` on `QuotePhase`

## 13.3.0 - 2023-11-09
* [#1603](https://github.com/stripe/stripe-php/pull/1603) Update generated code
  * Add support for new value `terminal_reader_hardware_fault` on enum `StripeError.code`

## 13.3.0-beta.1 - 2023-11-02
* [#1598](https://github.com/stripe/stripe-php/pull/1598) Update generated code for beta
  * Add support for `attach_payment_intent` method on resource `Invoice`
  * Add support for `post_payment_amount`, `pre_payment_amount`, and `refunds` on `CreditNote`
  * Add support for new value `invoice.payment.overpaid` on enum `Event.type`
  * Add support for `amounts_due` and `payments` on `Invoice`
  * Add support for `created` on `Issuing.PersonalizationDesign`

## 13.2.1 - 2023-11-06
* [#1602](https://github.com/stripe/stripe-php/pull/1602) Fix error when "id" is not a string.

## 13.2.0 - 2023-11-02
* [#1599](https://github.com/stripe/stripe-php/pull/1599) Update generated code
  * Add support for new resource `Tax.Registration`
  * Add support for `all`, `create`, and `update` methods on resource `Registration`
  * Add support for new value `token_card_network_invalid` on enum `StripeError.code`
  * Add support for new value `payment_unreconciled` on enum `BalanceTransaction.type`
  * Add support for `revolut_pay` on `PaymentMethod`
  * Add support for new value `revolut_pay` on enum `PaymentMethod.type`

## 13.2.0-beta.1 - 2023-10-26
* [#1596](https://github.com/stripe/stripe-php/pull/1596) Update generated code for beta
  * Add support for new resource `Margin`
  * Add support for `all`, `create`, `retrieve`, and `update` methods on resource `Margin`
  * Add support for `default_margins` and `total_margin_amounts` on `Invoice`
  * Add support for `margins` on `InvoiceItem`

## 13.1.0 - 2023-10-26
* [#1595](https://github.com/stripe/stripe-php/pull/1595) Update generated code
  * Add support for new value `balance_invalid_parameter` on enum `StripeError.code`

## 13.1.0-beta.1 - 2023-10-17
* [#1594](https://github.com/stripe/stripe-php/pull/1594) Update generated code for beta
  - Update pinned API version to `2023-10-16`

## 13.0.0 - 2023-10-16
* This release changes the pinned API version to `2023-10-16`. Please read the [API Upgrade Guide](https://stripe.com/docs/upgrades#2023-10-16) and carefully review the API changes before upgrading `stripe-php` package.
* [#1593](https://github.com/stripe/stripe-php/pull/1593) Update generated code
  - Added `additional_tos_acceptances` field on `Person`

## 12.9.0-beta.1 - 2023-10-16
* [#1591](https://github.com/stripe/stripe-php/pull/1591) Update generated code for beta

## 12.8.0 - 2023-10-16
* [#1590](https://github.com/stripe/stripe-php/pull/1590) Update generated code
  * Add support for new values `issuing_token.created` and `issuing_token.updated` on enum `Event.type`

## 12.8.0-beta.1 - 2023-10-11
* [#1588](https://github.com/stripe/stripe-php/pull/1588) Update generated code for beta
  * Add support for new resources `AccountNotice` and `Issuing.CreditUnderwritingRecord`
  * Add support for `all`, `retrieve`, and `update` methods on resource `AccountNotice`
  * Add support for `all`, `correct`, `create_from_application`, `create_from_proactive_review`, `report_decision`, and `retrieve` methods on resource `CreditUnderwritingRecord`
  * Add support for new values `account_notice.created` and `account_notice.updated` on enum `Event.type`

## 12.7.0 - 2023-10-11
* [#1589](https://github.com/stripe/stripe-php/pull/1589) Update generated code
  * Add support for `client_secret`, `redirect_on_completion`, `return_url`, and `ui_mode` on `Checkout.Session`
  * Add support for `offline` on `Terminal.Configuration`

## 12.7.0-beta.1 - 2023-10-05
* [#1587](https://github.com/stripe/stripe-php/pull/1587) Update generated code for beta
  * Add support for `mark_draft` and `mark_stale` methods on resource `Quote`
  * Remove support for `draft_quote` and `mark_stale_quote` methods on resource `Quote`
  * Add support for `allow_backdated_lines` on `Quote`
  * Rename `previewInvoiceLines` to `allPreviewInvoiceLines` on resource `Quote`

## 12.6.0 - 2023-10-05
* [#1586](https://github.com/stripe/stripe-php/pull/1586) Update generated code
  * Add support for new resource `Issuing.Token`
  * Add support for `all`, `retrieve`, and `update` methods on resource `Token`
  * Add support for `token` on `Issuing.Authorization` and `Issuing.Transaction`
* [#1569](https://github.com/stripe/stripe-php/pull/1569) Fix: Do not bother removing `friendsofphp/php-cs-fixer`

## 12.6.0-beta.1 - 2023-09-28
* [#1585](https://github.com/stripe/stripe-php/pull/1585) Update generated code for beta
  * Rename resources `Issuing.CardDesign` and `Issuing.CardBundle` to `Issuing.PersonalizationDesign` and `Issuing.PhysicalBundle`
  * Add support for `reason` on `Event`

## 12.5.0 - 2023-09-28
* [#1582](https://github.com/stripe/stripe-php/pull/1582) Generate Discount, SourceTransaction and use sections in more places
* [#1584](https://github.com/stripe/stripe-php/pull/1584) Update generated code
  * Add support for `rendering` on `Invoice`

## 12.5.0-beta.1 - 2023-09-21
* [#1578](https://github.com/stripe/stripe-php/pull/1578) Update generated code for beta
  * Remove support for `customer` on `ConfirmationToken`
  * Add support for `issuer` on `Invoice`

## 12.4.0 - 2023-09-21
* [#1579](https://github.com/stripe/stripe-php/pull/1579) Update generated code
  * Add back constant for `invoiceitem.updated` webhook event.  This was mistakenly removed in v12.2.0.
* [#1566](https://github.com/stripe/stripe-php/pull/1566) Fix: Remove `squizlabs/php_codesniffer`
* [#1568](https://github.com/stripe/stripe-php/pull/1568) Enhancement: Reference `phpunit.xsd` as installed with `composer`
* [#1565](https://github.com/stripe/stripe-php/pull/1565) Enhancement: Use PHP 8.2 as leading PHP version

## 12.4.0-beta.1 - 2023-09-14
* [#1575](https://github.com/stripe/stripe-php/pull/1575) Update generated code for beta
  * Add support for new resource `ConfirmationToken`
  * Add support for `retrieve` method on resource `ConfirmationToken`
  * Add support for `create` method on resource `Issuing.CardDesign`
  * Add support for `reject_testmode` test helper method on resource `Issuing.CardDesign`
  * Add support for new value `issuing_card_design.rejected` on enum `Event.type`
  * Add support for `features` on `Issuing.CardBundle`
  * Add support for `card_logo`, `carrier_text`, `preferences`, and `rejection_reasons` on `Issuing.CardDesign`
  * Remove support for `preference` on `Issuing.CardDesign`

## 12.3.0 - 2023-09-14
* [#1577](https://github.com/stripe/stripe-php/pull/1577) Update generated code
  * Add support for new resource `PaymentMethodConfiguration`
  * Add support for `all`, `create`, `retrieve`, and `update` methods on resource `PaymentMethodConfiguration`
  * Add support for `payment_method_configuration_details` on `Checkout.Session`, `PaymentIntent`, and `SetupIntent`
* [#1573](https://github.com/stripe/stripe-php/pull/1573) Update generated code
  * Add support for `capture`, `create`, `expire`, `increment`, and `reverse` test helper methods on resource `Issuing.Authorization`
  * Add support for `create_force_capture`, `create_unlinked_refund`, and `refund` test helper methods on resource `Issuing.Transaction`
  * Add support for new value `stripe_tax_inactive` on enum `StripeError.code`

## 12.3.0-beta.1 - 2023-09-07
* [#1574](https://github.com/stripe/stripe-php/pull/1574) Update generated code for beta
  * Release specs are identical.
* [#1572](https://github.com/stripe/stripe-php/pull/1572) Update generated code for beta
  * Remove support for `submit_card` test helper method on resource `Issuing.Card`
  * Add support for new value `platform_default` on enum `Issuing.CardDesign.preference`

## 12.2.0 - 2023-09-07
* [#1571](https://github.com/stripe/stripe-php/pull/1571) Update generated code
  * Add support for new resource `PaymentMethodDomain`
  * Add support for `all`, `create`, `retrieve`, `update`, and `validate` methods on resource `PaymentMethodDomain`
  * Add support for new values `treasury.credit_reversal.created`, `treasury.credit_reversal.posted`, `treasury.debit_reversal.completed`, `treasury.debit_reversal.created`, `treasury.debit_reversal.initial_credit_granted`, `treasury.financial_account.closed`, `treasury.financial_account.created`, `treasury.financial_account.features_status_updated`, `treasury.inbound_transfer.canceled`, `treasury.inbound_transfer.created`, `treasury.inbound_transfer.failed`, `treasury.inbound_transfer.succeeded`, `treasury.outbound_payment.canceled`, `treasury.outbound_payment.created`, `treasury.outbound_payment.expected_arrival_date_updated`, `treasury.outbound_payment.failed`, `treasury.outbound_payment.posted`, `treasury.outbound_payment.returned`, `treasury.outbound_transfer.canceled`, `treasury.outbound_transfer.created`, `treasury.outbound_transfer.expected_arrival_date_updated`, `treasury.outbound_transfer.failed`, `treasury.outbound_transfer.posted`, `treasury.outbound_transfer.returned`, `treasury.received_credit.created`, `treasury.received_credit.failed`, `treasury.received_credit.succeeded`, and `treasury.received_debit.created` on enum `Event.type`
  * Remove support for value `invoiceitem.updated` from enum `Event.type`
  * Add support for `features` on `Product`

## 12.2.0-beta.1 - 2023-08-31
* [#1559](https://github.com/stripe/stripe-php/pull/1559) Update generated code for beta
  * Rename `Quote.previewInvoices` to `Quote.allPreviewInvoices` and `Quote.previewSubscriptionSchedules` to `Quote.allSubscriptionSchedules`

## 12.1.0 - 2023-08-31
* [#1560](https://github.com/stripe/stripe-php/pull/1560) Update generated code
  * Add support for new resource `AccountSession`
  * Add support for `create` method on resource `AccountSession`
  * Add support for new values `obligation_inbound`, `obligation_outbound`, `obligation_payout_failure`, `obligation_payout`, `obligation_reversal_inbound`, and `obligation_reversal_outbound` on enum `BalanceTransaction.type`
  * Change type of `Event.type` from `string` to `enum`
  * Add support for `application` on `PaymentLink`
* [#1562](https://github.com/stripe/stripe-php/pull/1562) Nicer ApiErrorException::__toString()
* [#1558](https://github.com/stripe/stripe-php/pull/1558) Update generated code
  * Add support for `payment_method_details` on `Dispute`
  * Add support for `prefetch` on `FinancialConnections.Session`

## 12.0.0 - 2023-08-18
**⚠️ ACTION REQUIRED: the breaking change in this release likely affects you ⚠️**

## 12.0.0-beta.1 - 2023-08-24
* [#1549](https://github.com/stripe/stripe-php/pull/1549) Update generated code for beta
  * Add support for new resources `QuotePreviewInvoice` and `QuotePreviewSchedule`
  * Remove support for `applies_to` on `Invoice` and `SubscriptionSchedule`
* [#1556](https://github.com/stripe/stripe-php/pull/1556) Merge master into beta

## 11.0.0 - 2023-08-16
Please do not use stripe-php v11. It did not correctly apply the [pinning behavior](https://github.com/stripe/stripe-php/blob/master/CHANGELOG.md#version-pinning) and was removed from packagist

## 10.22.0-beta.1 - 2023-08-10
* [#1545](https://github.com/stripe/stripe-php/pull/1545) Update generated code for beta
  * Add support for `paypal` on `PaymentMethodConfiguration`

## 10.21.0 - 2023-08-10
* [#1546](https://github.com/stripe/stripe-php/pull/1546) Update generated code
  * Add support for new value `payment_reversal` on enum `BalanceTransaction.type`
  * Add support for new value `adjusted_for_overdraft` on enum `CustomerBalanceTransaction.type`

## 10.21.0-beta.1 - 2023-08-03
* [#1541](https://github.com/stripe/stripe-php/pull/1541) Update generated code for beta
  * Add support for `submit_card` test helper method on resource `Issuing.Card`

## 10.20.0 - 2023-08-03
* [#1539](https://github.com/stripe/stripe-php/pull/1539) Update generated code
  * Add support for `subscription_details` on `Invoice`
  * Add support for new values `sepa_debit_fingerprint` and `us_bank_account_fingerprint` on enum `Radar.ValueList.item_type`

## 10.20.0-beta.2 - 2023-07-28
* [#1537](https://github.com/stripe/stripe-php/pull/1537) Update generated code for beta
  * Release specs are identical.
* [#1535](https://github.com/stripe/stripe-php/pull/1535) Update generated code for beta
  * Add support for new resource `Tax.Form`
  * Add support for `all`, `pdf`, and `retrieve` methods on resource `Form`
  * Add support for `payment_method_configuration_details` on `Checkout.Session` and `SetupIntent`
* [#1532](https://github.com/stripe/stripe-php/pull/1532) Update generated code for beta
* [#1531](https://github.com/stripe/stripe-php/pull/1531) Merge master into beta

## 10.20.0-beta.1 - 2023-07-27
  * Updated stable APIs to the latest version

## 10.19.0 - 2023-07-27
* [#1534](https://github.com/stripe/stripe-php/pull/1534) Update generated code
  * Improve PHPDoc type for `ApplicationFee.refunds`
  * Add support for `deleted` on `Apps.Secret`
* [#1526](https://github.com/stripe/stripe-php/pull/1526) Add constants for payment intent cancellation reasons
* [#1533](https://github.com/stripe/stripe-php/pull/1533) Update generated code
  * Add support for new value `service_tax` on enum `TaxRate.tax_type`
* [#1487](https://github.com/stripe/stripe-php/pull/1487) PHPDoc: use union of literals for $method parameter throughout

## 10.18.0 - 2023-07-20
* [#1533](https://github.com/stripe/stripe-php/pull/1533) Update generated code
  * Add support for new value `service_tax` on enum `TaxRate.tax_type`
* [#1526](https://github.com/stripe/stripe-php/pull/1526) Add constants for payment intent cancellation reasons
* [#1487](https://github.com/stripe/stripe-php/pull/1487) PHPDoc: use union of literals for $method parameter throughout

## 10.18.0-beta.1 - 2023-07-13
* [#1527](https://github.com/stripe/stripe-php/pull/1527) Update generated code for beta
  Release specs are identical.
* [#1524](https://github.com/stripe/stripe-php/pull/1524) Update generated code for beta
  * Add support for new resource `PaymentMethodConfiguration`
  * Add support for `all`, `create`, `retrieve`, and `update` methods on resource `PaymentMethodConfiguration`
  * Add support for `payment_method_configuration_details` on `PaymentIntent`
  * Rename `Tax.SettingService` -> `Tax.SettingsService` (parity with main release)
* [#1519](https://github.com/stripe/stripe-php/pull/1519) Update generated code for beta
  * Rename `Tax.SettingsService` -> `Tax.SettingService`

## 10.17.0 - 2023-07-13
* [#1525](https://github.com/stripe/stripe-php/pull/1525) Update generated code
  * Add support for new resource `Tax.Settings`
  * Add support for `retrieve` and `update` methods on resource `Settings`
  * Add support for new value `invalid_tax_location` on enum `StripeError.code`
  * Add support for `product` on `Tax.TransactionLineItem`
  * Add constant for `tax.settings.updated` webhook event
* [#1520](https://github.com/stripe/stripe-php/pull/1520) Update generated code
  * Release specs are identical.

## 10.16.0 - 2023-06-29
* [#1517](https://github.com/stripe/stripe-php/pull/1517) Update generated code
  * Add support for new value `application_fees_not_allowed` on enum `StripeError.code`
  * Add support for `effective_at` on `CreditNote` and `Invoice`
  * Add support for `on_behalf_of` on `Mandate`
* [#1514](https://github.com/stripe/stripe-php/pull/1514) Update generated code
  * Release specs are identical.
* [#1512](https://github.com/stripe/stripe-php/pull/1512) Update generated code
  * Change type of `Checkout.Session.success_url` from `string` to `nullable(string)`

## 10.16.0-beta.1 - 2023-06-22
* [#1515](https://github.com/stripe/stripe-php/pull/1515) Update generated code for beta
  * Add support for new resource `CustomerSession`
  * Add support for `create` method on resource `CustomerSession`
* [#1513](https://github.com/stripe/stripe-php/pull/1513) Update generated code for beta
  * Add support for `payment_details` on `PaymentIntent`
* [#1510](https://github.com/stripe/stripe-php/pull/1510) Update generated code for beta

## 10.15.0 - 2023-06-08
* [#1506](https://github.com/stripe/stripe-php/pull/1506) Update generated code
  * Add support for `preferred_locales` on `Issuing.Cardholder`

## 10.15.0-beta.2 - 2023-06-01
* [#1507](https://github.com/stripe/stripe-php/pull/1507) Update generated code for beta
  * Add support for `subscription_details` on `Invoice`
  * Add support for `set_pause_collection` on `QuoteLine`
  * Remove support for `locations` on `Tax.Settings`

## 10.15.0-beta.1 - 2023-05-25
* [#1500](https://github.com/stripe/stripe-php/pull/1500) Update generated code for beta
* [#1505](https://github.com/stripe/stripe-php/pull/1505) Handle developer message in preview error responses
* [#1504](https://github.com/stripe/stripe-php/pull/1504) Add default values for preview and raw_request parameters

## 10.14.0 - 2023-05-25
* [#1503](https://github.com/stripe/stripe-php/pull/1503) Update generated code
  * Add support for `zip` on `PaymentMethod`
  * Add support for new value `zip` on enum `PaymentMethod.type`
* [#1502](https://github.com/stripe/stripe-php/pull/1502) Generate error codes
* [#1501](https://github.com/stripe/stripe-php/pull/1501) Update generated code

* [#1499](https://github.com/stripe/stripe-php/pull/1499) Update generated code
  * Add support for new values `amusement_tax` and `communications_tax` on enum `TaxRate.tax_type`

## 10.14.0-beta.2 - 2023-05-19
* [#1498](https://github.com/stripe/stripe-php/pull/1498) Update generated code for beta
  * Add support for `subscribe` and `unsubscribe` methods on resource `FinancialConnections.Account`
  * Add support for `status_details` and `status` on `Tax.Settings`
* [#1486](https://github.com/stripe/stripe-php/pull/1486) Add $stripe->rawRequest

## 10.14.0-beta.1 - 2023-05-11
* [#1489](https://github.com/stripe/stripe-php/pull/1489) Update generated code for beta
  * Add support for `head_office` on `Tax.Settings`
* [#1497](https://github.com/stripe/stripe-php/pull/1497) Fix phpstan errors
* [#1484](https://github.com/stripe/stripe-php/pull/1484) Update generated code for beta

## 10.13.0 - 2023-05-11
* [#1490](https://github.com/stripe/stripe-php/pull/1490) Update generated code
  * Add support for `paypal` on `PaymentMethod`
  * Add support for `effective_percentage` on `TaxRate`
* [#1488](https://github.com/stripe/stripe-php/pull/1488) Increment PHPStan to strictness level 2
* [#1483](https://github.com/stripe/stripe-php/pull/1483) Update generated code

* [#1480](https://github.com/stripe/stripe-php/pull/1480) Update generated code
  * Change type of `Identity.VerificationSession.options` from `VerificationSessionOptions` to `nullable(VerificationSessionOptions)`
  * Change type of `Identity.VerificationSession.type` from `enum('document'|'id_number')` to `nullable(enum('document'|'id_number'))`
* [#1478](https://github.com/stripe/stripe-php/pull/1478) Update generated code
  * Release specs are identical.
* [#1475](https://github.com/stripe/stripe-php/pull/1475) Update generated code

## 10.13.0-beta.4 - 2023-04-20
* [#1481](https://github.com/stripe/stripe-php/pull/1481) Update generated code for beta
  * Add support for `country_options` on `Tax.Registration`
  * Remove support for `state` and `type` on `Tax.Registration`

## 10.13.0-beta.3 - 2023-04-13
* [#1477](https://github.com/stripe/stripe-php/pull/1477) Update generated code for beta
  * Add support for `collect_payment_method` and `confirm_payment_intent` methods on resource `Terminal.Reader`

## 10.13.0-beta.2 - 2023-04-06
* [#1472](https://github.com/stripe/stripe-php/pull/1472) Update generated code for beta
  * Updated stable APIs to the latest version

## 10.13.0-beta.1 - 2023-03-30
* [#1469](https://github.com/stripe/stripe-php/pull/1469) Update generated code
  * Add support for new value `ioss` on enum `Tax.Registration.type`

## 10.12.1 - 2023-04-04
* [#1473](https://github.com/stripe/stripe-php/pull/1473) Update generated code
  * Add back `deleted` from `Invoice.status`.

## 10.12.0 - 2023-03-30
* [#1470](https://github.com/stripe/stripe-php/pull/1470) Update generated code
  * Remove support for `create` method on resource `Tax.Transaction`
    * This is not a breaking change, as this method was deprecated before the Tax Transactions API was released in favor of the `createFromCalculation` method.
  * Remove support for value `deleted` from enum `Invoice.status`
    * This is not a breaking change, as the value was never returned or accepted as input.
* [#1468](https://github.com/stripe/stripe-php/pull/1468) Trigger workflow for tags
* [#1467](https://github.com/stripe/stripe-php/pull/1467) Update generated code (new)
  * Release specs are identical.

## 10.12.0-beta.1 - 2023-03-23
* [#1459](https://github.com/stripe/stripe-php/pull/1459) Update generated code for beta (new)
  * Add support for new resources `Tax.CalculationLineItem` and `Tax.TransactionLineItem`
  * Add support for `collect_inputs` method on resource `Terminal.Reader`
  * Add support for `financing_offer` on `Capital.FinancingSummary`
  * Add support for new value `link` on enum `PaymentLink.payment_method_types[]`
  * Add support for `automatic_payment_methods` on `SetupIntent`

## 10.11.0 - 2023-03-23
* [#1458](https://github.com/stripe/stripe-php/pull/1458) Update generated code
  * Add support for new resources `Tax.CalculationLineItem`, `Tax.Calculation`, `Tax.TransactionLineItem`, and `Tax.Transaction`
  * Add support for `create` and `list_line_items` methods on resource `Calculation`
  * Add support for `create_from_calculation`, `create_reversal`, `create`, `list_line_items`, and `retrieve` methods on resource `Transaction`
  * Add support for `currency_conversion` on `Checkout.Session`
  * Add support for new value `automatic_async` on enum `PaymentIntent.capture_method`
  * Add support for new value `link` on enum `PaymentLink.payment_method_types[]`
  * Add support for `automatic_payment_methods` on `SetupIntent`

## 10.11.0-beta.1 - 2023-03-16
* [#1456](https://github.com/stripe/stripe-php/pull/1456) API Updates
  * Add support for `create_from_calculation` method on resource `Tax.Transaction`
  * Change type of `Invoice.applies_to` from `nullable(QuotesResourceQuoteLinesAppliesTo)` to `QuotesResourceQuoteLinesAppliesTo`
  * Add support for `shipping_cost` on `Tax.Calculation` and `Tax.Transaction`
  * Add support for `tax_breakdown` on `Tax.Calculation`
  * Remove support for `tax_summary` on `Tax.Calculation`

## 10.10.0 - 2023-03-16
* [#1457](https://github.com/stripe/stripe-php/pull/1457) API Updates
  * Add support for `future_requirements` and `requirements` on `BankAccount`
  * Add support for new value `automatic_async` on enum `PaymentIntent.capture_method`
  * Add support for new value `cashapp` on enum `PaymentLink.payment_method_types[]`
  * Add support for `cashapp` on `PaymentMethod`
  * Add support for new value `cashapp` on enum `PaymentMethod.type`
* [#1454](https://github.com/stripe/stripe-php/pull/1454) Update generated code (new)
  * Add support for new value `cashapp` on enum `PaymentLink.payment_method_types[]`
  * Add support for `cashapp` on `PaymentMethod`
  * Add support for new value `cashapp` on enum `PaymentMethod.type`

## 10.10.0-beta.1 - 2023-03-09
* [#1451](https://github.com/stripe/stripe-php/pull/1451) API Updates for beta branch
  * Updated stable APIs to the latest version
  * Remove support for `list_transactions` method on resource `Tax.Transaction`
  * Change type of `SubscriptionSchedule.applies_to` from `nullable(QuotesResourceQuoteLinesAppliesTo)` to `QuotesResourceQuoteLinesAppliesTo`
  * Add support for `tax_summary` on `Tax.Calculation`
  * Remove support for `tax_breakdown` on `Tax.Calculation`

## 10.9.1 - 2023-03-14
* [#1453](https://github.com/stripe/stripe-php/pull/1453) Restore StripeClient.getService

## 10.9.0 - 2023-03-09
* [#1450](https://github.com/stripe/stripe-php/pull/1450) API Updates
  * Add support for `cancellation_details` on `Subscription`
  * Fix return types on custom methods (extends https://github.com/stripe/stripe-php/pull/1446)

* [#1446](https://github.com/stripe/stripe-php/pull/1446) stripe->customers->retrievePaymentMethod returns the wrong class (type hint)

## 10.9.0-beta.1 - 2023-03-02
* [#1448](https://github.com/stripe/stripe-php/pull/1448) API Updates for beta branch
  * Updated stable APIs to the latest version
  * Add support for new resources `Issuing.CardBundle` and `Issuing.CardDesign`
  * Add support for `all` and `retrieve` methods on resource `CardBundle`
  * Add support for `all`, `retrieve`, and `update` methods on resource `CardDesign`
  * Add support for `card_design` on `Issuing.Card`

## 10.8.0 - 2023-03-02
* [#1447](https://github.com/stripe/stripe-php/pull/1447) API Updates
  * Add support for `reconciliation_status` on `Payout`
  * Add support for new value `lease_tax` on enum `TaxRate.tax_type`

## 10.8.0-beta.1 - 2023-02-23
* [#1445](https://github.com/stripe/stripe-php/pull/1445) API Updates for beta branch
  * Updated stable APIs to the latest version

## 10.7.0 - 2023-02-23
* [#1444](https://github.com/stripe/stripe-php/pull/1444) API Updates
  * Add support for new value `igst` on enum `TaxRate.tax_type`

## 10.7.0-beta.1 - 2023-02-16
* [#1442](https://github.com/stripe/stripe-php/pull/1442) API Updates for beta branch
  * Updated stable APIs to the latest version
  * Add support for `currency_conversion` on `Checkout.Session`
  * Add support for `limits` on `FinancialConnections.Session`
  * Remove support for `reference` on `Tax.Calculation`

## 10.6.1 - 2023-02-21
* [#1443](https://github.com/stripe/stripe-php/pull/1443) Remove init.php from the list of ignored files

## 10.6.0 - 2023-02-16
* [#1441](https://github.com/stripe/stripe-php/pull/1441) API Updates
  * Add support for `refund_payment` method on resource `Terminal.Reader`
  * Add support for `custom_fields` on `Checkout.Session` and `PaymentLink`
* [#1236](https://github.com/stripe/stripe-php/pull/1236) subscription_proration_date not always presented in Invoice
* [#1431](https://github.com/stripe/stripe-php/pull/1431) Fix: Do not use unbounded version constraint for `actions/checkout`
* [#1436](https://github.com/stripe/stripe-php/pull/1436) Enhancement: Enable and configure `visibility_required` fixer
* [#1432](https://github.com/stripe/stripe-php/pull/1432) Enhancement: Update `actions/cache`
* [#1434](https://github.com/stripe/stripe-php/pull/1434) Fix: Remove parentheses
* [#1433](https://github.com/stripe/stripe-php/pull/1433) Enhancement: Run tests on PHP 8.2
* [#1438](https://github.com/stripe/stripe-php/pull/1438) Update .gitattributes

## 10.6.0-beta.1 - 2023-02-02
* [#1440](https://github.com/stripe/stripe-php/pull/1440) API Updates for beta branch
  * Updated stable APIs to the latest version
  * Add support for `all` method on resource `Transaction`
  * Add support for `inferred_balances_refresh`, `subscriptions`, and `transaction_refresh` on `FinancialConnections.Account`
  * Add support for `manual_entry`, `prefetch`, `status_details`, and `status` on `FinancialConnections.Session`
  * Add support for new resource `FinancialConnections.Transaction`

## 10.5.0 - 2023-02-02
* [#1439](https://github.com/stripe/stripe-php/pull/1439) API Updates
  * Add support for `resume` method on resource `Subscription`
  * Add support for `amount_shipping` and `shipping_cost` on `CreditNote` and `Invoice`
  * Add support for `shipping_details` on `Invoice`
  * Add support for `invoice_creation` on `PaymentLink`
  * Add support for `trial_settings` on `Subscription`
  * Add support for new value `paused` on enum `Subscription.status`

## 10.5.0-beta.2 - 2023-01-26
* [#1429](https://github.com/stripe/stripe-php/pull/1429) API Updates for beta branch
  * Updated stable APIs to the latest version
  * Add support for `list_transactions` method on resource `Tax.Transaction`

## 10.5.0-beta.1 - 2023-01-19
* [#1427](https://github.com/stripe/stripe-php/pull/1427) API Updates for beta branch
  * Updated stable APIs to the latest version
  * Add support for `Tax.Settings` resource.

## 10.4.0 - 2023-01-19
* [#1381](https://github.com/stripe/stripe-php/pull/1381) Add getService methods to StripeClient and AbstractServiceFactory to allow mocking
* [#1424](https://github.com/stripe/stripe-php/pull/1424) API Updates

  * Added `REFUND_CREATED`, `REFUND_UPDATED` event definitions.
* [#1426](https://github.com/stripe/stripe-php/pull/1426) Ignore PHP version for formatting
* [#1425](https://github.com/stripe/stripe-php/pull/1425) Fix Stripe::setAccountId parameter type
* [#1418](https://github.com/stripe/stripe-php/pull/1418) Switch to mb_convert_encoding to fix utf8_encode deprecation warning

## 10.4.0-beta.3 - 2023-01-12
* [#1423](https://github.com/stripe/stripe-php/pull/1423) API Updates for beta branch
  * Updated stable APIs to the latest version
  * Add support for `Tax.Registration` resource.
  * Change `draft_quote` method implementation from hitting `/v1/quotes/{quotes}/draft` to `/v1/quotes/{quotes}/mark_draft`

## 10.4.0-beta.2 - 2023-01-05
* [#1420](https://github.com/stripe/stripe-php/pull/1420) API Updates for beta branch
  * Updated stable APIs to the latest version
  * Add support for `mark_stale_quote` method on resource `Quote`

## 10.4.0-beta.1 - 2022-12-22
* [#1414](https://github.com/stripe/stripe-php/pull/1414) API Updates for beta branch
  * Updated stable APIs to the latest version
  * Move `$stripe->taxCalculations` to `$stripe->tax->calculations` and `$stripe->taxTransactions` to `$stripe->tax->transactions`

## 10.3.0 - 2022-12-22
* [#1413](https://github.com/stripe/stripe-php/pull/1413) API Updates
  Change `CheckoutSession.cancel_url` to be nullable.

## 10.3.0-beta.1 - 2022-12-15
* [#1412](https://github.com/stripe/stripe-php/pull/1412) API Updates for beta branch
  * Updated stable APIs to the latest version
  * Add support for new resources `QuoteLine`, `TaxCalculation`, and `TaxTransaction`
  * Add support for `create` and `list_line_items` methods on resource `TaxCalculation`
  * Add support for `create_reversal`, `create`, and `retrieve` methods on resource `TaxTransaction`

## 10.2.0 - 2022-12-15
* [#1411](https://github.com/stripe/stripe-php/pull/1411) API Updates
  * Add support for new value `invoice_overpaid` on enum `CustomerBalanceTransaction.type`
* [#1407](https://github.com/stripe/stripe-php/pull/1407) API Updates

## 10.2.0-beta.1 - 2022-12-08
* [#1408](https://github.com/stripe/stripe-php/pull/1408) API Updates for beta branch
  * Updated stable APIs to the latest version
* [#1406](https://github.com/stripe/stripe-php/pull/1406) API Updates for beta branch
  * Updated stable APIs to the latest version
* [#1398](https://github.com/stripe/stripe-php/pull/1398) API Updates for beta branch
  * Updated stable APIs to the latest version

## 10.1.0 - 2022-12-06
* [#1405](https://github.com/stripe/stripe-php/pull/1405) API Updates
  * Add support for `flow` on `BillingPortal.Session`
* [#1404](https://github.com/stripe/stripe-php/pull/1404) API Updates
  * Remove support for resources `Order` and `Sku`
  * Remove support for `all`, `cancel`, `create`, `list_line_items`, `reopen`, `retrieve`, `submit`, and `update` methods on resource `Order`
  * Remove support for `all`, `create`, `delete`, `retrieve`, and `update` methods on resource `Sku`
  * Add support for `custom_text` on `Checkout.Session` and `PaymentLink`
  * Add support for `invoice_creation` and `invoice` on `Checkout.Session`
  * Remove support for `product` on `LineItem`
  * Add support for `latest_charge` on `PaymentIntent`
  * Remove support for `charges` on `PaymentIntent`

## 10.0.0 - 2022-11-16
* [#1392](https://github.com/stripe/stripe-php/pull/1392) Next major release changes

Breaking changes that arose during code generation of the library that we postponed for the next major version. For changes to the Stripe products, read more at https://stripe.com/docs/upgrades#2022-11-15.

"⚠️" symbol highlights breaking changes.

## 9.9.0 - 2022-11-08
* [#1394](https://github.com/stripe/stripe-php/pull/1394) API Updates
  * Add support for new values `eg_tin`, `ph_tin`, and `tr_tin` on enum `TaxId.type`
* [#1389](https://github.com/stripe/stripe-php/pull/1389) API Updates
  * Add support for `on_behalf_of` on `Subscription`
* [#1379](https://github.com/stripe/stripe-php/pull/1379) Do not run Coveralls in PR-s

## 9.9.0-beta.2 - 2022-11-02
* [#1390](https://github.com/stripe/stripe-php/pull/1390) API Updates for beta branch
  * Updated beta APIs to the latest stable version

## 9.9.0-beta.1 - 2022-10-21
* [#1384](https://github.com/stripe/stripe-php/pull/1384) API Updates for beta branch
  * Updated stable APIs to the latest version
  * Add support for `network_data` on `Issuing.Transaction`
  * Add support for `paypal` on `Source`
  * Add support for new value `paypal` on enum `Source.type`

## 9.8.0 - 2022-10-20
* [#1383](https://github.com/stripe/stripe-php/pull/1383) API Updates
  * Add support for new values `jp_trn` and `ke_pin` on enum `TaxId.type`
* [#1293](https://github.com/stripe/stripe-php/pull/1293) Install deps in the install step of CI
* [#1291](https://github.com/stripe/stripe-php/pull/1291) Fix: Configure finder for `friendsofphp/php-cs-fixer`

## 9.7.0 - 2022-10-13
* [#1376](https://github.com/stripe/stripe-php/pull/1376) API Updates
  * Add support for `network_data` on `Issuing.Authorization`
* [#1374](https://github.com/stripe/stripe-php/pull/1374) Add request_log_url on ErrorObject
* [#1370](https://github.com/stripe/stripe-php/pull/1370) API Updates
  * Add support for `created` on `Checkout.Session`

## 9.7.0-beta.2 - 2022-10-07
* [#1373](https://github.com/stripe/stripe-php/pull/1373) API Updates for beta branch
  * Updated stable APIs to the latest version

## 9.7.0-beta.1 - 2022-09-26
* [#1368](https://github.com/stripe/stripe-php/pull/1368) API Updates for beta branch
  * Updated stable APIs to the latest version
  * Add `FinancingOffer`, `FinancingSummary` and `FinancingTransaction` resources.

## 9.6.0 - 2022-09-15
* [#1365](https://github.com/stripe/stripe-php/pull/1365) API Updates
  * Add support for `from_invoice` and `latest_revision` on `Invoice`
  * Add support for new value `pix` on enum `PaymentLink.payment_method_types[]`
  * Add support for `pix` on `PaymentMethod`
  * Add support for new value `pix` on enum `PaymentMethod.type`
  * Add support for `created` on `Treasury.CreditReversal` and `Treasury.DebitReversal`

## 9.5.0 - 2022-09-06
* [#1364](https://github.com/stripe/stripe-php/pull/1364) API Updates
  * Add support for new value `terminal_reader_splashscreen` on enum `File.purpose`
* [#1363](https://github.com/stripe/stripe-php/pull/1363) chore: Update PHP tests to handle search methods.

## 9.4.0 - 2022-08-26
* [#1362](https://github.com/stripe/stripe-php/pull/1362) API Updates
  * Add support for `login_page` on `BillingPortal.Configuration`
* [#1360](https://github.com/stripe/stripe-php/pull/1360) Add test coverage using Coveralls
* [#1361](https://github.com/stripe/stripe-php/pull/1361) fix: Fix type hints for error objects.
  * Update `Invoice.last_finalization_error`, `PaymentIntent.last_payment_error`, `SetupAttempt.setup_error` and `SetupIntent.setup_error` type to be `StripeObject`.
    * Addresses https://github.com/stripe/stripe-php/issues/1353. The library today does not actually return a `ErrorObject` for these fields, so the type annotation was incorrect.
* [#1356](https://github.com/stripe/stripe-php/pull/1356) Add beta readme.md section

## 9.4.0-beta.1 - 2022-08-26
* [#1358](https://github.com/stripe/stripe-php/pull/1358) API Updates for beta branch
  * Updated stable APIs to the latest version
  * Add support for the beta [Gift Card API](https://stripe.com/docs/gift-cards).

## 9.3.0 - 2022-08-23
* [#1355](https://github.com/stripe/stripe-php/pull/1355) API Updates
  * Change type of `Treasury.OutboundTransfer.destination_payment_method` from `string` to `string | null`
  * Change the return type of `CustomerService.fundCashBalance` test helper from `CustomerBalanceTransaction` to `CustomerCashBalanceTransaction`.
    * This would generally be considered a breaking change, but we've worked with all existing users to migrate and are comfortable releasing this as a minor as it is solely a test helper method. This was essentially broken prior to this change.

## 9.3.0-beta.1 - 2022-08-23
* [#1354](https://github.com/stripe/stripe-php/pull/1354) API Updates for beta branch
  - Updated stable APIs to the latest version
  - `Stripe-Version` beta headers are not pinned by-default and need to be manually specified, please refer to [beta SDKs README section](https://github.com/stripe/stripe-php/blob/master/README.md#beta-sdks)

## 9.2.0 - 2022-08-19
* [#1352](https://github.com/stripe/stripe-php/pull/1352) API Updates
  * Add support for new resource `CustomerCashBalanceTransaction`
  * Add support for `currency` on `PaymentLink`
  * Add constant for `customer_cash_balance_transaction.created` webhook event.
* [#1351](https://github.com/stripe/stripe-php/pull/1351) Add a support section to the readme
* [#1304](https://github.com/stripe/stripe-php/pull/1304) Allow passing PSR-3 loggers to setLogger as they are compatible

## 9.2.0-beta.1 - 2022-08-11
* [#1349](https://github.com/stripe/stripe-php/pull/1349) API Updates for beta branch
  - Updated stable APIs to the latest version
  - Add `refundPayment` method to Terminal resource

## 9.1.0 - 2022-08-11
* [#1348](https://github.com/stripe/stripe-php/pull/1348) API Updates
  * Add support for `payment_method_collection` on `Checkout.Session` and `PaymentLink`

* [#1346](https://github.com/stripe/stripe-php/pull/1346) API Updates
  * Add support for `expires_at` on `Apps.Secret`

## 9.1.0-beta.1 - 2022-08-03
* [#1345](https://github.com/stripe/stripe-php/pull/1345) API Updates for beta branch
  - Updated stable APIs to the latest version
  - Added the `Order` resource support

## 9.0.0 - 2022-08-02

Breaking changes that arose during code generation of the library that we postponed for the next major version. For changes to the SDK, read more detailed description at https://github.com/stripe/stripe-php/wiki/Migration-guide-for-v9. For changes to the Stripe products, read more at https://stripe.com/docs/upgrades#2022-08-01.

"⚠️" symbol highlights breaking changes.

* [#1344](https://github.com/stripe/stripe-php/pull/1344) API Updates
* [#1337](https://github.com/stripe/stripe-php/pull/1337) API Updates
* [#1273](https://github.com/stripe/stripe-php/pull/1273) Add some PHPDoc return types and fixes
* [#1341](https://github.com/stripe/stripe-php/pull/1341) Next major release changes

## 8.12.0 - 2022-07-25
* [#1332](https://github.com/stripe/stripe-php/pull/1332) API Updates
  * Add support for `default_currency` and `invoice_credit_balance` on `Customer`

## 8.12.0-beta.1 - 2022-07-22
* [#1331](https://github.com/stripe/stripe-php/pull/1331) API Updates for beta branch
  - Updated stable APIs to the latest version
* [#1328](https://github.com/stripe/stripe-php/pull/1328) API Updates for beta branch
  - Updated stable APIs to the latest version
  - Add `QuotePhase` resource
* [#1325](https://github.com/stripe/stripe-php/pull/1325) API Updates for beta branch
  - Updated stable APIs to the latest version
  - Add `QuotePhaseConfiguration` service.
  - Add `Price.migrate_to` property
  - Add `SubscriptionSchedule.amend` method.
  - Add `Discount.subscription_item` property.
  - Add `Quote.subscription_data.billing_behavior`, `billing_cycle_anchor`, `end_behavior`, `from_schedule`, `from_subscription`, `prebilling`, `proration_behavior` properties.
  - Add `phases` parameter to `Quote.create`
  - Add `Subscription.discounts`, `prebilling` properties.
* [#1320](https://github.com/stripe/stripe-php/pull/1320) API Updates for beta branch
  - Include `server_side_confirmation_beta=v1` beta
  - Add `secretKeyConfirmation` to `PaymentIntent`
* [#1317](https://github.com/stripe/stripe-php/pull/1317) API Updates for beta branch
  - Updated stable APIs to the latest version

## 8.11.0 - 2022-07-18
* [#1324](https://github.com/stripe/stripe-php/pull/1324) API Updates
  * Add support for new value `blik` on enum `PaymentLink.payment_method_types[]`
  * Add support for `blik` on `PaymentMethod`
  * Add support for new value `blik` on enum `PaymentMethod.type`
  * Add `Invoice.upcomingLines` method.
  * Add `SourceService.allSourceTransactions` method.
* [#1322](https://github.com/stripe/stripe-php/pull/1322) API Updates
  * Change type of `source_type` on `Transfer` from nullable string to string (comment-only change)

## 8.10.0 - 2022-07-07
* [#1319](https://github.com/stripe/stripe-php/pull/1319) API Updates
  * Add support for `currency_options` on `Coupon` and `Price`
  * Add support for `currency` on `Subscription`
* [#1318](https://github.com/stripe/stripe-php/pull/1318) API Updates
  * Add support for new values financial_connections.account.created, financial_connections.account.deactivated, financial_connections.account.disconnected, financial_connections.account.reactivated, and financial_connections.account.refreshed_balance on `Event`.

## 8.9.0 - 2022-06-29
* [#1316](https://github.com/stripe/stripe-php/pull/1316) API Updates
  * Add support for `deliver_card`, `fail_card`, `return_card`, and `ship_card` test helper methods on resource `Issuing.Card`
  * Add support for `subtotal_excluding_tax` on `CreditNote` and `Invoice`
  * Add support for `amount_excluding_tax` and `unit_amount_excluding_tax` on `CreditNoteLineItem` and `InvoiceLineItem`
  * Add support for `total_excluding_tax` on `Invoice`
  * Change type of `PaymentLink.payment_method_types[]` from `literal('card')` to `enum`
  * Add support for `promptpay` on `PaymentMethod`
  * Add support for new value `promptpay` on enum `PaymentMethod.type`
  * Add support for `hosted_regulatory_receipt_url` and `reversal_details` on `Treasury.ReceivedCredit` and `Treasury.ReceivedDebit`

## 8.8.0 - 2022-06-23
* [#1302](https://github.com/stripe/stripe-php/pull/1302) API Updates
  * Add support for `custom_unit_amount` on `Price`
* [#1301](https://github.com/stripe/stripe-php/pull/1301) API Updates

  Documentation updates.

## 8.7.0 - 2022-06-17
* [#1306](https://github.com/stripe/stripe-php/pull/1306) API Updates
  * Add support for `fund_cash_balance` test helper method on resource `Customer`
  * Add support for `total_excluding_tax` on `CreditNote`
  * Add support for `rendering_options` on `Invoice`
* [#1307](https://github.com/stripe/stripe-php/pull/1307) Support updating pre-release versions
* [#1305](https://github.com/stripe/stripe-php/pull/1305) Trigger workflows on beta branches
* [#1302](https://github.com/stripe/stripe-php/pull/1302) API Updates
  * Add support for `custom_unit_amount` on `Price`
* [#1301](https://github.com/stripe/stripe-php/pull/1301) API Updates

  Documentation updates.

## 8.6.0 - 2022-06-08
* [#1300](https://github.com/stripe/stripe-php/pull/1300) API Updates
  * Add support for `attach_to_self` and `flow_directions` on `SetupAttempt`

## 8.5.0 - 2022-06-01
* [#1298](https://github.com/stripe/stripe-php/pull/1298) API Updates
  * Add support for `radar_options` on `Charge` and `PaymentMethod`
  * Add support for new value `simulated_wisepos_e` on enum `Terminal.Reader.device_type`

## 8.4.0 - 2022-05-26
* [#1296](https://github.com/stripe/stripe-php/pull/1296) API Updates
  * Add support for `persons` method on resource `Account`
  * Add support for `balance_transactions` method on resource `Customer`
  * Add support for `id_number_secondary_provided` on `Person`
* [#1295](https://github.com/stripe/stripe-php/pull/1295) API Updates

## 8.3.0 - 2022-05-23
* [#1294](https://github.com/stripe/stripe-php/pull/1294) API Updates
  * Add support for new resource `Apps.Secret`
  * Add support for `affirm` and `link` on `PaymentMethod`
  * Add support for new values `affirm` and `link` on enum `PaymentMethod.type`
* [#1289](https://github.com/stripe/stripe-php/pull/1289) fix: Update RequestOptions#redactedApiKey to stop exploding null.

## 8.2.0 - 2022-05-19
* [#1286](https://github.com/stripe/stripe-php/pull/1286) API Updates
  * Add support for new resources `Treasury.CreditReversal`, `Treasury.DebitReversal`, `Treasury.FinancialAccountFeatures`, `Treasury.FinancialAccount`, `Treasury.FlowDetails`, `Treasury.InboundTransfer`, `Treasury.OutboundPayment`, `Treasury.OutboundTransfer`, `Treasury.ReceivedCredit`, `Treasury.ReceivedDebit`, `Treasury.TransactionEntry`, and `Treasury.Transaction`
  * Add support for `retrieve_payment_method` method on resource `Customer`
  * Add support for `all` and `list_owners` methods on resource `FinancialConnections.Account`
  * Add support for `treasury` on `Issuing.Authorization`, `Issuing.Dispute`, and `Issuing.Transaction`
  * Add support for `financial_account` on `Issuing.Card`
  * Add support for `client_secret` on `Order`
  * Add support for `attach_to_self` and `flow_directions` on `SetupIntent`

## 8.1.0 - 2022-05-11
* [#1284](https://github.com/stripe/stripe-php/pull/1284) API Updates
  * Add support for `consent_collection`, `customer_creation`, `payment_intent_data`, `shipping_options`, `submit_type`, and `tax_id_collection` on `PaymentLink`
  * Add support for `description` on `Subscription`

## 8.0.0 - 2022-05-09
* [#1283](https://github.com/stripe/stripe-php/pull/1283) Major version release of v8.0.0. The [migration guide](https://github.com/stripe/stripe-php/wiki/Migration-Guide-for-v8) contains more information.
  (⚠️ = breaking changes):
  * ⚠️ Replace the legacy `Order` API with the new `Order` API.
    * Resource modified: `Order`.
    * New methods: `cancel`, `list_line_items`, `reopen`, and `submit`
    * Removed methods: `pay` and `return_order`
    * Removed resources: `OrderItem` and `OrderReturn`
    * Removed references from other resources: `Charge.order`
  * ⚠️ Rename `\FinancialConnections\Account.refresh` method to `\FinancialConnections\Account.refresh_account`
  * Add support for `amount_discount`, `amount_tax`, and `product` on `LineItem`

## 7.128.0 - 2022-05-05
* [#1282](https://github.com/stripe/stripe-php/pull/1282) API Updates
  * Add support for `default_price` on `Product`
  * Add support for `instructions_email` on `Refund`

## 7.127.0 - 2022-05-05
* [#1281](https://github.com/stripe/stripe-php/pull/1281) API Updates
  * Add support for new resources `FinancialConnections.AccountOwner`, `FinancialConnections.AccountOwnership`, `FinancialConnections.Account`, and `FinancialConnections.Session`
* [#1278](https://github.com/stripe/stripe-php/pull/1278) Pin setup-php action version.
* [#1277](https://github.com/stripe/stripe-php/pull/1277) API Updates
  * Add support for `registered_address` on `Person`

## 7.126.0 - 2022-05-03
* [#1276](https://github.com/stripe/stripe-php/pull/1276) API Updates
  * Add support for new resource `CashBalance`
  * Change type of `BillingPortal.Configuration.application` from `$Application` to `deletable($Application)`
  * Add support for `cash_balance` on `Customer`
  * Add support for `application` on `Invoice`, `Quote`, `SubscriptionSchedule`, and `Subscription`
  * Add support for new value `eu_oss_vat` on enum `TaxId.type`
* [#1274](https://github.com/stripe/stripe-php/pull/1274) Fix PHPDoc on Discount for nullable properties
* [#1272](https://github.com/stripe/stripe-php/pull/1272) Allow users to pass a custom IPRESOLVE cURL option.

## 7.125.0 - 2022-04-21
* [#1270](https://github.com/stripe/stripe-php/pull/1270) API Updates
  * Add support for `expire` test helper method on resource `Refund`

## 7.124.0 - 2022-04-18
* [#1265](https://github.com/stripe/stripe-php/pull/1265) API Updates
  * Add support for new resources `FundingInstructions` and `Terminal.Configuration`
  * Add support for `create_funding_instructions` method on resource `Customer`
  * Add support for `amount_details` on `PaymentIntent`
  * Add support for `customer_balance` on `PaymentMethod`
  * Add support for new value `customer_balance` on enum `PaymentMethod.type`
  * Add support for `configuration_overrides` on `Terminal.Location`

## 7.123.0 - 2022-04-13
* [#1263](https://github.com/stripe/stripe-php/pull/1263) API Updates
  * Add support for `increment_authorization` method on resource `PaymentIntent`
* [#1262](https://github.com/stripe/stripe-php/pull/1262) Add support for updating the version of the repo
* [#1230](https://github.com/stripe/stripe-php/pull/1230) Add PHPDoc return types
* [#1242](https://github.com/stripe/stripe-php/pull/1242) Fix some PHPDoc in tests

## 7.122.0 - 2022-04-08
* [#1261](https://github.com/stripe/stripe-php/pull/1261) API Updates
  * Add support for `apply_customer_balance` method on resource `PaymentIntent`
* [#1259](https://github.com/stripe/stripe-php/pull/1259) API Updates

  * Add `payment_intent.partially_funded`, `terminal.reader.action_failed`, and `terminal.reader.action_succeeded` events.

## 7.121.0 - 2022-03-30
* [#1258](https://github.com/stripe/stripe-php/pull/1258) API Updates
  * Add support for `cancel_action`, `process_payment_intent`, `process_setup_intent`, and `set_reader_display` methods on resource `Terminal.Reader`
  * Add support for `action` on `Terminal.Reader`

## 7.120.0 - 2022-03-29
* [#1257](https://github.com/stripe/stripe-php/pull/1257) API Updates
  * Add support for Search API
    * Add support for `search` method on resources `Charge`, `Customer`, `Invoice`, `PaymentIntent`, `Price`, `Product`, and `Subscription`

## 7.119.0 - 2022-03-25
* [#1256](https://github.com/stripe/stripe-php/pull/1256) API Updates
  * Add support for PayNow and US Bank Accounts Debits payments
      * Add support for `paynow` and `us_bank_account` on `PaymentMethod`
      * Add support for new values `paynow` and `us_bank_account` on enum `PaymentMethod.type`
  * Add support for `failure_balance_transaction` on `Charge`

## 7.118.0 - 2022-03-23
* [#1255](https://github.com/stripe/stripe-php/pull/1255) API Updates
  * Add support for `cancel` method on resource `Refund`
  * Add support for new values `bg_uic`, `hu_tin`, and `si_tin` on enum `TaxId.type`
  * Add  `test_helpers.test_clock.advancing`, `test_helpers.test_clock.created`, `test_helpers.test_clock.deleted`, `test_helpers.test_clock.internal_failure`, and `test_helpers.test_clock.ready` events.

## 7.117.0 - 2022-03-18
* [#1254](https://github.com/stripe/stripe-php/pull/1254) API Updates
  * Add support for `status` on `Card`
* [#1251](https://github.com/stripe/stripe-php/pull/1251) Add support for SearchResult objects.
* [#1249](https://github.com/stripe/stripe-php/pull/1249) Add missing constant for payment_behavior

## 7.116.0 - 2022-03-02
* [#1248](https://github.com/stripe/stripe-php/pull/1248) API Updates
  * Add support for `proration_details` on `InvoiceLineItem`

## 7.115.0 - 2022-03-01
* [#1245](https://github.com/stripe/stripe-php/pull/1245) [#1247](https://github.com/stripe/stripe-php/pull/1247) API Updates
  * Add support for new resource `TestHelpers.TestClock`
  * Add support for `test_clock` on `Customer`, `Invoice`, `InvoiceItem`, `Quote`, `Subscription`, and `SubscriptionSchedule`
  * Add support for `next_action` on `Refund`
  * Add support for `konbini` on `PaymentMethod`
* [#1244](https://github.com/stripe/stripe-php/pull/1244) API Updates
  * Add support for new values `bbpos_wisepad3` and `stripe_m2` on enum `Terminal.Reader.device_type`

## 7.114.0 - 2022-02-15
* [#1243](https://github.com/stripe/stripe-php/pull/1243) Add test
* [#1240](https://github.com/stripe/stripe-php/pull/1240) API Updates
  * Add support for `verify_microdeposits` method on resources `PaymentIntent` and `SetupIntent`
* [#1241](https://github.com/stripe/stripe-php/pull/1241) Add generic parameter to \Stripe\Collection usages

## 7.113.0 - 2022-02-03
* [#1239](https://github.com/stripe/stripe-php/pull/1239) API Updates
  * Add `REASON_EXPIRED_UNCAPTURED_CHARGE` enum value on `Refund`.

## 7.112.0 - 2022-01-25
* [#1235](https://github.com/stripe/stripe-php/pull/1235) API Updates
  * Add support for `phone_number_collection` on `PaymentLink`
  * Add support for new value `is_vat` on enum `TaxId.type`

## 7.111.0 - 2022-01-20
* [#1233](https://github.com/stripe/stripe-php/pull/1233) API Updates
  * Add support for new resource `PaymentLink`
  * Add support for `payment_link` on `Checkout.Session`

## 7.110.0 - 2022-01-13
* [#1232](https://github.com/stripe/stripe-php/pull/1232) API Updates
  * Add support for `paid_out_of_band` on `Invoice`

## 7.109.0 - 2022-01-12
* [#1231](https://github.com/stripe/stripe-php/pull/1231) API Updates
  * Add support for `customer_creation` on `Checkout.Session`
* [#1227](https://github.com/stripe/stripe-php/pull/1227) Update docs URLs

## 7.108.0 - 2021-12-22
* [#1226](https://github.com/stripe/stripe-php/pull/1226) Upgrade php-cs-fixer to 3.4.0.
* [#1222](https://github.com/stripe/stripe-php/pull/1222) API Updates
  * Add support for `processing` on `PaymentIntent`
* [#1220](https://github.com/stripe/stripe-php/pull/1220) API Updates

## 7.107.0 - 2021-12-09
* [#1219](https://github.com/stripe/stripe-php/pull/1219) API Updates
  * Add support for `metadata` on `BillingPortal.Configuration`
  * Add support for `wallets` on `Issuing.Card`

## 7.106.0 - 2021-12-09
* [#1218](https://github.com/stripe/stripe-php/pull/1218) API Updates
  * Add support for new values `ge_vat` and `ua_vat` on enum `TaxId.type`
* [#1216](https://github.com/stripe/stripe-php/pull/1216) Fix namespaced classes in @return PHPDoc.
* [#1214](https://github.com/stripe/stripe-php/pull/1214) Announce PHP8 support in CHANGELOG.md

## 7.105.0 - 2021-12-06
* [#1213](https://github.com/stripe/stripe-php/pull/1213) PHP 8.1 missing ReturnTypeWillChange annotations.
* As of this version, PHP 8.1 is officially supported.

## 7.104.0 - 2021-12-01
* [#1211](https://github.com/stripe/stripe-php/pull/1211) PHPStan compatibility with PHP8.x
* [#1209](https://github.com/stripe/stripe-php/pull/1209) PHPUnit compatibility with PHP 8.x

## 7.103.0 - 2021-11-19
* [#1206](https://github.com/stripe/stripe-php/pull/1206) API Updates
  * Add support for new value `jct` on enum `TaxRate.tax_type`

## 7.102.0 - 2021-11-17
* [#1205](https://github.com/stripe/stripe-php/pull/1205) API Updates
  * Add support for `automatic_payment_methods` on `PaymentIntent`

## 7.101.0 - 2021-11-16
* [#1203](https://github.com/stripe/stripe-php/pull/1203) API Updates
  * Add support for new resource `ShippingRate`
  * Add support for `shipping_options` and `shipping_rate` on `Checkout.Session`
  * Add support for `expire` method on resource `Checkout.Session`
  * Add support for `status` on `Checkout.Session`

## 7.100.0 - 2021-10-11
* [#1190](https://github.com/stripe/stripe-php/pull/1190) API Updates
  * Add support for `klarna` on `PaymentMethod`.

## 7.99.0 - 2021-10-11
* [#1188](https://github.com/stripe/stripe-php/pull/1188) API Updates
  * Add support for `list_payment_methods` method on resource `Customer`

## 7.98.0 - 2021-10-07
* [#1187](https://github.com/stripe/stripe-php/pull/1187) API Updates
  * Add support for `phone_number_collection` on `Checkout.Session`
  * Add support for new value `customer_id` on enum `Radar.ValueList.item_type`
  * Add support for new value `bbpos_wisepos_e` on enum `Terminal.Reader.device_type`

## 7.97.0 - 2021-09-16
* [#1181](https://github.com/stripe/stripe-php/pull/1181) API Updates
  * Add support for `full_name_aliases` on `Person`

## 7.96.0 - 2021-09-15
* [#1178](https://github.com/stripe/stripe-php/pull/1178) API Updates
  * Add support for livemode on Reporting.ReportType
  * Add support for new value `rst` on enum `TaxRate.tax_type`

## 7.95.0 - 2021-09-01
* [#1177](https://github.com/stripe/stripe-php/pull/1177) API Updates
  * Add support for `future_requirements` on `Account`, `Capability`, and `Person`
  * Add support for `after_expiration`, `consent`, `consent_collection`, `expires_at`, and `recovered_from` on `Checkout.Session`

## 7.94.0 - 2021-08-19
* [#1173](https://github.com/stripe/stripe-php/pull/1173) API Updates
  * Add support for new value `fil` on enum `Checkout.Session.locale`
  * Add support for new value `au_arn` on enum `TaxId.type`

## 7.93.0 - 2021-08-11
* [#1172](https://github.com/stripe/stripe-php/pull/1172) API Updates
  * Add support for `locale` on `BillingPortal.Session`

* [#1171](https://github.com/stripe/stripe-php/pull/1171) Fix typo in docblock `CurlClient::executeStreamingRequestWithRetries`

## 7.92.0 - 2021-07-28
* [#1167](https://github.com/stripe/stripe-php/pull/1167) API Updates
  * Add support for `account_type` on `BankAccount`
  * Add support for new value `redacted` on enum `Review.closed_reason`

## 7.91.0 - 2021-07-22
* [#1164](https://github.com/stripe/stripe-php/pull/1164) API Updates
  * Add support for new values `hr`, `ko`, and `vi` on enum `Checkout.Session.locale`
  * Add support for `payment_settings` on `Subscription`

## 7.90.0 - 2021-07-20
* [#1163](https://github.com/stripe/stripe-php/pull/1163) API Updates
  * Add support for `wallet` on `Issuing.Transaction`
* [#1160](https://github.com/stripe/stripe-php/pull/1160) Remove unused API error types from docs.

## 7.89.0 - 2021-07-14
* [#1158](https://github.com/stripe/stripe-php/pull/1158) API Updates
  * Add support for `list_computed_upfront_line_items` method on resource `Quote`
* [#1157](https://github.com/stripe/stripe-php/pull/1157) Improve readme for old PHP versions

## 7.88.0 - 2021-07-09
* [#1152](https://github.com/stripe/stripe-php/pull/1152) API Updates
  * Add support for new resource `Quote`
  * Add support for `quote` on `Invoice`
  * Add support for new value `quote_accept` on enum `Invoice.billing_reason`
* [#1155](https://github.com/stripe/stripe-php/pull/1155) Add streaming methods to Service infra
  * Add support for `setStreamingHttpClient` and `streamingHttpClient` to `ApiRequestor`
  * Add support for `getStreamingClient` and `requestStream` to `AbstractService`
  * Add support for `requestStream` to `BaseStripeClient`
  * `\Stripe\RequestOptions::parse` now clones its input if it is already a `RequestOptions` object, to prevent accidental mutation.
* [#1151](https://github.com/stripe/stripe-php/pull/1151) Add `mode` constants into Checkout\Session

## 7.87.0 - 2021-06-30
* [#1149](https://github.com/stripe/stripe-php/pull/1149) API Updates
  * Add support for `wechat_pay` on `PaymentMethod`
* [#1143](https://github.com/stripe/stripe-php/pull/1143) Streaming requests
* [#1138](https://github.com/stripe/stripe-php/pull/1138) Deprecate travis

## 7.86.0 - 2021-06-25
* [#1145](https://github.com/stripe/stripe-php/pull/1145) API Updates
  * Add support for `boleto` on `PaymentMethod`.
  * Add support for `il_vat` as a member of the `TaxID.Type` enum.

## 7.85.0 - 2021-06-18
* [#1142](https://github.com/stripe/stripe-php/pull/1142) API Updates
  * Add support for new TaxId types: `ca_pst_mb`, `ca_pst_bc`, `ca_gst_hst`, and `ca_pst_sk`.

## 7.84.0 - 2021-06-16
* [#1141](https://github.com/stripe/stripe-php/pull/1141) Update PHPDocs
  * Add support for `url` on `Checkout\Session`

## 7.83.0 - 2021-06-07
* [#1140](https://github.com/stripe/stripe-php/pull/1140) API Updates
  * Added support for `tax_id_collection` on `Checkout\Session` and `Checkout\Session#create`
  * Update `Location` to be expandable on `Terminal\Reader`

## 7.82.0 - 2021-06-04
* [#1136](https://github.com/stripe/stripe-php/pull/1136) Update PHPDocs
  * Add support for `controller` on `Account`.

## 7.81.0 - 2021-06-04
* [#1135](https://github.com/stripe/stripe-php/pull/1135) API Updates
  * Add support for new resource `TaxCode`
  * Add support for `automatic_tax` `Invoice` and`Checkout.Session`.
  * Add support for `tax_behavior` on `Price`
  * Add support for `tax_code` on `Product`
  * Add support for `tax` on `Customer`
  * Add support for `tax_type` enum on `TaxRate`

## 7.80.0 - 2021-05-26
* [#1130](https://github.com/stripe/stripe-php/pull/1130) Update PHPDocs

## 7.79.0 - 2021-05-19
* [#1126](https://github.com/stripe/stripe-php/pull/1126) API Updates
  * Added support for new resource `Identity.VerificationReport`
  * Added support for new resource `Identity.VerificationSession`
  * `File#list.purpose` and `File.purpose` added new enum members: `identity_document_downloadable` and `selfie`.

## 7.78.0 - 2021-05-05
* [#1120](https://github.com/stripe/stripe-php/pull/1120) Update PHPDocs
  * Add support for `Radar.EarlyFraudWarning.payment_intent`

## 7.77.0 - 2021-04-12
* [#1110](https://github.com/stripe/stripe-php/pull/1110) Update PHPDocs
  * Add support for `acss_debit` on `PaymentMethod`
  * Add support for `payment_method_options` on `Checkout\Session`
* [#1107](https://github.com/stripe/stripe-php/pull/1107) Remove duplicate object phpdoc

## 7.76.0 - 2021-03-22
* [#1100](https://github.com/stripe/stripe-php/pull/1100) Update PHPDocs
  * Added support for `amount_shipping` on `Checkout.Session.total_details`
* [#1088](https://github.com/stripe/stripe-php/pull/1088) Make possibility to extend CurlClient

## 7.75.0 - 2021-02-22
* [#1094](https://github.com/stripe/stripe-php/pull/1094) Add support for Billing Portal Configuration API

## 7.74.0 - 2021-02-17
* [#1093](https://github.com/stripe/stripe-php/pull/1093) Update PHPDocs
  * Add support for on_behalf_of to Invoice

## 7.73.0 - 2021-02-16
* [#1091](https://github.com/stripe/stripe-php/pull/1091) Update PHPDocs
  * Add support for `afterpay_clearpay` on `PaymentMethod`.

## 7.72.0 - 2021-02-08
* [#1089](https://github.com/stripe/stripe-php/pull/1089) Update PHPDocs
  * Add support for `afterpay_clearpay_payments` on `Account.capabilities`
  * Add support for `payment_settings` on `Invoice`

## 7.71.0 - 2021-02-05
* [#1087](https://github.com/stripe/stripe-php/pull/1087) Update PHPDocs
* [#1086](https://github.com/stripe/stripe-php/pull/1086) Update CA cert bundle URL

## 7.70.0 - 2021-02-03
* [#1085](https://github.com/stripe/stripe-php/pull/1085) Update PHPDocs
  * Add support for `nationality` on `Person`
  * Add member `gb_vat` of `TaxID` enum

## 7.69.0 - 2021-01-21
* [#1079](https://github.com/stripe/stripe-php/pull/1079) Update PHPDocs

## 7.68.0 - 2021-01-14
* [#1063](https://github.com/stripe/stripe-php/pull/1063) Multiple API changes
* [#1061](https://github.com/stripe/stripe-php/pull/1061) Bump phpDocumentor to 3.0.0

## 7.67.0 - 2020-12-09
* [#1060](https://github.com/stripe/stripe-php/pull/1060) Improve PHPDocs for `Discount`
* [#1059](https://github.com/stripe/stripe-php/pull/1059) Upgrade PHPStan to 0.12.59
* [#1057](https://github.com/stripe/stripe-php/pull/1057) Bump PHP-CS-Fixer and update code

## 7.66.1 - 2020-12-01
* [#1054](https://github.com/stripe/stripe-php/pull/1054) Improve error message for invalid keys in StripeClient

## 7.66.0 - 2020-11-24
* [#1053](https://github.com/stripe/stripe-php/pull/1053) Update PHPDocs

## 7.65.0 - 2020-11-19
* [#1050](https://github.com/stripe/stripe-php/pull/1050) Added constants for `proration_behavior` on `Subscription`

## 7.64.0 - 2020-11-18
* [#1049](https://github.com/stripe/stripe-php/pull/1049) Update PHPDocs

## 7.63.0 - 2020-11-17
* [#1048](https://github.com/stripe/stripe-php/pull/1048) Update PHPDocs
* [#1046](https://github.com/stripe/stripe-php/pull/1046) Force IPv4 resolving

## 7.62.0 - 2020-11-09
* [#1041](https://github.com/stripe/stripe-php/pull/1041) Add missing constants on `Event`
* [#1038](https://github.com/stripe/stripe-php/pull/1038) Update PHPDocs

## 7.61.0 - 2020-10-20
* [#1030](https://github.com/stripe/stripe-php/pull/1030) Add support for `jp_rn` and `ru_kpp` as a `type` on `TaxId`

## 7.60.0 - 2020-10-15
* [#1027](https://github.com/stripe/stripe-php/pull/1027) Warn if opts are in params

## 7.58.0 - 2020-10-14
* [#1026](https://github.com/stripe/stripe-php/pull/1026) Add support for the Payout Reverse API

## 7.57.0 - 2020-09-29
* [#1020](https://github.com/stripe/stripe-php/pull/1020) Add support for the `SetupAttempt` resource and List API

## 7.56.0 - 2020-09-25
* [#1019](https://github.com/stripe/stripe-php/pull/1019) Update PHPDocs

## 7.55.0 - 2020-09-24
* [#1018](https://github.com/stripe/stripe-php/pull/1018) Multiple API changes
  * Updated PHPDocs
  * Added `TYPE_CONTRIBUTION` as a constant on `BalanceTransaction`

## 7.54.0 - 2020-09-23
* [#1017](https://github.com/stripe/stripe-php/pull/1017) Updated PHPDoc

## 7.53.1 - 2020-09-22
* [#1015](https://github.com/stripe/stripe-php/pull/1015) Bugfix: don't error on systems with php_uname in disablefunctions with whitespace

## 7.53.0 - 2020-09-21
* [#1016](https://github.com/stripe/stripe-php/pull/1016) Updated PHPDocs

## 7.52.0 - 2020-09-08
* [#1010](https://github.com/stripe/stripe-php/pull/1010) Update PHPDocs

## 7.51.0 - 2020-09-02
* [#1007](https://github.com/stripe/stripe-php/pull/1007) Multiple API changes
  * Add support for the Issuing Dispute Submit API
  * Add constants for `payment_status` on Checkout `Session`
* [#1003](https://github.com/stripe/stripe-php/pull/1003) Add trim to getSignatures to allow for leading whitespace.

## 7.50.0 - 2020-08-28
* [#1005](https://github.com/stripe/stripe-php/pull/1005) Updated PHPDocs

## 7.49.0 - 2020-08-19
* [#998](https://github.com/stripe/stripe-php/pull/998) PHPDocs updated

## 7.48.0 - 2020-08-17
* [#997](https://github.com/stripe/stripe-php/pull/997) PHPDocs updated
* [#996](https://github.com/stripe/stripe-php/pull/996) Fixing telemetry

## 7.47.0 - 2020-08-13
* [#994](https://github.com/stripe/stripe-php/pull/994) Nullable balance_transactions on issuing disputes
* [#991](https://github.com/stripe/stripe-php/pull/991) Fix invalid return types in OAuthService

## 7.46.1 - 2020-08-07
* [#990](https://github.com/stripe/stripe-php/pull/990) PHPdoc changes

## 7.46.0 - 2020-08-05
* [#989](https://github.com/stripe/stripe-php/pull/989) Add support for the `PromotionCode` resource and APIs

## 7.45.0 - 2020-07-28
* [#981](https://github.com/stripe/stripe-php/pull/981) PHPdoc updates

## 7.44.0 - 2020-07-20
* [#948](https://github.com/stripe/stripe-php/pull/948) Add `first()` and `last()` functions to `Collection`

## 7.43.0 - 2020-07-17
* [#975](https://github.com/stripe/stripe-php/pull/975) Add support for `political_exposure` on `Person`

## 7.42.0 - 2020-07-15
* [#974](https://github.com/stripe/stripe-php/pull/974) Add new constants for `purpose` on `File`

## 7.41.1 - 2020-07-15
* [#973](https://github.com/stripe/stripe-php/pull/973) Multiple PHPDoc fixes

## 7.41.0 - 2020-07-14
* [#971](https://github.com/stripe/stripe-php/pull/971) Adds enum values for `billing_address_collection` on Checkout `Session`

## 7.40.0 - 2020-07-06
* [#964](https://github.com/stripe/stripe-php/pull/964) Add OAuthService

## 7.39.0 - 2020-06-25
* [#960](https://github.com/stripe/stripe-php/pull/960) Add constants for `payment_behavior` on `Subscription`

## 7.38.0 - 2020-06-24
* [#959](https://github.com/stripe/stripe-php/pull/959) Add multiple constants missing for `Event`

## 7.37.2 - 2020-06-23
* [#957](https://github.com/stripe/stripe-php/pull/957) Updated PHPDocs

## 7.37.1 - 2020-06-11
* [#952](https://github.com/stripe/stripe-php/pull/952) Improve PHPDoc

## 7.37.0 - 2020-06-09
* [#950](https://github.com/stripe/stripe-php/pull/950) Add support for `id_npwp` and `my_frp` as `type` on `TaxId`

## 7.36.2 - 2020-06-03
* [#946](https://github.com/stripe/stripe-php/pull/946) Update PHPDoc

## 7.36.1 - 2020-05-28
* [#938](https://github.com/stripe/stripe-php/pull/938) Remove extra array_keys() call.
* [#942](https://github.com/stripe/stripe-php/pull/942) fix autopagination for service methods

## 7.36.0 - 2020-05-21
* [#937](https://github.com/stripe/stripe-php/pull/937) Add support for `ae_trn`, `cl_tin` and `sa_vat` as `type` on `TaxId`

## 7.35.0 - 2020-05-20
* [#936](https://github.com/stripe/stripe-php/pull/936) Add `anticipation_repayment` as a `type` on `BalanceTransaction`

## 7.34.0 - 2020-05-18
* [#934](https://github.com/stripe/stripe-php/pull/934) Add support for `issuing_dispute` as a `type` on `BalanceTransaction`

## 7.33.1 - 2020-05-15
* [#933](https://github.com/stripe/stripe-php/pull/933) Services bugfix: convert nested null params to empty strings

## 7.33.0 - 2020-05-14
* [#771](https://github.com/stripe/stripe-php/pull/771) Introduce client/services API. The [migration guide](https://github.com/stripe/stripe-php/wiki/Migration-to-StripeClient-and-services-in-7.33.0) contains before & after examples of the backwards-compatible changes.

## 7.32.1 - 2020-05-13
* [#932](https://github.com/stripe/stripe-php/pull/932) Fix multiple PHPDoc

## 7.32.0 - 2020-05-11
* [#931](https://github.com/stripe/stripe-php/pull/931) Add support for the `LineItem` resource and APIs

## 7.31.0 - 2020-05-01
* [#927](https://github.com/stripe/stripe-php/pull/927) Add support for new tax IDs

## 7.30.0 - 2020-04-29
* [#924](https://github.com/stripe/stripe-php/pull/924) Add support for the `Price` resource and APIs

## 7.29.0 - 2020-04-22
* [#920](https://github.com/stripe/stripe-php/pull/920) Add support for the `Session` resource and APIs on the `BillingPortal` namespace

## 7.28.1 - 2020-04-10
* [#915](https://github.com/stripe/stripe-php/pull/915) Improve PHPdocs for many classes

## 7.28.0 - 2020-04-03
* [#912](https://github.com/stripe/stripe-php/pull/912) Preserve backwards compatibility for typoed `TYPE_ADJUSTEMENT` enum.
* [#911](https://github.com/stripe/stripe-php/pull/911) Codegenerated PHPDoc for nested resources
* [#902](https://github.com/stripe/stripe-php/pull/902) Update docstrings for nested resources

## 7.27.3 - 2020-03-18
* [#899](https://github.com/stripe/stripe-php/pull/899) Convert keys to strings in `StripeObject::toArray()`

## 7.27.2 - 2020-03-13
* [#894](https://github.com/stripe/stripe-php/pull/894) Multiple PHPDocs changes

## 7.27.1 - 2020-03-03
* [#890](https://github.com/stripe/stripe-php/pull/890) Update PHPdoc

## 7.27.0 - 2020-02-28
* [#889](https://github.com/stripe/stripe-php/pull/889) Add new constants for `type` on `TaxId`

## 7.26.0 - 2020-02-26
* [#886](https://github.com/stripe/stripe-php/pull/886) Add support for listing Checkout `Session`
* [#883](https://github.com/stripe/stripe-php/pull/883) Add PHPDoc class descriptions

## 7.25.0 - 2020-02-14
* [#879](https://github.com/stripe/stripe-php/pull/879) Make `\Stripe\Collection` implement `\Countable`
* [#875](https://github.com/stripe/stripe-php/pull/875) Last set of PHP-CS-Fixer updates
* [#874](https://github.com/stripe/stripe-php/pull/874) Enable php_unit_internal_class rule
* [#873](https://github.com/stripe/stripe-php/pull/873) Add support for phpDocumentor in Makefile
* [#872](https://github.com/stripe/stripe-php/pull/872) Another batch of PHP-CS-Fixer rule updates
* [#871](https://github.com/stripe/stripe-php/pull/871) Fix a few PHPDoc comments
* [#870](https://github.com/stripe/stripe-php/pull/870) More PHP-CS-Fixer tweaks

## 7.24.0 - 2020-02-10
* [#862](https://github.com/stripe/stripe-php/pull/862) Better PHPDoc
* [#865](https://github.com/stripe/stripe-php/pull/865) Get closer to `@PhpCsFixer` standard ruleset

## 7.23.0 - 2020-02-05
* [#860](https://github.com/stripe/stripe-php/pull/860) Add PHPDoc types for expandable fields
* [#858](https://github.com/stripe/stripe-php/pull/858) Use `native_function_invocation` PHPStan rule
* [#857](https://github.com/stripe/stripe-php/pull/857) Update PHPDoc on nested resources
* [#855](https://github.com/stripe/stripe-php/pull/855) PHPDoc: `StripeObject` -> `ErrorObject` where appropriate
* [#837](https://github.com/stripe/stripe-php/pull/837) Autogen diff
* [#854](https://github.com/stripe/stripe-php/pull/854) Upgrade PHPStan and fix settings
* [#850](https://github.com/stripe/stripe-php/pull/850) Yet more PHPDoc updates

## 7.22.0 - 2020-01-31
* [#849](https://github.com/stripe/stripe-php/pull/849) Add new constants for `type` on `TaxId`
* [#843](https://github.com/stripe/stripe-php/pull/843) Even more PHPDoc fixes
* [#841](https://github.com/stripe/stripe-php/pull/841) More PHPDoc fixes

## 7.21.1 - 2020-01-29
* [#840](https://github.com/stripe/stripe-php/pull/840) Update phpdocs across multiple resources.

## 7.21.0 - 2020-01-28
* [#839](https://github.com/stripe/stripe-php/pull/839) Add support for `TYPE_ES_CIF` on `TaxId`

## 7.20.0 - 2020-01-23
* [#836](https://github.com/stripe/stripe-php/pull/836) Add new type values for `TaxId`

## 7.19.1 - 2020-01-14
* [#831](https://github.com/stripe/stripe-php/pull/831) Fix incorrect `UnexpectedValueException` instantiation

## 7.19.0 - 2020-01-14
* [#830](https://github.com/stripe/stripe-php/pull/830) Add support for `CreditNoteLineItem`

## 7.18.0 - 2020-01-13
* [#829](https://github.com/stripe/stripe-php/pull/829) Don't call php_uname function if disabled by php.ini

## 7.17.0 - 2020-01-08
* [#821](https://github.com/stripe/stripe-php/pull/821) Improve PHPDoc types for `ApiErrorException.get/setJsonBody()` methods

## 7.16.0 - 2020-01-06
* [#826](https://github.com/stripe/stripe-php/pull/826) Rename remaining `$options` to `$opts`
* [#825](https://github.com/stripe/stripe-php/pull/825) Update PHPDoc

## 7.15.0 - 2020-01-06
* [#824](https://github.com/stripe/stripe-php/pull/824) Add constant `TYPE_SG_UEN` to `TaxId`

## 7.14.2 - 2019-12-04
* [#816](https://github.com/stripe/stripe-php/pull/816) Disable autoloader when checking for `Throwable`

## 7.14.1 - 2019-11-26
* [#812](https://github.com/stripe/stripe-php/pull/812) Fix invalid PHPdoc on `Subscription`

## 7.14.0 - 2019-11-26
* [#811](https://github.com/stripe/stripe-php/pull/811) Add support for `CreditNote` preview.

## 7.13.0 - 2019-11-19
* [#808](https://github.com/stripe/stripe-php/pull/808) Add support for listing lines on an Invoice directly via `Invoice::allLines()`

## 7.12.0 - 2019-11-08

-   [#805](https://github.com/stripe/stripe-php/pull/805) Add Source::allSourceTransactions and SubscriptionItem::allUsageRecordSummaries
-   [#798](https://github.com/stripe/stripe-php/pull/798) The argument of `array_key_exists` cannot be `null`
-   [#803](https://github.com/stripe/stripe-php/pull/803) Removed unwanted got

## 7.11.0 - 2019-11-06

-   [#797](https://github.com/stripe/stripe-php/pull/797) Add support for reverse pagination

## 7.10.0 - 2019-11-05

-   [#795](https://github.com/stripe/stripe-php/pull/795) Add support for `Mandate`

## 7.9.0 - 2019-11-05

-   [#794](https://github.com/stripe/stripe-php/pull/794) Add PHPDoc to `ApiResponse`
-   [#792](https://github.com/stripe/stripe-php/pull/792) Use single quotes for `OBJECT_NAME` constants

## 7.8.0 - 2019-11-05

-   [#790](https://github.com/stripe/stripe-php/pull/790) Mark nullable fields in PHPDoc
-   [#788](https://github.com/stripe/stripe-php/pull/788) Early codegen fixes
-   [#787](https://github.com/stripe/stripe-php/pull/787) Use PHPStan in Travis CI

## 7.7.1 - 2019-10-25

-   [#781](https://github.com/stripe/stripe-php/pull/781) Fix telemetry header
-   [#780](https://github.com/stripe/stripe-php/pull/780) Contributor Convenant

## 7.7.0 - 2019-10-23

-   [#776](https://github.com/stripe/stripe-php/pull/776) Add `CAPABILITY_TRANSFERS` to `Account`
-   [#778](https://github.com/stripe/stripe-php/pull/778) Add support for `TYPE_MX_RFC` type on `TaxId`

## 7.6.0 - 2019-10-22

-   [#770](https://github.com/stripe/stripe-php/pull/770) Add missing constants for Customer's `TaxId`

## 7.5.0 - 2019-10-18

-   [#768](https://github.com/stripe/stripe-php/pull/768) Redact API key in `RequestOptions` debug info

## 7.4.0 - 2019-10-15

-   [#764](https://github.com/stripe/stripe-php/pull/764) Add support for HTTP request monitoring callback

## 7.3.1 - 2019-10-07

-   [#755](https://github.com/stripe/stripe-php/pull/755) Respect Stripe-Should-Retry and Retry-After headers

## 7.3.0 - 2019-10-02

-   [#752](https://github.com/stripe/stripe-php/pull/752) Add `payment_intent.canceled` and `setup_intent.canceled` events
-   [#749](https://github.com/stripe/stripe-php/pull/749) Call `toArray()` on objects only

## 7.2.2 - 2019-09-24

-   [#746](https://github.com/stripe/stripe-php/pull/746) Add missing decline codes

## 7.2.1 - 2019-09-23

-   [#744](https://github.com/stripe/stripe-php/pull/744) Added new PHPDoc

## 7.2.0 - 2019-09-17

-   [#738](https://github.com/stripe/stripe-php/pull/738) Added missing constants for `SetupIntent` events

## 7.1.1 - 2019-09-16

-   [#737](https://github.com/stripe/stripe-php/pull/737) Added new PHPDoc

## 7.1.0 - 2019-09-13

-   [#736](https://github.com/stripe/stripe-php/pull/736) Make `CaseInsensitiveArray` countable and traversable

## 7.0.2 - 2019-09-06

-   [#729](https://github.com/stripe/stripe-php/pull/729) Fix usage of `SignatureVerificationException` in PHPDoc blocks

## 7.0.1 - 2019-09-05

-   [#728](https://github.com/stripe/stripe-php/pull/728) Clean up Collection

## 7.0.0 - 2019-09-03

Major version release. The [migration guide](https://github.com/stripe/stripe-php/wiki/Migration-guide-for-v7) contains a detailed list of backwards-incompatible changes with upgrade instructions.

Pull requests included in this release (cf. [#552](https://github.com/stripe/stripe-php/pull/552)) (⚠️ = breaking changes):

-   ⚠️ Drop support for PHP 5.4 ([#551](https://github.com/stripe/stripe-php/pull/551))
-   ⚠️ Drop support for PHP 5.5 ([#554](https://github.com/stripe/stripe-php/pull/554))
-   Bump dependencies ([#553](https://github.com/stripe/stripe-php/pull/553))
-   Remove `CURLFile` check ([#555](https://github.com/stripe/stripe-php/pull/555))
-   Update constant definitions for PHP >= 5.6 ([#556](https://github.com/stripe/stripe-php/pull/556))
-   ⚠️ Remove `FileUpload` alias ([#557](https://github.com/stripe/stripe-php/pull/557))
-   Remove `curl_reset` check ([#570](https://github.com/stripe/stripe-php/pull/570))
-   Use `\Stripe\<class>::class` constant instead of strings ([#643](https://github.com/stripe/stripe-php/pull/643))
-   Use `array_column` to flatten params ([#686](https://github.com/stripe/stripe-php/pull/686))
-   ⚠️ Remove deprecated methods ([#692](https://github.com/stripe/stripe-php/pull/692))
-   ⚠️ Remove `IssuerFraudRecord` ([#696](https://github.com/stripe/stripe-php/pull/696))
-   Update constructors of Stripe exception classes ([#559](https://github.com/stripe/stripe-php/pull/559))
-   Fix remaining TODOs ([#700](https://github.com/stripe/stripe-php/pull/700))
-   Use yield for autopagination ([#703](https://github.com/stripe/stripe-php/pull/703))
-   ⚠️ Rename fake magic methods and rewrite array conversion ([#704](https://github.com/stripe/stripe-php/pull/704))
-   Add `ErrorObject` to Stripe exceptions ([#705](https://github.com/stripe/stripe-php/pull/705))
-   Start using PHP CS Fixer ([#706](https://github.com/stripe/stripe-php/pull/706))
-   Update error messages for nested resource operations ([#708](https://github.com/stripe/stripe-php/pull/708))
-   Upgrade retry logic ([#707](https://github.com/stripe/stripe-php/pull/707))
-   ⚠️ `Collection` improvements / fixes ([#715](https://github.com/stripe/stripe-php/pull/715))
-   ⚠️ Modernize exceptions ([#709](https://github.com/stripe/stripe-php/pull/709))
-   Add constants for error codes ([#716](https://github.com/stripe/stripe-php/pull/716))
-   Update certificate bundle ([#717](https://github.com/stripe/stripe-php/pull/717))
-   Retry requests on a 429 that's a lock timeout ([#718](https://github.com/stripe/stripe-php/pull/718))
-   Fix `toArray()` calls ([#719](https://github.com/stripe/stripe-php/pull/719))
-   Couple of fixes for PHP 7.4 ([#725](https://github.com/stripe/stripe-php/pull/725))

## 6.43.1 - 2019-08-29

-   [#722](https://github.com/stripe/stripe-php/pull/722) Make `LoggerInterface::error` compatible with its PSR-3 counterpart
-   [#714](https://github.com/stripe/stripe-php/pull/714) Add `pending_setup_intent` property in `Subscription`
-   [#713](https://github.com/stripe/stripe-php/pull/713) Add typehint to `ApiResponse`
-   [#712](https://github.com/stripe/stripe-php/pull/712) Fix comment
-   [#701](https://github.com/stripe/stripe-php/pull/701) Start testing PHP 7.3

## 6.43.0 - 2019-08-09

-   [#694](https://github.com/stripe/stripe-php/pull/694) Add `SubscriptionItem::createUsageRecord` method

## 6.42.0 - 2019-08-09

-   [#688](https://github.com/stripe/stripe-php/pull/688) Remove `SubscriptionScheduleRevision`
    -   Note that this is technically a breaking change, however we've chosen to release it as a minor version in light of the fact that this resource and its API methods were virtually unused.

## 6.41.0 - 2019-07-31

-   [#683](https://github.com/stripe/stripe-php/pull/683) Move the List Balance History API to `/v1/balance_transactions`

## 6.40.0 - 2019-06-27

-   [#675](https://github.com/stripe/stripe-php/pull/675) Add support for `SetupIntent` resource and APIs

## 6.39.2 - 2019-06-26

-   [#676](https://github.com/stripe/stripe-php/pull/676) Fix exception message in `CustomerBalanceTransaction::update()`

## 6.39.1 - 2019-06-25

-   [#674](https://github.com/stripe/stripe-php/pull/674) Add new constants for `collection_method` on `Invoice`

## 6.39.0 - 2019-06-24

-   [#673](https://github.com/stripe/stripe-php/pull/673) Enable request latency telemetry by default

## 6.38.0 - 2019-06-17

-   [#649](https://github.com/stripe/stripe-php/pull/649) Add support for `CustomerBalanceTransaction` resource and APIs

## 6.37.2 - 2019-06-17

-   [#671](https://github.com/stripe/stripe-php/pull/671) Add new PHPDoc
-   [#672](https://github.com/stripe/stripe-php/pull/672) Add constants for `submit_type` on Checkout `Session`

## 6.37.1 - 2019-06-14

-   [#670](https://github.com/stripe/stripe-php/pull/670) Add new PHPDoc

## 6.37.0 - 2019-05-23

-   [#663](https://github.com/stripe/stripe-php/pull/663) Add support for `radar.early_fraud_warning` resource

## 6.36.0 - 2019-05-22

-   [#661](https://github.com/stripe/stripe-php/pull/661) Add constants for new TaxId types
-   [#662](https://github.com/stripe/stripe-php/pull/662) Add constants for BalanceTransaction types

## 6.35.2 - 2019-05-20

-   [#655](https://github.com/stripe/stripe-php/pull/655) Add constants for payment intent statuses
-   [#659](https://github.com/stripe/stripe-php/pull/659) Fix PHPDoc for various nested Account actions
-   [#660](https://github.com/stripe/stripe-php/pull/660) Fix various PHPDoc

## 6.35.1 - 2019-05-20

-   [#658](https://github.com/stripe/stripe-php/pull/658) Use absolute value when checking timestamp tolerance

## 6.35.0 - 2019-05-14

-   [#651](https://github.com/stripe/stripe-php/pull/651) Add support for the Capability resource and APIs

## 6.34.6 - 2019-05-13

-   [#654](https://github.com/stripe/stripe-php/pull/654) Fix typo in definition of `Event::PAYMENT_METHOD_ATTACHED` constant

## 6.34.5 - 2019-05-06

-   [#647](https://github.com/stripe/stripe-php/pull/647) Set the return type to static for more operations

## 6.34.4 - 2019-05-06

-   [#650](https://github.com/stripe/stripe-php/pull/650) Add missing constants for Event types

## 6.34.3 - 2019-05-01

-   [#644](https://github.com/stripe/stripe-php/pull/644) Update return type to `static` to improve static analysis
-   [#645](https://github.com/stripe/stripe-php/pull/645) Fix constant for `payment_intent.payment_failed`

## 6.34.2 - 2019-04-26

-   [#642](https://github.com/stripe/stripe-php/pull/642) Fix an issue where existing idempotency keys would be overwritten when using automatic retries

## 6.34.1 - 2019-04-25

-   [#640](https://github.com/stripe/stripe-php/pull/640) Add missing phpdocs

## 6.34.0 - 2019-04-24

-   [#626](https://github.com/stripe/stripe-php/pull/626) Add support for the `TaxRate` resource and APIs
-   [#639](https://github.com/stripe/stripe-php/pull/639) Fix multiple phpdoc issues

## 6.33.0 - 2019-04-22

-   [#630](https://github.com/stripe/stripe-php/pull/630) Add support for the `TaxId` resource and APIs

## 6.32.1 - 2019-04-19

-   [#636](https://github.com/stripe/stripe-php/pull/636) Correct type of `$personId` in PHPDoc

## 6.32.0 - 2019-04-18

-   [#621](https://github.com/stripe/stripe-php/pull/621) Add support for `CreditNote`

## 6.31.5 - 2019-04-12

-   [#628](https://github.com/stripe/stripe-php/pull/628) Add constants for `person.*` event types
-   [#628](https://github.com/stripe/stripe-php/pull/628) Add missing constants for `Account` and `Person`

## 6.31.4 - 2019-04-05

-   [#624](https://github.com/stripe/stripe-php/pull/624) Fix encoding of nested parameters in multipart requests

## 6.31.3 - 2019-04-02

-   [#623](https://github.com/stripe/stripe-php/pull/623) Only use HTTP/2 with curl >= 7.60.0

## 6.31.2 - 2019-03-25

-   [#619](https://github.com/stripe/stripe-php/pull/619) Fix PHPDoc return types for list methods for nested resources

## 6.31.1 - 2019-03-22

-   [#612](https://github.com/stripe/stripe-php/pull/612) Add a lot of constants
-   [#614](https://github.com/stripe/stripe-php/pull/614) Add missing subscription status constants

## 6.31.0 - 2019-03-18

-   [#600](https://github.com/stripe/stripe-php/pull/600) Add support for the `PaymentMethod` resource and APIs
-   [#606](https://github.com/stripe/stripe-php/pull/606) Add support for retrieving a Checkout `Session`
-   [#611](https://github.com/stripe/stripe-php/pull/611) Add support for deleting a Terminal `Location` and `Reader`

## 6.30.5 - 2019-03-11

-   [#607](https://github.com/stripe/stripe-php/pull/607) Correctly handle case where a metadata key is called `metadata`

## 6.30.4 - 2019-02-27

-   [#602](https://github.com/stripe/stripe-php/pull/602) Add `subscription_schedule` to `Subscription` for PHPDoc.

## 6.30.3 - 2019-02-26

-   [#603](https://github.com/stripe/stripe-php/pull/603) Improve PHPDoc on the `Source` object to cover all types of Sources currently supported.

## 6.30.2 - 2019-02-25

-   [#601](https://github.com/stripe/stripe-php/pull/601) Fix PHPDoc across multiple resources and add support for new events.

## 6.30.1 - 2019-02-16

-   [#599](https://github.com/stripe/stripe-php/pull/599) Fix PHPDoc for `SubscriptionSchedule` and `SubscriptionScheduleRevision`

## 6.30.0 - 2019-02-12

-   [#590](https://github.com/stripe/stripe-php/pull/590) Add support for `SubscriptionSchedule` and `SubscriptionScheduleRevision`

## 6.29.3 - 2019-01-31

-   [#592](https://github.com/stripe/stripe-php/pull/592) Some more PHPDoc fixes

## 6.29.2 - 2019-01-31

-   [#591](https://github.com/stripe/stripe-php/pull/591) Fix PHPDoc for nested resources

## 6.29.1 - 2019-01-25

-   [#566](https://github.com/stripe/stripe-php/pull/566) Fix dangling message contents
-   [#586](https://github.com/stripe/stripe-php/pull/586) Don't overwrite `CURLOPT_HTTP_VERSION` option

## 6.29.0 - 2019-01-23

-   [#579](https://github.com/stripe/stripe-php/pull/579) Rename `CheckoutSession` to `Session` and move it under the `Checkout` namespace. This is a breaking change, but we've reached out to affected merchants and all new merchants would use the new approach.

## 6.28.1 - 2019-01-21

-   [#580](https://github.com/stripe/stripe-php/pull/580) Properly serialize `individual` on `Account` objects

## 6.28.0 - 2019-01-03

-   [#576](https://github.com/stripe/stripe-php/pull/576) Add support for iterating directly over `Collection` instances

## 6.27.0 - 2018-12-21

-   [#571](https://github.com/stripe/stripe-php/pull/571) Add support for the `CheckoutSession` resource

## 6.26.0 - 2018-12-11

-   [#568](https://github.com/stripe/stripe-php/pull/568) Enable persistent connections

## 6.25.0 - 2018-12-10

-   [#567](https://github.com/stripe/stripe-php/pull/567) Add support for account links

## 6.24.0 - 2018-11-28

-   [#562](https://github.com/stripe/stripe-php/pull/562) Add support for the Review resource
-   [#564](https://github.com/stripe/stripe-php/pull/564) Add event name constants for subscription schedule aborted/expiring

## 6.23.0 - 2018-11-27

-   [#542](https://github.com/stripe/stripe-php/pull/542) Add support for `ValueList` and `ValueListItem` for Radar

## 6.22.1 - 2018-11-20

-   [#561](https://github.com/stripe/stripe-php/pull/561) Add cast and some docs to telemetry introduced in 6.22.0/549

## 6.22.0 - 2018-11-15

-   [#549](https://github.com/stripe/stripe-php/pull/549) Add support for client telemetry

## 6.21.1 - 2018-11-12

-   [#548](https://github.com/stripe/stripe-php/pull/548) Don't mutate `Exception` class properties from `OAuthBase` error

## 6.21.0 - 2018-11-08

-   [#537](https://github.com/stripe/stripe-php/pull/537) Add new API endpoints for the `Invoice` resource.

## 6.20.1 - 2018-11-07

-   [#546](https://github.com/stripe/stripe-php/pull/546) Drop files from the Composer package that aren't needed in the release

## 6.20.0 - 2018-10-30

-   [#536](https://github.com/stripe/stripe-php/pull/536) Add support for the `Person` resource
-   [#541](https://github.com/stripe/stripe-php/pull/541) Add support for the `WebhookEndpoint` resource

## 6.19.5 - 2018-10-17

-   [#539](https://github.com/stripe/stripe-php/pull/539) Fix methods on `\Stripe\PaymentIntent` to properly pass arguments to the API.

## 6.19.4 - 2018-10-11

-   [#534](https://github.com/stripe/stripe-php/pull/534) Fix PSR-4 autoloading for `\Stripe\FileUpload` class alias

## 6.19.3 - 2018-10-09

-   [#530](https://github.com/stripe/stripe-php/pull/530) Add constants for `flow` (`FLOW_*`), `status` (`STATUS_*`) and `usage` (`USAGE_*`) on `\Stripe\Source`

## 6.19.2 - 2018-10-08

-   [#531](https://github.com/stripe/stripe-php/pull/531) Store HTTP response headers in case-insensitive array

## 6.19.1 - 2018-09-25

-   [#526](https://github.com/stripe/stripe-php/pull/526) Ignore null values in request parameters

## 6.19.0 - 2018-09-24

-   [#523](https://github.com/stripe/stripe-php/pull/523) Add support for Stripe Terminal

## 6.18.0 - 2018-09-24

-   [#520](https://github.com/stripe/stripe-php/pull/520) Rename `\Stripe\FileUpload` to `\Stripe\File`

## 6.17.2 - 2018-09-18

-   [#522](https://github.com/stripe/stripe-php/pull/522) Fix warning when adding a new additional owner to an existing array

## 6.17.1 - 2018-09-14

-   [#517](https://github.com/stripe/stripe-php/pull/517) Integer-index encode all sequential arrays

## 6.17.0 - 2018-09-05

-   [#514](https://github.com/stripe/stripe-php/pull/514) Add support for reporting resources

## 6.16.0 - 2018-08-23

-   [#509](https://github.com/stripe/stripe-php/pull/509) Add support for usage record summaries

## 6.15.0 - 2018-08-03

-   [#504](https://github.com/stripe/stripe-php/pull/504) Add cancel support for topups

## 6.14.0 - 2018-08-02

-   [#505](https://github.com/stripe/stripe-php/pull/505) Add support for file links

## 6.13.0 - 2018-07-31

-   [#502](https://github.com/stripe/stripe-php/pull/502) Add `isDeleted()` method to `\Stripe\StripeObject`

## 6.12.0 - 2018-07-28

-   [#501](https://github.com/stripe/stripe-php/pull/501) Add support for scheduled query runs (`\Stripe\Sigma\ScheduledQueryRun`) for Sigma

## 6.11.0 - 2018-07-26

-   [#500](https://github.com/stripe/stripe-php/pull/500) Add support for Stripe Issuing

## 6.10.4 - 2018-07-19

-   [#498](https://github.com/stripe/stripe-php/pull/498) Internal improvements to the `\Stripe\ApiResource.classUrl()` method

## 6.10.3 - 2018-07-16

-   [#497](https://github.com/stripe/stripe-php/pull/497) Use HTTP/2 only for HTTPS requests

## 6.10.2 - 2018-07-11

-   [#494](https://github.com/stripe/stripe-php/pull/494) Enable HTTP/2 support

## 6.10.1 - 2018-07-10

-   [#493](https://github.com/stripe/stripe-php/pull/493) Add PHPDoc for `auto_advance` on `\Stripe\Invoice`

## 6.10.0 - 2018-06-28

-   [#488](https://github.com/stripe/stripe-php/pull/488) Add support for `$appPartnerId` to `Stripe::setAppInfo()`

## 6.9.0 - 2018-06-28

-   [#487](https://github.com/stripe/stripe-php/pull/487) Add support for payment intents

## 6.8.2 - 2018-06-24

-   [#486](https://github.com/stripe/stripe-php/pull/486) Make `Account.deauthorize()` return the `StripeObject` from the API

## 6.8.1 - 2018-06-13

-   [#472](https://github.com/stripe/stripe-php/pull/472) Added phpDoc for `ApiRequestor` and others, especially regarding thrown errors

## 6.8.0 - 2018-06-13

-   [#481](https://github.com/stripe/stripe-php/pull/481) Add new `\Stripe\Discount` and `\Stripe\OrderItem` classes, add more PHPDoc describing object attributes

## 6.7.4 - 2018-05-29

-   [#480](https://github.com/stripe/stripe-php/pull/480) PHPDoc changes for API version 2018-05-21 and the addition of the new `CHARGE_EXPIRED` event type

## 6.7.3 - 2018-05-28

-   [#479](https://github.com/stripe/stripe-php/pull/479) Fix unnecessary traits on `\Stripe\InvoiceLineItem`

## 6.7.2 - 2018-05-28

-   [#471](https://github.com/stripe/stripe-php/pull/471) Add `OBJECT_NAME` constant to all API resource classes, add `\Stripe\InvoiceLineItem` class

## 6.7.1 - 2018-05-13

-   [#468](https://github.com/stripe/stripe-php/pull/468) Update fields in PHP docs for accuracy

## 6.7.0 - 2018-05-09

-   [#466](https://github.com/stripe/stripe-php/pull/466) Add support for issuer fraud records

## 6.6.0 - 2018-04-11

-   [#460](https://github.com/stripe/stripe-php/pull/460) Add support for flexible billing primitives

## 6.5.0 - 2018-04-05

-   [#461](https://github.com/stripe/stripe-php/pull/461) Don't zero keys on non-`metadata` subobjects

## 6.4.2 - 2018-03-17

-   [#458](https://github.com/stripe/stripe-php/pull/458) Add PHPDoc for `account` on `\Stripe\Event`

## 6.4.1 - 2018-03-02

-   [#455](https://github.com/stripe/stripe-php/pull/455) Fix namespaces in PHPDoc
-   [#456](https://github.com/stripe/stripe-php/pull/456) Fix namespaces for some exceptions

## 6.4.0 - 2018-02-28

-   [#453](https://github.com/stripe/stripe-php/pull/453) Add constants for `reason` (`REASON_*`) and `status` (`STATUS_*`) on `\Stripe\Dispute`

## 6.3.2 - 2018-02-27

-   [#452](https://github.com/stripe/stripe-php/pull/452) Add PHPDoc for `amount_paid` and `amount_remaining` on `\Stripe\Invoice`

## 6.3.1 - 2018-02-26

-   [#443](https://github.com/stripe/stripe-php/pull/443) Add event types as constants to `\Stripe\Event` class

## 6.3.0 - 2018-02-23

-   [#450](https://github.com/stripe/stripe-php/pull/450) Add support for `code` attribute on all Stripe exceptions

## 6.2.0 - 2018-02-21

-   [#440](https://github.com/stripe/stripe-php/pull/440) Add support for topups
-   [#442](https://github.com/stripe/stripe-php/pull/442) Fix PHPDoc for `\Stripe\Error\SignatureVerification`

## 6.1.0 - 2018-02-12

-   [#435](https://github.com/stripe/stripe-php/pull/435) Fix header persistence on `Collection` objects
-   [#436](https://github.com/stripe/stripe-php/pull/436) Introduce new `Idempotency` error class

## 6.0.0 - 2018-02-07

Major version release. List of backwards incompatible changes to watch out for:

-   The minimum PHP version is now 5.4.0. If you're using PHP 5.3 or older, consider upgrading to a more recent version.

*   `\Stripe\AttachedObject` no longer exists. Attributes that used to be instances of `\Stripe\AttachedObject` (such as `metadata`) are now instances of `\Stripe\StripeObject`.

-   Attributes that used to be PHP arrays (such as `legal_entity->additional_owners` on `\Stripe\Account` instances) are now instances of `\Stripe\StripeObject`, except when they are empty. `\Stripe\StripeObject` has array semantics so this should not be an issue unless you are actively checking types.

*   `\Stripe\Collection` now derives from `\Stripe\StripeObject` rather than from `\Stripe\ApiResource`.

Pull requests included in this release:

-   [#410](https://github.com/stripe/stripe-php/pull/410) Drop support for PHP 5.3
-   [#411](https://github.com/stripe/stripe-php/pull/411) Use traits for common API operations
-   [#414](https://github.com/stripe/stripe-php/pull/414) Use short array syntax
-   [#404](https://github.com/stripe/stripe-php/pull/404) Fix serialization logic
-   [#417](https://github.com/stripe/stripe-php/pull/417) Remove `ExternalAccount` class
-   [#418](https://github.com/stripe/stripe-php/pull/418) Increase test coverage
-   [#421](https://github.com/stripe/stripe-php/pull/421) Update CA bundle and add script for future updates
-   [#422](https://github.com/stripe/stripe-php/pull/422) Use vendored CA bundle for all requests
-   [#428](https://github.com/stripe/stripe-php/pull/428) Support for automatic request retries

## 5.9.2 - 2018-02-07

-   [#431](https://github.com/stripe/stripe-php/pull/431) Update PHPDoc @property tags for latest API version

## 5.9.1 - 2018-02-06

-   [#427](https://github.com/stripe/stripe-php/pull/427) Add and update PHPDoc @property tags on all API resources

## 5.9.0 - 2018-01-17

-   [#421](https://github.com/stripe/stripe-php/pull/421) Updated bundled CA certificates
-   [#423](https://github.com/stripe/stripe-php/pull/423) Escape unsanitized input in OAuth example

## 5.8.0 - 2017-12-20

-   [#403](https://github.com/stripe/stripe-php/pull/403) Add `__debugInfo()` magic method to `StripeObject`

## 5.7.0 - 2017-11-28

-   [#390](https://github.com/stripe/stripe-php/pull/390) Remove some unsupported API methods
-   [#391](https://github.com/stripe/stripe-php/pull/391) Alphabetize the list of API resources in `Util::convertToStripeObject()` and add missing resources
-   [#393](https://github.com/stripe/stripe-php/pull/393) Fix expiry date update for card sources

## 5.6.0 - 2017-10-31

-   [#386](https://github.com/stripe/stripe-php/pull/386) Support for exchange rates APIs

## 5.5.1 - 2017-10-30

-   [#387](https://github.com/stripe/stripe-php/pull/387) Allow `personal_address_kana` and `personal_address_kanji` to be updated on an account

## 5.5.0 - 2017-10-27

-   [#385](https://github.com/stripe/stripe-php/pull/385) Support for listing source transactions

## 5.4.0 - 2017-10-24

-   [#383](https://github.com/stripe/stripe-php/pull/383) Add static methods to manipulate resources from parent
    -   `Account` gains methods for external accounts and login links (e.g. `createExternalAccount`, `createLoginLink`)
    -   `ApplicationFee` gains methods for refunds
    -   `Customer` gains methods for sources
    -   `Transfer` gains methods for reversals

## 5.3.0 - 2017-10-11

-   [#378](https://github.com/stripe/stripe-php/pull/378) Rename source `delete` to `detach` (and deprecate the former)

## 5.2.3 - 2017-09-27

-   Add PHPDoc for `Card`

## 5.2.2 - 2017-09-20

-   Fix deserialization mapping of `FileUpload` objects

## 5.2.1 - 2017-09-14

-   Serialized `shipping` nested attribute

## 5.2.0 - 2017-08-29

-   Add support for `InvalidClient` OAuth error

## 5.1.3 - 2017-08-14

-   Allow `address_kana` and `address_kanji` to be updated for custom accounts

## 5.1.2 - 2017-08-01

-   Fix documented return type of `autoPagingIterator()` (was missing namespace)

## 5.1.1 - 2017-07-03

-   Fix order returns to use the right URL `/v1/order_returns`

## 5.1.0 - 2017-06-30

-   Add support for OAuth

## 5.0.0 - 2017-06-27

-   `pay` on invoice now takes params as well as opts

## 4.13.0 - 2017-06-19

-   Add support for ephemeral keys

## 4.12.0 - 2017-06-05

-   Clients can implement `getUserAgentInfo()` to add additional user agent information

## 4.11.0 - 2017-06-05

-   Implement `Countable` for `AttachedObject` (`metadata` and `additional_owners`)

## 4.10.0 - 2017-05-25

-   Add support for login links

## 4.9.1 - 2017-05-10

-   Fix docs to include arrays on `$id` parameter for retrieve methods

## 4.9.0 - 2017-04-28

-   Support for checking webhook signatures

## 4.8.1 - 2017-04-24

-   Allow nested field `payout_schedule` to be updated

## 4.8.0 - 2017-04-20

-   Add `\Stripe\Stripe::setLogger()` to support an external PSR-3 compatible logger

## 4.7.0 - 2017-04-10

-   Add support for payouts and recipient transfers

## 4.6.0 - 2017-04-06

-   Please see 4.7.0 instead (no-op release)

## 4.5.1 - 2017-03-22

-   Remove hard dependency on cURL

## 4.5.0 - 2017-03-20

-   Support for detaching sources from customers

## 4.4.2 - 2017-02-27

-   Correct handling of `owner` parameter when updating sources

## 4.4.1 - 2017-02-24

-   Correct the error check on a bad JSON decoding

## 4.4.0 - 2017-01-18

-   Add support for updating sources

## 4.3.0 - 2016-11-30

-   Add support for verifying sources

## 4.2.0 - 2016-11-21

-   Add retrieve method for 3-D Secure resources

## 4.1.1 - 2016-10-21

-   Add docblock with model properties for `Plan`

## 4.1.0 - 2016-10-18

-   Support for 403 status codes (permission denied)

## 4.0.1 - 2016-10-17

-   Fix transfer reversal materialization
-   Fixes for some property definitions in docblocks

## 4.0.0 - 2016-09-28

-   Support for subscription items
-   Drop attempt to force TLS 1.2: please note that this could be breaking if you're using old OS distributions or packages and upgraded recently (so please make sure to test your integration!)

## 3.23.0 - 2016-09-15

-   Add support for Apple Pay domains

## 3.22.0 - 2016-09-13

-   Add `Stripe::setAppInfo` to allow plugins to register user agent information

## 3.21.0 - 2016-08-25

-   Add `Source` model for generic payment sources

## 3.20.0 - 2016-08-08

-   Add `getDeclineCode` to card errors

## 3.19.0 - 2016-07-29

-   Opt requests directly into TLS 1.2 where OpenSSL >= 1.0.1 (see #277 for context)

## 3.18.0 - 2016-07-28

-   Add new `STATUS_` constants for subscriptions

## 3.17.1 - 2016-07-28

-   Fix auto-paging iterator so that it plays nicely with `iterator_to_array`

## 3.17.0 - 2016-07-14

-   Add field annotations to model classes for better editor hinting

## 3.16.0 - 2016-07-12

-   Add `ThreeDSecure` model for 3-D secure payments

## 3.15.0 - 2016-06-29

-   Add static `update` method to all resources that can be changed.

## 3.14.3 - 2016-06-20

-   Make sure that cURL never sends `Expects: 100-continue`, even on large request bodies

## 3.14.2 - 2016-06-03

-   Add `inventory` under `SKU` to list of keys that have nested data and can be updated

## 3.14.1 - 2016-05-27

-   Fix some inconsistencies in PHPDoc

## 3.14.0 - 2016-05-25

-   Add support for returning Relay orders

## 3.13.0 - 2016-05-04

-   Add `list`, `create`, `update`, `retrieve`, and `delete` methods to the Subscription class

## 3.12.1 - 2016-04-07

-   Additional check on value arrays for some extra safety

## 3.12.0 - 2016-03-31

-   Fix bug `refreshFrom` on `StripeObject` would not take an `$opts` array
-   Fix bug where `$opts` not passed to parent `save` method in `Account`
-   Fix bug where non-existent variable was referenced in `reverse` in `Transfer`
-   Update CA cert bundle for compatibility with OpenSSL versions below 1.0.1

## 3.11.0 - 2016-03-22

-   Allow `CurlClient` to be initialized with default `CURLOPT_*` options

## 3.10.1 - 2016-03-22

-   Fix bug where request params and options were ignored in `ApplicationFee`'s `refund.`

## 3.10.0 - 2016-03-15

-   Add `reject` on `Account` to support the new API feature

## 3.9.2 - 2016-03-04

-   Fix error when an object's metadata is set more than once

## 3.9.1 - 2016-02-24

-   Fix encoding behavior of nested arrays for requests (see #227)

## 3.9.0 - 2016-02-09

-   Add automatic pagination mechanism with `autoPagingIterator()`
-   Allow global account ID to be set with `Stripe::setAccountId()`

## 3.8.0 - 2016-02-08

-   Add `CountrySpec` model for looking up country payment information

## 3.7.1 - 2016-02-01

-   Update bundled CA certs

## 3.7.0 - 2016-01-27

-   Support deleting Relay products and SKUs

## 3.6.0 - 2016-01-05

-   Allow configuration of HTTP client timeouts

## 3.5.0 - 2015-12-01

-   Add a verification routine for external accounts

## 3.4.0 - 2015-09-14

-   Products, SKUs, and Orders -- https://stripe.com/relay

## 3.3.0 - 2015-09-11

-   Add support for 429 Rate Limit response

## 3.2.0 - 2015-08-17

-   Add refund listing and retrieval without an associated charge

## 3.1.0 - 2015-08-03

-   Add dispute listing and retrieval
-   Add support for manage account deletion

## 3.0.0 - 2015-07-28

-   Rename `\Stripe\Object` to `\Stripe\StripeObject` (PHP 7 compatibility)
-   Rename `getCode` and `getParam` in exceptions to `getStripeCode` and `getStripeParam`
-   Add support for calling `json_encode` on Stripe objects in PHP 5.4+
-   Start supporting/testing PHP 7

## 2.3.0 - 2015-07-06

-   Add request ID to all Stripe exceptions

## 2.2.0 - 2015-06-01

-   Add support for Alipay accounts as sources
-   Add support for bank accounts as sources (private beta)
-   Add support for bank accounts and cards as external_accounts on Account objects

## 2.1.4 - 2015-05-13

-   Fix CA certificate file path (thanks @lphilps & @matthewarkin)

## 2.1.3 - 2015-05-12

-   Fix to account updating to permit `tos_acceptance` and `personal_address` to be set properly
-   Fix to Transfer reversal creation (thanks @neatness!)
-   Network requests are now done through a swappable class for easier mocking

## 2.1.2 - 2015-04-10

-   Remove SSL cert revokation checking (all pre-Heartbleed certs have expired)
-   Bug fixes to account updating

## 2.1.1 - 2015-02-27

-   Support transfer reversals

## 2.1.0 - 2015-02-19

-   Support new API version (2015-02-18)
-   Added Bitcoin Receiever update and delete actions
-   Edited tests to prefer "source" over "card" as per new API version

## 2.0.1 - 2015-02-16

-   Fix to fetching endpoints that use a non-default baseUrl (`FileUpload`)

## 2.0.0 - 2015-02-14

-   Bumped minimum version to 5.3.3
-   Switched to Stripe namespace instead of Stripe\_ class name prefiexes (thanks @chadicus!)
-   Switched tests to PHPUnit (thanks @chadicus!)
-   Switched style guide to PSR2 (thanks @chadicus!)
-   Added \$opts hash to the end of most methods: this permits passing 'idempotency_key', 'stripe_account', or 'stripe_version'. The last 2 will persist across multiple object loads.
-   Added support for retrieving Account by ID

## 1.18.0 - 2015-01-21

-   Support making bitcoin charges through BitcoinReceiver source object

## 1.17.5 - 2014-12-23

-   Adding support for creating file uploads.

## 1.17.4 - 2014-12-15

-   Saving objects fetched with a custom key now works (thanks @JustinHook & @jpasilan)
-   Added methods for reporting charges as safe or fraudulent and for specifying the reason for refunds

## 1.17.3 - 2014-11-06

-   Better handling of HHVM support for SSL certificate blacklist checking.

## 1.17.2 - 2014-09-23

-   Coupons now are backed by a `Stripe_Coupon` instead of `Stripe_Object`, and support updating metadata
-   Running operations (`create`, `retrieve`, `all`) on upcoming invoice items now works

## 1.17.1 - 2014-07-31

-   Requests now send Content-Type header

## 1.17.0 - 2014-07-29

-   Application Fee refunds now a list instead of array
-   HHVM now works
-   Small bug fixes (thanks @bencromwell & @fastest963)
-   `__toString` now returns the name of the object in addition to its JSON representation

## 1.16.0 - 2014-06-17

-   Add metadata for refunds and disputes

## 1.15.0 - 2014-05-28

-   Support canceling transfers

## 1.14.1 - 2014-05-21

-   Support cards for recipients.

## 1.13.1 - 2014-05-15

-   Fix bug in account resource where `id` wasn't in the result

## 1.13.0 - 2014-04-10

-   Add support for certificate blacklisting
-   Update ca bundle
-   Drop support for HHVM (Temporarily)

## 1.12.0 - 2014-04-01

-   Add Stripe_RateLimitError for catching rate limit errors.
-   Update to Zend coding style (thanks, @jpiasetz)

## 1.11.0 - 2014-01-29

-   Add support for multiple subscriptions per customer

## 1.10.1 - 2013-12-02

-   Add new ApplicationFee

## 1.9.1 - 2013-11-08

-   Fix a bug where a null nestable object causes warnings to fire.

## 1.9.0 - 2013-10-16

-   Add support for metadata API.

## 1.8.4 - 2013-09-18

-   Add support for closing disputes.

## 1.8.3 - 2013-08-13

-   Add new Balance and BalanceTransaction

## 1.8.2 - 2013-08-12

-   Add support for unsetting attributes by updating to NULL. Setting properties to a blank string is now an error.

## 1.8.1 - 2013-07-12

-   Add support for multiple cards API (Stripe API version 2013-07-12: https://stripe.com/docs/upgrades#2013-07-05)

## 1.8.0 - 2013-04-11

-   Allow Transfers to be creatable
-   Add new Recipient resource

## 1.7.15 - 2013-02-21

-   Add 'id' to the list of permanent object attributes

## 1.7.14 - 2013-02-20

-   Don't re-encode strings that are already encoded in UTF-8. If you were previously using plan or coupon objects with UTF-8 IDs, they may have been treated as ISO-8859-1 (Latin-1) and encoded to UTF-8 a 2nd time. You may now need to pass the IDs to utf8_encode before passing them to Stripe_Plan::retrieve or Stripe_Coupon::retrieve.
-   Ensure that all input is encoded in UTF-8 before submitting it to Stripe's servers. (github issue #27)

## 1.7.13 - 2013-02-01

-   Add support for passing options when retrieving Stripe objects e.g., Stripe_Charge::retrieve(array("id"=>"foo", "expand" => array("customer"))); Stripe_Charge::retrieve("foo") will continue to work

## 1.7.12 - 2013-01-15

-   Add support for setting a Stripe API version override

## 1.7.11 - 2012-12-30

-   Version bump to cleanup constants and such (fix issue #26)

## 1.7.10 - 2012-11-08

-   Add support for updating charge disputes.
-   Fix bug preventing retrieval of null attributes

## 1.7.9 - 2012-11-08

-   Fix usage under autoloaders such as the one generated by composer (fix issue #22)

## 1.7.8 - 2012-10-30

-   Add support for creating invoices.
-   Add support for new invoice lines return format
-   Add support for new list objects

## 1.7.7 - 2012-09-14

-   Get all of the various version numbers in the repo in sync (no other changes)

## 1.7.6 - 2012-08-31

-   Add update and pay methods to Invoice resource

## 1.7.5 - 2012-08-23

-   Change internal function names so that Stripe_SingletonApiRequest is E_STRICT-clean (github issue #16)

## 1.7.4 - 2012-08-21

-   Bugfix so that Stripe objects (e.g. Customer, Charge objects) used in API calls are transparently converted to their object IDs

## 1.7.3 - 2012-08-15

-   Add new Account resource

## 1.7.2 - 2012-06-26

-   Make clearer that you should be including lib/Stripe.php, not test/Stripe.php (github issue #14)

## 1.7.1 - 2012-05-24

-   Add missing argument to Stripe_InvalidRequestError constructor in Stripe_ApiResource::instanceUrl. Fixes a warning when Stripe_ApiResource::instanceUrl is called on a resource with no ID (fix issue #12)

## 1.7.0 - 2012-05-17

-   Support Composer and Packagist (github issue #9)
-   Add new deleteDiscount method to Stripe_Customer
-   Add new Transfer resource
-   Switch from using HTTP Basic auth to Bearer auth. (Note: Stripe will support Basic auth for the indefinite future, but recommends Bearer auth when possible going forward)
-   Numerous test suite improvements
<|MERGE_RESOLUTION|>--- conflicted
+++ resolved
@@ -1,10 +1,5 @@
 # Changelog
 
-<<<<<<< HEAD
-## 14.10.0-beta.1 - 2024-05-30
-* [#1699](https://github.com/stripe/stripe-php/pull/1699) Update generated code for beta
-  * Keeping up with the changes from version 14.9.0
-=======
 ## 14.10.0 - 2024-06-13
 * [#1706](https://github.com/stripe/stripe-php/pull/1706) Update generated code
   * Add support for `multibanco` on `PaymentMethodConfiguration` and `PaymentMethod`
@@ -12,7 +7,10 @@
   * Add support for new values `multibanco` and `twint` on enum `PaymentMethod.type`
   * Add support for `invoice_settings` on `Subscription`
   * Add support for new value `de_stn` on enum `TaxId.type`
->>>>>>> 7e1c4b5d
+
+## 14.10.0-beta.1 - 2024-05-30
+* [#1699](https://github.com/stripe/stripe-php/pull/1699) Update generated code for beta
+  * Keeping up with the changes from version 14.9.0
 
 ## 14.9.0 - 2024-05-30
 * [#1702](https://github.com/stripe/stripe-php/pull/1702) Update generated code
