--- conflicted
+++ resolved
@@ -1,19 +1,5 @@
 # Changelog
 
-<<<<<<< HEAD
-## 13.10.0-beta.3 - 2024-01-25
-* [#1634](https://github.com/stripe/stripe-php/pull/1634) Update generated code for beta
-  * Add support for `create_preview` method on resource `Invoice`
-  * Add support for `charged_off_at` on `Capital.FinancingOffer`
-  * Add support for `enhanced_eligibility_types` on `Dispute`
-
-## 13.10.0-beta.2 - 2024-01-19
-* [#1632](https://github.com/stripe/stripe-php/pull/1632) Beta: report usage of `rawRequest`
-
-## 13.10.0-beta.1 - 2024-01-12
-* [#1628](https://github.com/stripe/stripe-php/pull/1628) Update generated code for beta
-* [#1626](https://github.com/stripe/stripe-php/pull/1626) Update generated code for beta
-=======
 ## 13.10.0 - 2024-02-01
 * [#1636](https://github.com/stripe/stripe-php/pull/1636) Update generated code
   * Add support for new value `swish` on enum `PaymentLink.payment_method_types[]`
@@ -25,7 +11,19 @@
   * Add support for `issuer` on `Invoice`
   * Add support for `customer_balance` on `PaymentMethodConfiguration`
 * [#1630](https://github.com/stripe/stripe-php/pull/1630) Add paginated requests helper function and use in Search and All
->>>>>>> 7571f600
+
+## 13.10.0-beta.3 - 2024-01-25
+* [#1634](https://github.com/stripe/stripe-php/pull/1634) Update generated code for beta
+  * Add support for `create_preview` method on resource `Invoice`
+  * Add support for `charged_off_at` on `Capital.FinancingOffer`
+  * Add support for `enhanced_eligibility_types` on `Dispute`
+
+## 13.10.0-beta.2 - 2024-01-19
+* [#1632](https://github.com/stripe/stripe-php/pull/1632) Beta: report usage of `rawRequest`
+
+## 13.10.0-beta.1 - 2024-01-12
+* [#1628](https://github.com/stripe/stripe-php/pull/1628) Update generated code for beta
+* [#1626](https://github.com/stripe/stripe-php/pull/1626) Update generated code for beta
 
 ## 13.9.0 - 2024-01-12
 * [#1629](https://github.com/stripe/stripe-php/pull/1629) Update generated code
