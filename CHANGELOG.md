# Changelog

<<<<<<< HEAD
## 13.6.0-beta.1 - 2023-11-30
* [#1610](https://github.com/stripe/stripe-php/pull/1610) Update generated code for beta

## 13.5.0-beta.1 - 2023-11-21
* [#1606](https://github.com/stripe/stripe-php/pull/1606) Update generated code for beta
  * Add support for `components` and `created` on `CustomerSession`
* [#1600](https://github.com/stripe/stripe-php/pull/1600) Update generated code for beta
  * Add support for new value `quote.reestimate_failed` on enum `Event.type`
  * Add support for `metadata` on `QuotePhase`
=======
## 13.5.0 - 2023-11-30
* [#1611](https://github.com/stripe/stripe-php/pull/1611) Update generated code
  * Add support for new resources `Climate.Order`, `Climate.Product`, and `Climate.Supplier`
  * Add support for `all`, `cancel`, `create`, `retrieve`, and `update` methods on resource `Order`
  * Add support for `all` and `retrieve` methods on resources `Product` and `Supplier`
  * Add support for new value `financial_connections_account_inactive` on enum `StripeError.code`
  * Add support for new values `climate_order_purchase` and `climate_order_refund` on enum `BalanceTransaction.type`
  * Add support for new values `climate.order.canceled`, `climate.order.created`, `climate.order.delayed`, `climate.order.delivered`, `climate.order.product_substituted`, `climate.product.created`, and `climate.product.pricing_updated` on enum `Event.type`
>>>>>>> be569183

## 13.4.0 - 2023-11-21
* [#1608](https://github.com/stripe/stripe-php/pull/1608) Update generated code
  Add support for `transferred_to_balance` to `CustomerCashBalanceTransaction`
* [#1605](https://github.com/stripe/stripe-php/pull/1605) Update generated code
  * Add support for `network_data` on `Issuing.Transaction`

## 13.4.0-beta.1 - 2023-11-10
* [#1600](https://github.com/stripe/stripe-php/pull/1600) Update generated code for beta
  * Add support for new value `quote.reestimate_failed` on enum `Event.type`
  * Add support for `metadata` on `QuotePhase`

## 13.3.0 - 2023-11-09
* [#1603](https://github.com/stripe/stripe-php/pull/1603) Update generated code
  * Add support for new value `terminal_reader_hardware_fault` on enum `StripeError.code`

## 13.3.0-beta.1 - 2023-11-02
* [#1598](https://github.com/stripe/stripe-php/pull/1598) Update generated code for beta
  * Add support for `attach_payment_intent` method on resource `Invoice`
  * Add support for `post_payment_amount`, `pre_payment_amount`, and `refunds` on `CreditNote`
  * Add support for new value `invoice.payment.overpaid` on enum `Event.type`
  * Add support for `amounts_due` and `payments` on `Invoice`
  * Add support for `created` on `Issuing.PersonalizationDesign`

## 13.2.1 - 2023-11-06
* [#1602](https://github.com/stripe/stripe-php/pull/1602) Fix error when "id" is not a string.

## 13.2.0 - 2023-11-02
* [#1599](https://github.com/stripe/stripe-php/pull/1599) Update generated code
  * Add support for new resource `Tax.Registration`
  * Add support for `all`, `create`, and `update` methods on resource `Registration`
  * Add support for new value `token_card_network_invalid` on enum `StripeError.code`
  * Add support for new value `payment_unreconciled` on enum `BalanceTransaction.type`
  * Add support for `revolut_pay` on `PaymentMethod`
  * Add support for new value `revolut_pay` on enum `PaymentMethod.type`

## 13.2.0-beta.1 - 2023-10-26
* [#1596](https://github.com/stripe/stripe-php/pull/1596) Update generated code for beta
  * Add support for new resource `Margin`
  * Add support for `all`, `create`, `retrieve`, and `update` methods on resource `Margin`
  * Add support for `default_margins` and `total_margin_amounts` on `Invoice`
  * Add support for `margins` on `InvoiceItem`

## 13.1.0 - 2023-10-26
* [#1595](https://github.com/stripe/stripe-php/pull/1595) Update generated code
  * Add support for new value `balance_invalid_parameter` on enum `StripeError.code`

## 13.1.0-beta.1 - 2023-10-17
* [#1594](https://github.com/stripe/stripe-php/pull/1594) Update generated code for beta
  - Update pinned API version to `2023-10-16`

## 13.0.0 - 2023-10-16
* This release changes the pinned API version to `2023-10-16`. Please read the [API Upgrade Guide](https://stripe.com/docs/upgrades#2023-10-16) and carefully review the API changes before upgrading `stripe-php` package.
* [#1593](https://github.com/stripe/stripe-php/pull/1593) Update generated code
  - Added `additional_tos_acceptances` field on `Person`

## 12.9.0-beta.1 - 2023-10-16
* [#1591](https://github.com/stripe/stripe-php/pull/1591) Update generated code for beta

## 12.8.0 - 2023-10-16
* [#1590](https://github.com/stripe/stripe-php/pull/1590) Update generated code
  * Add support for new values `issuing_token.created` and `issuing_token.updated` on enum `Event.type`

## 12.8.0-beta.1 - 2023-10-11
* [#1588](https://github.com/stripe/stripe-php/pull/1588) Update generated code for beta
  * Add support for new resources `AccountNotice` and `Issuing.CreditUnderwritingRecord`
  * Add support for `all`, `retrieve`, and `update` methods on resource `AccountNotice`
  * Add support for `all`, `correct`, `create_from_application`, `create_from_proactive_review`, `report_decision`, and `retrieve` methods on resource `CreditUnderwritingRecord`
  * Add support for new values `account_notice.created` and `account_notice.updated` on enum `Event.type`

## 12.7.0 - 2023-10-11
* [#1589](https://github.com/stripe/stripe-php/pull/1589) Update generated code
  * Add support for `client_secret`, `redirect_on_completion`, `return_url`, and `ui_mode` on `Checkout.Session`
  * Add support for `offline` on `Terminal.Configuration`

## 12.7.0-beta.1 - 2023-10-05
* [#1587](https://github.com/stripe/stripe-php/pull/1587) Update generated code for beta
  * Add support for `mark_draft` and `mark_stale` methods on resource `Quote`
  * Remove support for `draft_quote` and `mark_stale_quote` methods on resource `Quote`
  * Add support for `allow_backdated_lines` on `Quote`
  * Rename `previewInvoiceLines` to `allPreviewInvoiceLines` on resource `Quote`

## 12.6.0 - 2023-10-05
* [#1586](https://github.com/stripe/stripe-php/pull/1586) Update generated code
  * Add support for new resource `Issuing.Token`
  * Add support for `all`, `retrieve`, and `update` methods on resource `Token`
  * Add support for `token` on `Issuing.Authorization` and `Issuing.Transaction`
* [#1569](https://github.com/stripe/stripe-php/pull/1569) Fix: Do not bother removing `friendsofphp/php-cs-fixer`

## 12.6.0-beta.1 - 2023-09-28
* [#1585](https://github.com/stripe/stripe-php/pull/1585) Update generated code for beta
  * Rename resources `Issuing.CardDesign` and `Issuing.CardBundle` to `Issuing.PersonalizationDesign` and `Issuing.PhysicalBundle`
  * Add support for `reason` on `Event`

## 12.5.0 - 2023-09-28
* [#1582](https://github.com/stripe/stripe-php/pull/1582) Generate Discount, SourceTransaction and use sections in more places
* [#1584](https://github.com/stripe/stripe-php/pull/1584) Update generated code
  * Add support for `rendering` on `Invoice`

## 12.5.0-beta.1 - 2023-09-21
* [#1578](https://github.com/stripe/stripe-php/pull/1578) Update generated code for beta
  * Remove support for `customer` on `ConfirmationToken`
  * Add support for `issuer` on `Invoice`

## 12.4.0 - 2023-09-21
* [#1579](https://github.com/stripe/stripe-php/pull/1579) Update generated code
  * Add back constant for `invoiceitem.updated` webhook event.  This was mistakenly removed in v12.2.0.
* [#1566](https://github.com/stripe/stripe-php/pull/1566) Fix: Remove `squizlabs/php_codesniffer`
* [#1568](https://github.com/stripe/stripe-php/pull/1568) Enhancement: Reference `phpunit.xsd` as installed with `composer`
* [#1565](https://github.com/stripe/stripe-php/pull/1565) Enhancement: Use PHP 8.2 as leading PHP version

## 12.4.0-beta.1 - 2023-09-14
* [#1575](https://github.com/stripe/stripe-php/pull/1575) Update generated code for beta
  * Add support for new resource `ConfirmationToken`
  * Add support for `retrieve` method on resource `ConfirmationToken`
  * Add support for `create` method on resource `Issuing.CardDesign`
  * Add support for `reject_testmode` test helper method on resource `Issuing.CardDesign`
  * Add support for new value `issuing_card_design.rejected` on enum `Event.type`
  * Add support for `features` on `Issuing.CardBundle`
  * Add support for `card_logo`, `carrier_text`, `preferences`, and `rejection_reasons` on `Issuing.CardDesign`
  * Remove support for `preference` on `Issuing.CardDesign`

## 12.3.0 - 2023-09-14
* [#1577](https://github.com/stripe/stripe-php/pull/1577) Update generated code
  * Add support for new resource `PaymentMethodConfiguration`
  * Add support for `all`, `create`, `retrieve`, and `update` methods on resource `PaymentMethodConfiguration`
  * Add support for `payment_method_configuration_details` on `Checkout.Session`, `PaymentIntent`, and `SetupIntent`
* [#1573](https://github.com/stripe/stripe-php/pull/1573) Update generated code
  * Add support for `capture`, `create`, `expire`, `increment`, and `reverse` test helper methods on resource `Issuing.Authorization`
  * Add support for `create_force_capture`, `create_unlinked_refund`, and `refund` test helper methods on resource `Issuing.Transaction`
  * Add support for new value `stripe_tax_inactive` on enum `StripeError.code`

## 12.3.0-beta.1 - 2023-09-07
* [#1574](https://github.com/stripe/stripe-php/pull/1574) Update generated code for beta
  * Release specs are identical.
* [#1572](https://github.com/stripe/stripe-php/pull/1572) Update generated code for beta
  * Remove support for `submit_card` test helper method on resource `Issuing.Card`
  * Add support for new value `platform_default` on enum `Issuing.CardDesign.preference`

## 12.2.0 - 2023-09-07
* [#1571](https://github.com/stripe/stripe-php/pull/1571) Update generated code
  * Add support for new resource `PaymentMethodDomain`
  * Add support for `all`, `create`, `retrieve`, `update`, and `validate` methods on resource `PaymentMethodDomain`
  * Add support for new values `treasury.credit_reversal.created`, `treasury.credit_reversal.posted`, `treasury.debit_reversal.completed`, `treasury.debit_reversal.created`, `treasury.debit_reversal.initial_credit_granted`, `treasury.financial_account.closed`, `treasury.financial_account.created`, `treasury.financial_account.features_status_updated`, `treasury.inbound_transfer.canceled`, `treasury.inbound_transfer.created`, `treasury.inbound_transfer.failed`, `treasury.inbound_transfer.succeeded`, `treasury.outbound_payment.canceled`, `treasury.outbound_payment.created`, `treasury.outbound_payment.expected_arrival_date_updated`, `treasury.outbound_payment.failed`, `treasury.outbound_payment.posted`, `treasury.outbound_payment.returned`, `treasury.outbound_transfer.canceled`, `treasury.outbound_transfer.created`, `treasury.outbound_transfer.expected_arrival_date_updated`, `treasury.outbound_transfer.failed`, `treasury.outbound_transfer.posted`, `treasury.outbound_transfer.returned`, `treasury.received_credit.created`, `treasury.received_credit.failed`, `treasury.received_credit.succeeded`, and `treasury.received_debit.created` on enum `Event.type`
  * Remove support for value `invoiceitem.updated` from enum `Event.type`
  * Add support for `features` on `Product`

## 12.2.0-beta.1 - 2023-08-31
* [#1559](https://github.com/stripe/stripe-php/pull/1559) Update generated code for beta
  * Rename `Quote.previewInvoices` to `Quote.allPreviewInvoices` and `Quote.previewSubscriptionSchedules` to `Quote.allSubscriptionSchedules`

## 12.1.0 - 2023-08-31
* [#1560](https://github.com/stripe/stripe-php/pull/1560) Update generated code
  * Add support for new resource `AccountSession`
  * Add support for `create` method on resource `AccountSession`
  * Add support for new values `obligation_inbound`, `obligation_outbound`, `obligation_payout_failure`, `obligation_payout`, `obligation_reversal_inbound`, and `obligation_reversal_outbound` on enum `BalanceTransaction.type`
  * Change type of `Event.type` from `string` to `enum`
  * Add support for `application` on `PaymentLink`
* [#1562](https://github.com/stripe/stripe-php/pull/1562) Nicer ApiErrorException::__toString()
* [#1558](https://github.com/stripe/stripe-php/pull/1558) Update generated code
  * Add support for `payment_method_details` on `Dispute`
  * Add support for `prefetch` on `FinancialConnections.Session`

## 12.0.0 - 2023-08-18
**⚠️ ACTION REQUIRED: the breaking change in this release likely affects you ⚠️**

## 12.0.0-beta.1 - 2023-08-24
* [#1549](https://github.com/stripe/stripe-php/pull/1549) Update generated code for beta
  * Add support for new resources `QuotePreviewInvoice` and `QuotePreviewSchedule`
  * Remove support for `applies_to` on `Invoice` and `SubscriptionSchedule`
* [#1556](https://github.com/stripe/stripe-php/pull/1556) Merge master into beta

## 11.0.0 - 2023-08-16
Please do not use stripe-php v11. It did not correctly apply the [pinning behavior](https://github.com/stripe/stripe-php/blob/master/CHANGELOG.md#version-pinning) and was removed from packagist

## 10.22.0-beta.1 - 2023-08-10
* [#1545](https://github.com/stripe/stripe-php/pull/1545) Update generated code for beta
  * Add support for `paypal` on `PaymentMethodConfiguration`

## 10.21.0 - 2023-08-10
* [#1546](https://github.com/stripe/stripe-php/pull/1546) Update generated code
  * Add support for new value `payment_reversal` on enum `BalanceTransaction.type`
  * Add support for new value `adjusted_for_overdraft` on enum `CustomerBalanceTransaction.type`

## 10.21.0-beta.1 - 2023-08-03
* [#1541](https://github.com/stripe/stripe-php/pull/1541) Update generated code for beta
  * Add support for `submit_card` test helper method on resource `Issuing.Card`

## 10.20.0 - 2023-08-03
* [#1539](https://github.com/stripe/stripe-php/pull/1539) Update generated code
  * Add support for `subscription_details` on `Invoice`
  * Add support for new values `sepa_debit_fingerprint` and `us_bank_account_fingerprint` on enum `Radar.ValueList.item_type`

## 10.20.0-beta.2 - 2023-07-28
* [#1537](https://github.com/stripe/stripe-php/pull/1537) Update generated code for beta
  * Release specs are identical.
* [#1535](https://github.com/stripe/stripe-php/pull/1535) Update generated code for beta
  * Add support for new resource `Tax.Form`
  * Add support for `all`, `pdf`, and `retrieve` methods on resource `Form`
  * Add support for `payment_method_configuration_details` on `Checkout.Session` and `SetupIntent`
* [#1532](https://github.com/stripe/stripe-php/pull/1532) Update generated code for beta
* [#1531](https://github.com/stripe/stripe-php/pull/1531) Merge master into beta

## 10.20.0-beta.1 - 2023-07-27
  * Updated stable APIs to the latest version

## 10.19.0 - 2023-07-27
* [#1534](https://github.com/stripe/stripe-php/pull/1534) Update generated code
  * Improve PHPDoc type for `ApplicationFee.refunds`
  * Add support for `deleted` on `Apps.Secret`
* [#1526](https://github.com/stripe/stripe-php/pull/1526) Add constants for payment intent cancellation reasons
* [#1533](https://github.com/stripe/stripe-php/pull/1533) Update generated code
  * Add support for new value `service_tax` on enum `TaxRate.tax_type`
* [#1487](https://github.com/stripe/stripe-php/pull/1487) PHPDoc: use union of literals for $method parameter throughout

## 10.18.0 - 2023-07-20
* [#1533](https://github.com/stripe/stripe-php/pull/1533) Update generated code
  * Add support for new value `service_tax` on enum `TaxRate.tax_type`
* [#1526](https://github.com/stripe/stripe-php/pull/1526) Add constants for payment intent cancellation reasons
* [#1487](https://github.com/stripe/stripe-php/pull/1487) PHPDoc: use union of literals for $method parameter throughout

## 10.18.0-beta.1 - 2023-07-13
* [#1527](https://github.com/stripe/stripe-php/pull/1527) Update generated code for beta
  Release specs are identical.
* [#1524](https://github.com/stripe/stripe-php/pull/1524) Update generated code for beta
  * Add support for new resource `PaymentMethodConfiguration`
  * Add support for `all`, `create`, `retrieve`, and `update` methods on resource `PaymentMethodConfiguration`
  * Add support for `payment_method_configuration_details` on `PaymentIntent`
  * Rename `Tax.SettingService` -> `Tax.SettingsService` (parity with main release)
* [#1519](https://github.com/stripe/stripe-php/pull/1519) Update generated code for beta
  * Rename `Tax.SettingsService` -> `Tax.SettingService`

## 10.17.0 - 2023-07-13
* [#1525](https://github.com/stripe/stripe-php/pull/1525) Update generated code
  * Add support for new resource `Tax.Settings`
  * Add support for `retrieve` and `update` methods on resource `Settings`
  * Add support for new value `invalid_tax_location` on enum `StripeError.code`
  * Add support for `product` on `Tax.TransactionLineItem`
  * Add constant for `tax.settings.updated` webhook event
* [#1520](https://github.com/stripe/stripe-php/pull/1520) Update generated code
  * Release specs are identical.

## 10.16.0 - 2023-06-29
* [#1517](https://github.com/stripe/stripe-php/pull/1517) Update generated code
  * Add support for new value `application_fees_not_allowed` on enum `StripeError.code`
  * Add support for `effective_at` on `CreditNote` and `Invoice`
  * Add support for `on_behalf_of` on `Mandate`
* [#1514](https://github.com/stripe/stripe-php/pull/1514) Update generated code
  * Release specs are identical.
* [#1512](https://github.com/stripe/stripe-php/pull/1512) Update generated code
  * Change type of `Checkout.Session.success_url` from `string` to `nullable(string)`

## 10.16.0-beta.1 - 2023-06-22
* [#1515](https://github.com/stripe/stripe-php/pull/1515) Update generated code for beta
  * Add support for new resource `CustomerSession`
  * Add support for `create` method on resource `CustomerSession`
* [#1513](https://github.com/stripe/stripe-php/pull/1513) Update generated code for beta
  * Add support for `payment_details` on `PaymentIntent`
* [#1510](https://github.com/stripe/stripe-php/pull/1510) Update generated code for beta

## 10.15.0 - 2023-06-08
* [#1506](https://github.com/stripe/stripe-php/pull/1506) Update generated code
  * Add support for `preferred_locales` on `Issuing.Cardholder`

## 10.15.0-beta.2 - 2023-06-01
* [#1507](https://github.com/stripe/stripe-php/pull/1507) Update generated code for beta
  * Add support for `subscription_details` on `Invoice`
  * Add support for `set_pause_collection` on `QuoteLine`
  * Remove support for `locations` on `Tax.Settings`

## 10.15.0-beta.1 - 2023-05-25
* [#1500](https://github.com/stripe/stripe-php/pull/1500) Update generated code for beta
* [#1505](https://github.com/stripe/stripe-php/pull/1505) Handle developer message in preview error responses
* [#1504](https://github.com/stripe/stripe-php/pull/1504) Add default values for preview and raw_request parameters

## 10.14.0 - 2023-05-25
* [#1503](https://github.com/stripe/stripe-php/pull/1503) Update generated code
  * Add support for `zip` on `PaymentMethod`
  * Add support for new value `zip` on enum `PaymentMethod.type`
* [#1502](https://github.com/stripe/stripe-php/pull/1502) Generate error codes
* [#1501](https://github.com/stripe/stripe-php/pull/1501) Update generated code

* [#1499](https://github.com/stripe/stripe-php/pull/1499) Update generated code
  * Add support for new values `amusement_tax` and `communications_tax` on enum `TaxRate.tax_type`

## 10.14.0-beta.2 - 2023-05-19
* [#1498](https://github.com/stripe/stripe-php/pull/1498) Update generated code for beta
  * Add support for `subscribe` and `unsubscribe` methods on resource `FinancialConnections.Account`
  * Add support for `status_details` and `status` on `Tax.Settings`
* [#1486](https://github.com/stripe/stripe-php/pull/1486) Add $stripe->rawRequest

## 10.14.0-beta.1 - 2023-05-11
* [#1489](https://github.com/stripe/stripe-php/pull/1489) Update generated code for beta
  * Add support for `head_office` on `Tax.Settings`
* [#1497](https://github.com/stripe/stripe-php/pull/1497) Fix phpstan errors
* [#1484](https://github.com/stripe/stripe-php/pull/1484) Update generated code for beta

## 10.13.0 - 2023-05-11
* [#1490](https://github.com/stripe/stripe-php/pull/1490) Update generated code
  * Add support for `paypal` on `PaymentMethod`
  * Add support for `effective_percentage` on `TaxRate`
* [#1488](https://github.com/stripe/stripe-php/pull/1488) Increment PHPStan to strictness level 2
* [#1483](https://github.com/stripe/stripe-php/pull/1483) Update generated code

* [#1480](https://github.com/stripe/stripe-php/pull/1480) Update generated code
  * Change type of `Identity.VerificationSession.options` from `VerificationSessionOptions` to `nullable(VerificationSessionOptions)`
  * Change type of `Identity.VerificationSession.type` from `enum('document'|'id_number')` to `nullable(enum('document'|'id_number'))`
* [#1478](https://github.com/stripe/stripe-php/pull/1478) Update generated code
  * Release specs are identical.
* [#1475](https://github.com/stripe/stripe-php/pull/1475) Update generated code

## 10.13.0-beta.4 - 2023-04-20
* [#1481](https://github.com/stripe/stripe-php/pull/1481) Update generated code for beta
  * Add support for `country_options` on `Tax.Registration`
  * Remove support for `state` and `type` on `Tax.Registration`

## 10.13.0-beta.3 - 2023-04-13
* [#1477](https://github.com/stripe/stripe-php/pull/1477) Update generated code for beta
  * Add support for `collect_payment_method` and `confirm_payment_intent` methods on resource `Terminal.Reader`

## 10.13.0-beta.2 - 2023-04-06
* [#1472](https://github.com/stripe/stripe-php/pull/1472) Update generated code for beta
  * Updated stable APIs to the latest version

## 10.13.0-beta.1 - 2023-03-30
* [#1469](https://github.com/stripe/stripe-php/pull/1469) Update generated code
  * Add support for new value `ioss` on enum `Tax.Registration.type`

## 10.12.1 - 2023-04-04
* [#1473](https://github.com/stripe/stripe-php/pull/1473) Update generated code
  * Add back `deleted` from `Invoice.status`.

## 10.12.0 - 2023-03-30
* [#1470](https://github.com/stripe/stripe-php/pull/1470) Update generated code
  * Remove support for `create` method on resource `Tax.Transaction`
    * This is not a breaking change, as this method was deprecated before the Tax Transactions API was released in favor of the `createFromCalculation` method.
  * Remove support for value `deleted` from enum `Invoice.status`
    * This is not a breaking change, as the value was never returned or accepted as input.
* [#1468](https://github.com/stripe/stripe-php/pull/1468) Trigger workflow for tags
* [#1467](https://github.com/stripe/stripe-php/pull/1467) Update generated code (new)
  * Release specs are identical.

## 10.12.0-beta.1 - 2023-03-23
* [#1459](https://github.com/stripe/stripe-php/pull/1459) Update generated code for beta (new)
  * Add support for new resources `Tax.CalculationLineItem` and `Tax.TransactionLineItem`
  * Add support for `collect_inputs` method on resource `Terminal.Reader`
  * Add support for `financing_offer` on `Capital.FinancingSummary`
  * Add support for new value `link` on enum `PaymentLink.payment_method_types[]`
  * Add support for `automatic_payment_methods` on `SetupIntent`

## 10.11.0 - 2023-03-23
* [#1458](https://github.com/stripe/stripe-php/pull/1458) Update generated code
  * Add support for new resources `Tax.CalculationLineItem`, `Tax.Calculation`, `Tax.TransactionLineItem`, and `Tax.Transaction`
  * Add support for `create` and `list_line_items` methods on resource `Calculation`
  * Add support for `create_from_calculation`, `create_reversal`, `create`, `list_line_items`, and `retrieve` methods on resource `Transaction`
  * Add support for `currency_conversion` on `Checkout.Session`
  * Add support for new value `automatic_async` on enum `PaymentIntent.capture_method`
  * Add support for new value `link` on enum `PaymentLink.payment_method_types[]`
  * Add support for `automatic_payment_methods` on `SetupIntent`

## 10.11.0-beta.1 - 2023-03-16
* [#1456](https://github.com/stripe/stripe-php/pull/1456) API Updates
  * Add support for `create_from_calculation` method on resource `Tax.Transaction`
  * Change type of `Invoice.applies_to` from `nullable(QuotesResourceQuoteLinesAppliesTo)` to `QuotesResourceQuoteLinesAppliesTo`
  * Add support for `shipping_cost` on `Tax.Calculation` and `Tax.Transaction`
  * Add support for `tax_breakdown` on `Tax.Calculation`
  * Remove support for `tax_summary` on `Tax.Calculation`

## 10.10.0 - 2023-03-16
* [#1457](https://github.com/stripe/stripe-php/pull/1457) API Updates
  * Add support for `future_requirements` and `requirements` on `BankAccount`
  * Add support for new value `automatic_async` on enum `PaymentIntent.capture_method`
  * Add support for new value `cashapp` on enum `PaymentLink.payment_method_types[]`
  * Add support for `cashapp` on `PaymentMethod`
  * Add support for new value `cashapp` on enum `PaymentMethod.type`
* [#1454](https://github.com/stripe/stripe-php/pull/1454) Update generated code (new)
  * Add support for new value `cashapp` on enum `PaymentLink.payment_method_types[]`
  * Add support for `cashapp` on `PaymentMethod`
  * Add support for new value `cashapp` on enum `PaymentMethod.type`

## 10.10.0-beta.1 - 2023-03-09
* [#1451](https://github.com/stripe/stripe-php/pull/1451) API Updates for beta branch
  * Updated stable APIs to the latest version
  * Remove support for `list_transactions` method on resource `Tax.Transaction`
  * Change type of `SubscriptionSchedule.applies_to` from `nullable(QuotesResourceQuoteLinesAppliesTo)` to `QuotesResourceQuoteLinesAppliesTo`
  * Add support for `tax_summary` on `Tax.Calculation`
  * Remove support for `tax_breakdown` on `Tax.Calculation`

## 10.9.1 - 2023-03-14
* [#1453](https://github.com/stripe/stripe-php/pull/1453) Restore StripeClient.getService

## 10.9.0 - 2023-03-09
* [#1450](https://github.com/stripe/stripe-php/pull/1450) API Updates
  * Add support for `cancellation_details` on `Subscription`
  * Fix return types on custom methods (extends https://github.com/stripe/stripe-php/pull/1446)

* [#1446](https://github.com/stripe/stripe-php/pull/1446) stripe->customers->retrievePaymentMethod returns the wrong class (type hint)

## 10.9.0-beta.1 - 2023-03-02
* [#1448](https://github.com/stripe/stripe-php/pull/1448) API Updates for beta branch
  * Updated stable APIs to the latest version
  * Add support for new resources `Issuing.CardBundle` and `Issuing.CardDesign`
  * Add support for `all` and `retrieve` methods on resource `CardBundle`
  * Add support for `all`, `retrieve`, and `update` methods on resource `CardDesign`
  * Add support for `card_design` on `Issuing.Card`

## 10.8.0 - 2023-03-02
* [#1447](https://github.com/stripe/stripe-php/pull/1447) API Updates
  * Add support for `reconciliation_status` on `Payout`
  * Add support for new value `lease_tax` on enum `TaxRate.tax_type`

## 10.8.0-beta.1 - 2023-02-23
* [#1445](https://github.com/stripe/stripe-php/pull/1445) API Updates for beta branch
  * Updated stable APIs to the latest version

## 10.7.0 - 2023-02-23
* [#1444](https://github.com/stripe/stripe-php/pull/1444) API Updates
  * Add support for new value `igst` on enum `TaxRate.tax_type`

## 10.7.0-beta.1 - 2023-02-16
* [#1442](https://github.com/stripe/stripe-php/pull/1442) API Updates for beta branch
  * Updated stable APIs to the latest version
  * Add support for `currency_conversion` on `Checkout.Session`
  * Add support for `limits` on `FinancialConnections.Session`
  * Remove support for `reference` on `Tax.Calculation`

## 10.6.1 - 2023-02-21
* [#1443](https://github.com/stripe/stripe-php/pull/1443) Remove init.php from the list of ignored files

## 10.6.0 - 2023-02-16
* [#1441](https://github.com/stripe/stripe-php/pull/1441) API Updates
  * Add support for `refund_payment` method on resource `Terminal.Reader`
  * Add support for `custom_fields` on `Checkout.Session` and `PaymentLink`
* [#1236](https://github.com/stripe/stripe-php/pull/1236) subscription_proration_date not always presented in Invoice
* [#1431](https://github.com/stripe/stripe-php/pull/1431) Fix: Do not use unbounded version constraint for `actions/checkout`
* [#1436](https://github.com/stripe/stripe-php/pull/1436) Enhancement: Enable and configure `visibility_required` fixer
* [#1432](https://github.com/stripe/stripe-php/pull/1432) Enhancement: Update `actions/cache`
* [#1434](https://github.com/stripe/stripe-php/pull/1434) Fix: Remove parentheses
* [#1433](https://github.com/stripe/stripe-php/pull/1433) Enhancement: Run tests on PHP 8.2
* [#1438](https://github.com/stripe/stripe-php/pull/1438) Update .gitattributes

## 10.6.0-beta.1 - 2023-02-02
* [#1440](https://github.com/stripe/stripe-php/pull/1440) API Updates for beta branch
  * Updated stable APIs to the latest version
  * Add support for `all` method on resource `Transaction`
  * Add support for `inferred_balances_refresh`, `subscriptions`, and `transaction_refresh` on `FinancialConnections.Account`
  * Add support for `manual_entry`, `prefetch`, `status_details`, and `status` on `FinancialConnections.Session`
  * Add support for new resource `FinancialConnections.Transaction`

## 10.5.0 - 2023-02-02
* [#1439](https://github.com/stripe/stripe-php/pull/1439) API Updates
  * Add support for `resume` method on resource `Subscription`
  * Add support for `amount_shipping` and `shipping_cost` on `CreditNote` and `Invoice`
  * Add support for `shipping_details` on `Invoice`
  * Add support for `invoice_creation` on `PaymentLink`
  * Add support for `trial_settings` on `Subscription`
  * Add support for new value `paused` on enum `Subscription.status`

## 10.5.0-beta.2 - 2023-01-26
* [#1429](https://github.com/stripe/stripe-php/pull/1429) API Updates for beta branch
  * Updated stable APIs to the latest version
  * Add support for `list_transactions` method on resource `Tax.Transaction`

## 10.5.0-beta.1 - 2023-01-19
* [#1427](https://github.com/stripe/stripe-php/pull/1427) API Updates for beta branch
  * Updated stable APIs to the latest version
  * Add support for `Tax.Settings` resource.

## 10.4.0 - 2023-01-19
* [#1381](https://github.com/stripe/stripe-php/pull/1381) Add getService methods to StripeClient and AbstractServiceFactory to allow mocking
* [#1424](https://github.com/stripe/stripe-php/pull/1424) API Updates

  * Added `REFUND_CREATED`, `REFUND_UPDATED` event definitions.
* [#1426](https://github.com/stripe/stripe-php/pull/1426) Ignore PHP version for formatting
* [#1425](https://github.com/stripe/stripe-php/pull/1425) Fix Stripe::setAccountId parameter type
* [#1418](https://github.com/stripe/stripe-php/pull/1418) Switch to mb_convert_encoding to fix utf8_encode deprecation warning

## 10.4.0-beta.3 - 2023-01-12
* [#1423](https://github.com/stripe/stripe-php/pull/1423) API Updates for beta branch
  * Updated stable APIs to the latest version
  * Add support for `Tax.Registration` resource.
  * Change `draft_quote` method implementation from hitting `/v1/quotes/{quotes}/draft` to `/v1/quotes/{quotes}/mark_draft`

## 10.4.0-beta.2 - 2023-01-05
* [#1420](https://github.com/stripe/stripe-php/pull/1420) API Updates for beta branch
  * Updated stable APIs to the latest version
  * Add support for `mark_stale_quote` method on resource `Quote`

## 10.4.0-beta.1 - 2022-12-22
* [#1414](https://github.com/stripe/stripe-php/pull/1414) API Updates for beta branch
  * Updated stable APIs to the latest version
  * Move `$stripe->taxCalculations` to `$stripe->tax->calculations` and `$stripe->taxTransactions` to `$stripe->tax->transactions`

## 10.3.0 - 2022-12-22
* [#1413](https://github.com/stripe/stripe-php/pull/1413) API Updates
  Change `CheckoutSession.cancel_url` to be nullable.

## 10.3.0-beta.1 - 2022-12-15
* [#1412](https://github.com/stripe/stripe-php/pull/1412) API Updates for beta branch
  * Updated stable APIs to the latest version
  * Add support for new resources `QuoteLine`, `TaxCalculation`, and `TaxTransaction`
  * Add support for `create` and `list_line_items` methods on resource `TaxCalculation`
  * Add support for `create_reversal`, `create`, and `retrieve` methods on resource `TaxTransaction`

## 10.2.0 - 2022-12-15
* [#1411](https://github.com/stripe/stripe-php/pull/1411) API Updates
  * Add support for new value `invoice_overpaid` on enum `CustomerBalanceTransaction.type`
* [#1407](https://github.com/stripe/stripe-php/pull/1407) API Updates

## 10.2.0-beta.1 - 2022-12-08
* [#1408](https://github.com/stripe/stripe-php/pull/1408) API Updates for beta branch
  * Updated stable APIs to the latest version
* [#1406](https://github.com/stripe/stripe-php/pull/1406) API Updates for beta branch
  * Updated stable APIs to the latest version
* [#1398](https://github.com/stripe/stripe-php/pull/1398) API Updates for beta branch
  * Updated stable APIs to the latest version

## 10.1.0 - 2022-12-06
* [#1405](https://github.com/stripe/stripe-php/pull/1405) API Updates
  * Add support for `flow` on `BillingPortal.Session`
* [#1404](https://github.com/stripe/stripe-php/pull/1404) API Updates
  * Remove support for resources `Order` and `Sku`
  * Remove support for `all`, `cancel`, `create`, `list_line_items`, `reopen`, `retrieve`, `submit`, and `update` methods on resource `Order`
  * Remove support for `all`, `create`, `delete`, `retrieve`, and `update` methods on resource `Sku`
  * Add support for `custom_text` on `Checkout.Session` and `PaymentLink`
  * Add support for `invoice_creation` and `invoice` on `Checkout.Session`
  * Remove support for `product` on `LineItem`
  * Add support for `latest_charge` on `PaymentIntent`
  * Remove support for `charges` on `PaymentIntent`

## 10.0.0 - 2022-11-16
* [#1392](https://github.com/stripe/stripe-php/pull/1392) Next major release changes

Breaking changes that arose during code generation of the library that we postponed for the next major version. For changes to the Stripe products, read more at https://stripe.com/docs/upgrades#2022-11-15.

"⚠️" symbol highlights breaking changes.

## 9.9.0 - 2022-11-08
* [#1394](https://github.com/stripe/stripe-php/pull/1394) API Updates
  * Add support for new values `eg_tin`, `ph_tin`, and `tr_tin` on enum `TaxId.type`
* [#1389](https://github.com/stripe/stripe-php/pull/1389) API Updates
  * Add support for `on_behalf_of` on `Subscription`
* [#1379](https://github.com/stripe/stripe-php/pull/1379) Do not run Coveralls in PR-s

## 9.9.0-beta.2 - 2022-11-02
* [#1390](https://github.com/stripe/stripe-php/pull/1390) API Updates for beta branch
  * Updated beta APIs to the latest stable version

## 9.9.0-beta.1 - 2022-10-21
* [#1384](https://github.com/stripe/stripe-php/pull/1384) API Updates for beta branch
  * Updated stable APIs to the latest version
  * Add support for `network_data` on `Issuing.Transaction`
  * Add support for `paypal` on `Source`
  * Add support for new value `paypal` on enum `Source.type`

## 9.8.0 - 2022-10-20
* [#1383](https://github.com/stripe/stripe-php/pull/1383) API Updates
  * Add support for new values `jp_trn` and `ke_pin` on enum `TaxId.type`
* [#1293](https://github.com/stripe/stripe-php/pull/1293) Install deps in the install step of CI
* [#1291](https://github.com/stripe/stripe-php/pull/1291) Fix: Configure finder for `friendsofphp/php-cs-fixer`

## 9.7.0 - 2022-10-13
* [#1376](https://github.com/stripe/stripe-php/pull/1376) API Updates
  * Add support for `network_data` on `Issuing.Authorization`
* [#1374](https://github.com/stripe/stripe-php/pull/1374) Add request_log_url on ErrorObject
* [#1370](https://github.com/stripe/stripe-php/pull/1370) API Updates
  * Add support for `created` on `Checkout.Session`

## 9.7.0-beta.2 - 2022-10-07
* [#1373](https://github.com/stripe/stripe-php/pull/1373) API Updates for beta branch
  * Updated stable APIs to the latest version

## 9.7.0-beta.1 - 2022-09-26
* [#1368](https://github.com/stripe/stripe-php/pull/1368) API Updates for beta branch
  * Updated stable APIs to the latest version
  * Add `FinancingOffer`, `FinancingSummary` and `FinancingTransaction` resources.

## 9.6.0 - 2022-09-15
* [#1365](https://github.com/stripe/stripe-php/pull/1365) API Updates
  * Add support for `from_invoice` and `latest_revision` on `Invoice`
  * Add support for new value `pix` on enum `PaymentLink.payment_method_types[]`
  * Add support for `pix` on `PaymentMethod`
  * Add support for new value `pix` on enum `PaymentMethod.type`
  * Add support for `created` on `Treasury.CreditReversal` and `Treasury.DebitReversal`

## 9.5.0 - 2022-09-06
* [#1364](https://github.com/stripe/stripe-php/pull/1364) API Updates
  * Add support for new value `terminal_reader_splashscreen` on enum `File.purpose`
* [#1363](https://github.com/stripe/stripe-php/pull/1363) chore: Update PHP tests to handle search methods.

## 9.4.0 - 2022-08-26
* [#1362](https://github.com/stripe/stripe-php/pull/1362) API Updates
  * Add support for `login_page` on `BillingPortal.Configuration`
* [#1360](https://github.com/stripe/stripe-php/pull/1360) Add test coverage using Coveralls
* [#1361](https://github.com/stripe/stripe-php/pull/1361) fix: Fix type hints for error objects.
  * Update `Invoice.last_finalization_error`, `PaymentIntent.last_payment_error`, `SetupAttempt.setup_error` and `SetupIntent.setup_error` type to be `StripeObject`.
    * Addresses https://github.com/stripe/stripe-php/issues/1353. The library today does not actually return a `ErrorObject` for these fields, so the type annotation was incorrect.
* [#1356](https://github.com/stripe/stripe-php/pull/1356) Add beta readme.md section

## 9.4.0-beta.1 - 2022-08-26
* [#1358](https://github.com/stripe/stripe-php/pull/1358) API Updates for beta branch
  * Updated stable APIs to the latest version
  * Add support for the beta [Gift Card API](https://stripe.com/docs/gift-cards).

## 9.3.0 - 2022-08-23
* [#1355](https://github.com/stripe/stripe-php/pull/1355) API Updates
  * Change type of `Treasury.OutboundTransfer.destination_payment_method` from `string` to `string | null`
  * Change the return type of `CustomerService.fundCashBalance` test helper from `CustomerBalanceTransaction` to `CustomerCashBalanceTransaction`.
    * This would generally be considered a breaking change, but we've worked with all existing users to migrate and are comfortable releasing this as a minor as it is solely a test helper method. This was essentially broken prior to this change.

## 9.3.0-beta.1 - 2022-08-23
* [#1354](https://github.com/stripe/stripe-php/pull/1354) API Updates for beta branch
  - Updated stable APIs to the latest version
  - `Stripe-Version` beta headers are not pinned by-default and need to be manually specified, please refer to [beta SDKs README section](https://github.com/stripe/stripe-php/blob/master/README.md#beta-sdks)

## 9.2.0 - 2022-08-19
* [#1352](https://github.com/stripe/stripe-php/pull/1352) API Updates
  * Add support for new resource `CustomerCashBalanceTransaction`
  * Add support for `currency` on `PaymentLink`
  * Add constant for `customer_cash_balance_transaction.created` webhook event.
* [#1351](https://github.com/stripe/stripe-php/pull/1351) Add a support section to the readme
* [#1304](https://github.com/stripe/stripe-php/pull/1304) Allow passing PSR-3 loggers to setLogger as they are compatible

## 9.2.0-beta.1 - 2022-08-11
* [#1349](https://github.com/stripe/stripe-php/pull/1349) API Updates for beta branch
  - Updated stable APIs to the latest version
  - Add `refundPayment` method to Terminal resource

## 9.1.0 - 2022-08-11
* [#1348](https://github.com/stripe/stripe-php/pull/1348) API Updates
  * Add support for `payment_method_collection` on `Checkout.Session` and `PaymentLink`

* [#1346](https://github.com/stripe/stripe-php/pull/1346) API Updates
  * Add support for `expires_at` on `Apps.Secret`

## 9.1.0-beta.1 - 2022-08-03
* [#1345](https://github.com/stripe/stripe-php/pull/1345) API Updates for beta branch
  - Updated stable APIs to the latest version
  - Added the `Order` resource support

## 9.0.0 - 2022-08-02

Breaking changes that arose during code generation of the library that we postponed for the next major version. For changes to the SDK, read more detailed description at https://github.com/stripe/stripe-php/wiki/Migration-guide-for-v9. For changes to the Stripe products, read more at https://stripe.com/docs/upgrades#2022-08-01.

"⚠️" symbol highlights breaking changes.

* [#1344](https://github.com/stripe/stripe-php/pull/1344) API Updates
* [#1337](https://github.com/stripe/stripe-php/pull/1337) API Updates
* [#1273](https://github.com/stripe/stripe-php/pull/1273) Add some PHPDoc return types and fixes
* [#1341](https://github.com/stripe/stripe-php/pull/1341) Next major release changes

## 8.12.0 - 2022-07-25
* [#1332](https://github.com/stripe/stripe-php/pull/1332) API Updates
  * Add support for `default_currency` and `invoice_credit_balance` on `Customer`

## 8.12.0-beta.1 - 2022-07-22
* [#1331](https://github.com/stripe/stripe-php/pull/1331) API Updates for beta branch
  - Updated stable APIs to the latest version
* [#1328](https://github.com/stripe/stripe-php/pull/1328) API Updates for beta branch
  - Updated stable APIs to the latest version
  - Add `QuotePhase` resource
* [#1325](https://github.com/stripe/stripe-php/pull/1325) API Updates for beta branch
  - Updated stable APIs to the latest version
  - Add `QuotePhaseConfiguration` service.
  - Add `Price.migrate_to` property
  - Add `SubscriptionSchedule.amend` method.
  - Add `Discount.subscription_item` property.
  - Add `Quote.subscription_data.billing_behavior`, `billing_cycle_anchor`, `end_behavior`, `from_schedule`, `from_subscription`, `prebilling`, `proration_behavior` properties.
  - Add `phases` parameter to `Quote.create`
  - Add `Subscription.discounts`, `prebilling` properties.
* [#1320](https://github.com/stripe/stripe-php/pull/1320) API Updates for beta branch
  - Include `server_side_confirmation_beta=v1` beta
  - Add `secretKeyConfirmation` to `PaymentIntent`
* [#1317](https://github.com/stripe/stripe-php/pull/1317) API Updates for beta branch
  - Updated stable APIs to the latest version

## 8.11.0 - 2022-07-18
* [#1324](https://github.com/stripe/stripe-php/pull/1324) API Updates
  * Add support for new value `blik` on enum `PaymentLink.payment_method_types[]`
  * Add support for `blik` on `PaymentMethod`
  * Add support for new value `blik` on enum `PaymentMethod.type`
  * Add `Invoice.upcomingLines` method.
  * Add `SourceService.allSourceTransactions` method.
* [#1322](https://github.com/stripe/stripe-php/pull/1322) API Updates
  * Change type of `source_type` on `Transfer` from nullable string to string (comment-only change)

## 8.10.0 - 2022-07-07
* [#1319](https://github.com/stripe/stripe-php/pull/1319) API Updates
  * Add support for `currency_options` on `Coupon` and `Price`
  * Add support for `currency` on `Subscription`
* [#1318](https://github.com/stripe/stripe-php/pull/1318) API Updates
  * Add support for new values financial_connections.account.created, financial_connections.account.deactivated, financial_connections.account.disconnected, financial_connections.account.reactivated, and financial_connections.account.refreshed_balance on `Event`.

## 8.9.0 - 2022-06-29
* [#1316](https://github.com/stripe/stripe-php/pull/1316) API Updates
  * Add support for `deliver_card`, `fail_card`, `return_card`, and `ship_card` test helper methods on resource `Issuing.Card`
  * Add support for `subtotal_excluding_tax` on `CreditNote` and `Invoice`
  * Add support for `amount_excluding_tax` and `unit_amount_excluding_tax` on `CreditNoteLineItem` and `InvoiceLineItem`
  * Add support for `total_excluding_tax` on `Invoice`
  * Change type of `PaymentLink.payment_method_types[]` from `literal('card')` to `enum`
  * Add support for `promptpay` on `PaymentMethod`
  * Add support for new value `promptpay` on enum `PaymentMethod.type`
  * Add support for `hosted_regulatory_receipt_url` and `reversal_details` on `Treasury.ReceivedCredit` and `Treasury.ReceivedDebit`

## 8.8.0 - 2022-06-23
* [#1302](https://github.com/stripe/stripe-php/pull/1302) API Updates
  * Add support for `custom_unit_amount` on `Price`
* [#1301](https://github.com/stripe/stripe-php/pull/1301) API Updates

  Documentation updates.

## 8.7.0 - 2022-06-17
* [#1306](https://github.com/stripe/stripe-php/pull/1306) API Updates
  * Add support for `fund_cash_balance` test helper method on resource `Customer`
  * Add support for `total_excluding_tax` on `CreditNote`
  * Add support for `rendering_options` on `Invoice`
* [#1307](https://github.com/stripe/stripe-php/pull/1307) Support updating pre-release versions
* [#1305](https://github.com/stripe/stripe-php/pull/1305) Trigger workflows on beta branches
* [#1302](https://github.com/stripe/stripe-php/pull/1302) API Updates
  * Add support for `custom_unit_amount` on `Price`
* [#1301](https://github.com/stripe/stripe-php/pull/1301) API Updates

  Documentation updates.

## 8.6.0 - 2022-06-08
* [#1300](https://github.com/stripe/stripe-php/pull/1300) API Updates
  * Add support for `attach_to_self` and `flow_directions` on `SetupAttempt`

## 8.5.0 - 2022-06-01
* [#1298](https://github.com/stripe/stripe-php/pull/1298) API Updates
  * Add support for `radar_options` on `Charge` and `PaymentMethod`
  * Add support for new value `simulated_wisepos_e` on enum `Terminal.Reader.device_type`

## 8.4.0 - 2022-05-26
* [#1296](https://github.com/stripe/stripe-php/pull/1296) API Updates
  * Add support for `persons` method on resource `Account`
  * Add support for `balance_transactions` method on resource `Customer`
  * Add support for `id_number_secondary_provided` on `Person`
* [#1295](https://github.com/stripe/stripe-php/pull/1295) API Updates

## 8.3.0 - 2022-05-23
* [#1294](https://github.com/stripe/stripe-php/pull/1294) API Updates
  * Add support for new resource `Apps.Secret`
  * Add support for `affirm` and `link` on `PaymentMethod`
  * Add support for new values `affirm` and `link` on enum `PaymentMethod.type`
* [#1289](https://github.com/stripe/stripe-php/pull/1289) fix: Update RequestOptions#redactedApiKey to stop exploding null.

## 8.2.0 - 2022-05-19
* [#1286](https://github.com/stripe/stripe-php/pull/1286) API Updates
  * Add support for new resources `Treasury.CreditReversal`, `Treasury.DebitReversal`, `Treasury.FinancialAccountFeatures`, `Treasury.FinancialAccount`, `Treasury.FlowDetails`, `Treasury.InboundTransfer`, `Treasury.OutboundPayment`, `Treasury.OutboundTransfer`, `Treasury.ReceivedCredit`, `Treasury.ReceivedDebit`, `Treasury.TransactionEntry`, and `Treasury.Transaction`
  * Add support for `retrieve_payment_method` method on resource `Customer`
  * Add support for `all` and `list_owners` methods on resource `FinancialConnections.Account`
  * Add support for `treasury` on `Issuing.Authorization`, `Issuing.Dispute`, and `Issuing.Transaction`
  * Add support for `financial_account` on `Issuing.Card`
  * Add support for `client_secret` on `Order`
  * Add support for `attach_to_self` and `flow_directions` on `SetupIntent`

## 8.1.0 - 2022-05-11
* [#1284](https://github.com/stripe/stripe-php/pull/1284) API Updates
  * Add support for `consent_collection`, `customer_creation`, `payment_intent_data`, `shipping_options`, `submit_type`, and `tax_id_collection` on `PaymentLink`
  * Add support for `description` on `Subscription`

## 8.0.0 - 2022-05-09
* [#1283](https://github.com/stripe/stripe-php/pull/1283) Major version release of v8.0.0. The [migration guide](https://github.com/stripe/stripe-php/wiki/Migration-Guide-for-v8) contains more information.
  (⚠️ = breaking changes):
  * ⚠️ Replace the legacy `Order` API with the new `Order` API.
    * Resource modified: `Order`.
    * New methods: `cancel`, `list_line_items`, `reopen`, and `submit`
    * Removed methods: `pay` and `return_order`
    * Removed resources: `OrderItem` and `OrderReturn`
    * Removed references from other resources: `Charge.order`
  * ⚠️ Rename `\FinancialConnections\Account.refresh` method to `\FinancialConnections\Account.refresh_account`
  * Add support for `amount_discount`, `amount_tax`, and `product` on `LineItem`

## 7.128.0 - 2022-05-05
* [#1282](https://github.com/stripe/stripe-php/pull/1282) API Updates
  * Add support for `default_price` on `Product`
  * Add support for `instructions_email` on `Refund`

## 7.127.0 - 2022-05-05
* [#1281](https://github.com/stripe/stripe-php/pull/1281) API Updates
  * Add support for new resources `FinancialConnections.AccountOwner`, `FinancialConnections.AccountOwnership`, `FinancialConnections.Account`, and `FinancialConnections.Session`
* [#1278](https://github.com/stripe/stripe-php/pull/1278) Pin setup-php action version.
* [#1277](https://github.com/stripe/stripe-php/pull/1277) API Updates
  * Add support for `registered_address` on `Person`

## 7.126.0 - 2022-05-03
* [#1276](https://github.com/stripe/stripe-php/pull/1276) API Updates
  * Add support for new resource `CashBalance`
  * Change type of `BillingPortal.Configuration.application` from `$Application` to `deletable($Application)`
  * Add support for `cash_balance` on `Customer`
  * Add support for `application` on `Invoice`, `Quote`, `SubscriptionSchedule`, and `Subscription`
  * Add support for new value `eu_oss_vat` on enum `TaxId.type`
* [#1274](https://github.com/stripe/stripe-php/pull/1274) Fix PHPDoc on Discount for nullable properties
* [#1272](https://github.com/stripe/stripe-php/pull/1272) Allow users to pass a custom IPRESOLVE cURL option.

## 7.125.0 - 2022-04-21
* [#1270](https://github.com/stripe/stripe-php/pull/1270) API Updates
  * Add support for `expire` test helper method on resource `Refund`

## 7.124.0 - 2022-04-18
* [#1265](https://github.com/stripe/stripe-php/pull/1265) API Updates
  * Add support for new resources `FundingInstructions` and `Terminal.Configuration`
  * Add support for `create_funding_instructions` method on resource `Customer`
  * Add support for `amount_details` on `PaymentIntent`
  * Add support for `customer_balance` on `PaymentMethod`
  * Add support for new value `customer_balance` on enum `PaymentMethod.type`
  * Add support for `configuration_overrides` on `Terminal.Location`

## 7.123.0 - 2022-04-13
* [#1263](https://github.com/stripe/stripe-php/pull/1263) API Updates
  * Add support for `increment_authorization` method on resource `PaymentIntent`
* [#1262](https://github.com/stripe/stripe-php/pull/1262) Add support for updating the version of the repo
* [#1230](https://github.com/stripe/stripe-php/pull/1230) Add PHPDoc return types
* [#1242](https://github.com/stripe/stripe-php/pull/1242) Fix some PHPDoc in tests

## 7.122.0 - 2022-04-08
* [#1261](https://github.com/stripe/stripe-php/pull/1261) API Updates
  * Add support for `apply_customer_balance` method on resource `PaymentIntent`
* [#1259](https://github.com/stripe/stripe-php/pull/1259) API Updates

  * Add `payment_intent.partially_funded`, `terminal.reader.action_failed`, and `terminal.reader.action_succeeded` events.

## 7.121.0 - 2022-03-30
* [#1258](https://github.com/stripe/stripe-php/pull/1258) API Updates
  * Add support for `cancel_action`, `process_payment_intent`, `process_setup_intent`, and `set_reader_display` methods on resource `Terminal.Reader`
  * Add support for `action` on `Terminal.Reader`

## 7.120.0 - 2022-03-29
* [#1257](https://github.com/stripe/stripe-php/pull/1257) API Updates
  * Add support for Search API
    * Add support for `search` method on resources `Charge`, `Customer`, `Invoice`, `PaymentIntent`, `Price`, `Product`, and `Subscription`

## 7.119.0 - 2022-03-25
* [#1256](https://github.com/stripe/stripe-php/pull/1256) API Updates
  * Add support for PayNow and US Bank Accounts Debits payments
      * Add support for `paynow` and `us_bank_account` on `PaymentMethod`
      * Add support for new values `paynow` and `us_bank_account` on enum `PaymentMethod.type`
  * Add support for `failure_balance_transaction` on `Charge`

## 7.118.0 - 2022-03-23
* [#1255](https://github.com/stripe/stripe-php/pull/1255) API Updates
  * Add support for `cancel` method on resource `Refund`
  * Add support for new values `bg_uic`, `hu_tin`, and `si_tin` on enum `TaxId.type`
  * Add  `test_helpers.test_clock.advancing`, `test_helpers.test_clock.created`, `test_helpers.test_clock.deleted`, `test_helpers.test_clock.internal_failure`, and `test_helpers.test_clock.ready` events.

## 7.117.0 - 2022-03-18
* [#1254](https://github.com/stripe/stripe-php/pull/1254) API Updates
  * Add support for `status` on `Card`
* [#1251](https://github.com/stripe/stripe-php/pull/1251) Add support for SearchResult objects.
* [#1249](https://github.com/stripe/stripe-php/pull/1249) Add missing constant for payment_behavior

## 7.116.0 - 2022-03-02
* [#1248](https://github.com/stripe/stripe-php/pull/1248) API Updates
  * Add support for `proration_details` on `InvoiceLineItem`

## 7.115.0 - 2022-03-01
* [#1245](https://github.com/stripe/stripe-php/pull/1245) [#1247](https://github.com/stripe/stripe-php/pull/1247) API Updates
  * Add support for new resource `TestHelpers.TestClock`
  * Add support for `test_clock` on `Customer`, `Invoice`, `InvoiceItem`, `Quote`, `Subscription`, and `SubscriptionSchedule`
  * Add support for `next_action` on `Refund`
  * Add support for `konbini` on `PaymentMethod`
* [#1244](https://github.com/stripe/stripe-php/pull/1244) API Updates
  * Add support for new values `bbpos_wisepad3` and `stripe_m2` on enum `Terminal.Reader.device_type`

## 7.114.0 - 2022-02-15
* [#1243](https://github.com/stripe/stripe-php/pull/1243) Add test
* [#1240](https://github.com/stripe/stripe-php/pull/1240) API Updates
  * Add support for `verify_microdeposits` method on resources `PaymentIntent` and `SetupIntent`
* [#1241](https://github.com/stripe/stripe-php/pull/1241) Add generic parameter to \Stripe\Collection usages

## 7.113.0 - 2022-02-03
* [#1239](https://github.com/stripe/stripe-php/pull/1239) API Updates
  * Add `REASON_EXPIRED_UNCAPTURED_CHARGE` enum value on `Refund`.

## 7.112.0 - 2022-01-25
* [#1235](https://github.com/stripe/stripe-php/pull/1235) API Updates
  * Add support for `phone_number_collection` on `PaymentLink`
  * Add support for new value `is_vat` on enum `TaxId.type`

## 7.111.0 - 2022-01-20
* [#1233](https://github.com/stripe/stripe-php/pull/1233) API Updates
  * Add support for new resource `PaymentLink`
  * Add support for `payment_link` on `Checkout.Session`

## 7.110.0 - 2022-01-13
* [#1232](https://github.com/stripe/stripe-php/pull/1232) API Updates
  * Add support for `paid_out_of_band` on `Invoice`

## 7.109.0 - 2022-01-12
* [#1231](https://github.com/stripe/stripe-php/pull/1231) API Updates
  * Add support for `customer_creation` on `Checkout.Session`
* [#1227](https://github.com/stripe/stripe-php/pull/1227) Update docs URLs

## 7.108.0 - 2021-12-22
* [#1226](https://github.com/stripe/stripe-php/pull/1226) Upgrade php-cs-fixer to 3.4.0.
* [#1222](https://github.com/stripe/stripe-php/pull/1222) API Updates
  * Add support for `processing` on `PaymentIntent`
* [#1220](https://github.com/stripe/stripe-php/pull/1220) API Updates

## 7.107.0 - 2021-12-09
* [#1219](https://github.com/stripe/stripe-php/pull/1219) API Updates
  * Add support for `metadata` on `BillingPortal.Configuration`
  * Add support for `wallets` on `Issuing.Card`

## 7.106.0 - 2021-12-09
* [#1218](https://github.com/stripe/stripe-php/pull/1218) API Updates
  * Add support for new values `ge_vat` and `ua_vat` on enum `TaxId.type`
* [#1216](https://github.com/stripe/stripe-php/pull/1216) Fix namespaced classes in @return PHPDoc.
* [#1214](https://github.com/stripe/stripe-php/pull/1214) Announce PHP8 support in CHANGELOG.md

## 7.105.0 - 2021-12-06
* [#1213](https://github.com/stripe/stripe-php/pull/1213) PHP 8.1 missing ReturnTypeWillChange annotations.
* As of this version, PHP 8.1 is officially supported.

## 7.104.0 - 2021-12-01
* [#1211](https://github.com/stripe/stripe-php/pull/1211) PHPStan compatibility with PHP8.x
* [#1209](https://github.com/stripe/stripe-php/pull/1209) PHPUnit compatibility with PHP 8.x

## 7.103.0 - 2021-11-19
* [#1206](https://github.com/stripe/stripe-php/pull/1206) API Updates
  * Add support for new value `jct` on enum `TaxRate.tax_type`

## 7.102.0 - 2021-11-17
* [#1205](https://github.com/stripe/stripe-php/pull/1205) API Updates
  * Add support for `automatic_payment_methods` on `PaymentIntent`

## 7.101.0 - 2021-11-16
* [#1203](https://github.com/stripe/stripe-php/pull/1203) API Updates
  * Add support for new resource `ShippingRate`
  * Add support for `shipping_options` and `shipping_rate` on `Checkout.Session`
  * Add support for `expire` method on resource `Checkout.Session`
  * Add support for `status` on `Checkout.Session`

## 7.100.0 - 2021-10-11
* [#1190](https://github.com/stripe/stripe-php/pull/1190) API Updates
  * Add support for `klarna` on `PaymentMethod`.

## 7.99.0 - 2021-10-11
* [#1188](https://github.com/stripe/stripe-php/pull/1188) API Updates
  * Add support for `list_payment_methods` method on resource `Customer`

## 7.98.0 - 2021-10-07
* [#1187](https://github.com/stripe/stripe-php/pull/1187) API Updates
  * Add support for `phone_number_collection` on `Checkout.Session`
  * Add support for new value `customer_id` on enum `Radar.ValueList.item_type`
  * Add support for new value `bbpos_wisepos_e` on enum `Terminal.Reader.device_type`

## 7.97.0 - 2021-09-16
* [#1181](https://github.com/stripe/stripe-php/pull/1181) API Updates
  * Add support for `full_name_aliases` on `Person`

## 7.96.0 - 2021-09-15
* [#1178](https://github.com/stripe/stripe-php/pull/1178) API Updates
  * Add support for livemode on Reporting.ReportType
  * Add support for new value `rst` on enum `TaxRate.tax_type`

## 7.95.0 - 2021-09-01
* [#1177](https://github.com/stripe/stripe-php/pull/1177) API Updates
  * Add support for `future_requirements` on `Account`, `Capability`, and `Person`
  * Add support for `after_expiration`, `consent`, `consent_collection`, `expires_at`, and `recovered_from` on `Checkout.Session`

## 7.94.0 - 2021-08-19
* [#1173](https://github.com/stripe/stripe-php/pull/1173) API Updates
  * Add support for new value `fil` on enum `Checkout.Session.locale`
  * Add support for new value `au_arn` on enum `TaxId.type`

## 7.93.0 - 2021-08-11
* [#1172](https://github.com/stripe/stripe-php/pull/1172) API Updates
  * Add support for `locale` on `BillingPortal.Session`

* [#1171](https://github.com/stripe/stripe-php/pull/1171) Fix typo in docblock `CurlClient::executeStreamingRequestWithRetries`

## 7.92.0 - 2021-07-28
* [#1167](https://github.com/stripe/stripe-php/pull/1167) API Updates
  * Add support for `account_type` on `BankAccount`
  * Add support for new value `redacted` on enum `Review.closed_reason`

## 7.91.0 - 2021-07-22
* [#1164](https://github.com/stripe/stripe-php/pull/1164) API Updates
  * Add support for new values `hr`, `ko`, and `vi` on enum `Checkout.Session.locale`
  * Add support for `payment_settings` on `Subscription`

## 7.90.0 - 2021-07-20
* [#1163](https://github.com/stripe/stripe-php/pull/1163) API Updates
  * Add support for `wallet` on `Issuing.Transaction`
* [#1160](https://github.com/stripe/stripe-php/pull/1160) Remove unused API error types from docs.

## 7.89.0 - 2021-07-14
* [#1158](https://github.com/stripe/stripe-php/pull/1158) API Updates
  * Add support for `list_computed_upfront_line_items` method on resource `Quote`
* [#1157](https://github.com/stripe/stripe-php/pull/1157) Improve readme for old PHP versions

## 7.88.0 - 2021-07-09
* [#1152](https://github.com/stripe/stripe-php/pull/1152) API Updates
  * Add support for new resource `Quote`
  * Add support for `quote` on `Invoice`
  * Add support for new value `quote_accept` on enum `Invoice.billing_reason`
* [#1155](https://github.com/stripe/stripe-php/pull/1155) Add streaming methods to Service infra
  * Add support for `setStreamingHttpClient` and `streamingHttpClient` to `ApiRequestor`
  * Add support for `getStreamingClient` and `requestStream` to `AbstractService`
  * Add support for `requestStream` to `BaseStripeClient`
  * `\Stripe\RequestOptions::parse` now clones its input if it is already a `RequestOptions` object, to prevent accidental mutation.
* [#1151](https://github.com/stripe/stripe-php/pull/1151) Add `mode` constants into Checkout\Session

## 7.87.0 - 2021-06-30
* [#1149](https://github.com/stripe/stripe-php/pull/1149) API Updates
  * Add support for `wechat_pay` on `PaymentMethod`
* [#1143](https://github.com/stripe/stripe-php/pull/1143) Streaming requests
* [#1138](https://github.com/stripe/stripe-php/pull/1138) Deprecate travis

## 7.86.0 - 2021-06-25
* [#1145](https://github.com/stripe/stripe-php/pull/1145) API Updates
  * Add support for `boleto` on `PaymentMethod`.
  * Add support for `il_vat` as a member of the `TaxID.Type` enum.

## 7.85.0 - 2021-06-18
* [#1142](https://github.com/stripe/stripe-php/pull/1142) API Updates
  * Add support for new TaxId types: `ca_pst_mb`, `ca_pst_bc`, `ca_gst_hst`, and `ca_pst_sk`.

## 7.84.0 - 2021-06-16
* [#1141](https://github.com/stripe/stripe-php/pull/1141) Update PHPDocs
  * Add support for `url` on `Checkout\Session`

## 7.83.0 - 2021-06-07
* [#1140](https://github.com/stripe/stripe-php/pull/1140) API Updates
  * Added support for `tax_id_collection` on `Checkout\Session` and `Checkout\Session#create`
  * Update `Location` to be expandable on `Terminal\Reader`

## 7.82.0 - 2021-06-04
* [#1136](https://github.com/stripe/stripe-php/pull/1136) Update PHPDocs
  * Add support for `controller` on `Account`.

## 7.81.0 - 2021-06-04
* [#1135](https://github.com/stripe/stripe-php/pull/1135) API Updates
  * Add support for new resource `TaxCode`
  * Add support for `automatic_tax` `Invoice` and`Checkout.Session`.
  * Add support for `tax_behavior` on `Price`
  * Add support for `tax_code` on `Product`
  * Add support for `tax` on `Customer`
  * Add support for `tax_type` enum on `TaxRate`

## 7.80.0 - 2021-05-26
* [#1130](https://github.com/stripe/stripe-php/pull/1130) Update PHPDocs

## 7.79.0 - 2021-05-19
* [#1126](https://github.com/stripe/stripe-php/pull/1126) API Updates
  * Added support for new resource `Identity.VerificationReport`
  * Added support for new resource `Identity.VerificationSession`
  * `File#list.purpose` and `File.purpose` added new enum members: `identity_document_downloadable` and `selfie`.

## 7.78.0 - 2021-05-05
* [#1120](https://github.com/stripe/stripe-php/pull/1120) Update PHPDocs
  * Add support for `Radar.EarlyFraudWarning.payment_intent`

## 7.77.0 - 2021-04-12
* [#1110](https://github.com/stripe/stripe-php/pull/1110) Update PHPDocs
  * Add support for `acss_debit` on `PaymentMethod`
  * Add support for `payment_method_options` on `Checkout\Session`
* [#1107](https://github.com/stripe/stripe-php/pull/1107) Remove duplicate object phpdoc

## 7.76.0 - 2021-03-22
* [#1100](https://github.com/stripe/stripe-php/pull/1100) Update PHPDocs
  * Added support for `amount_shipping` on `Checkout.Session.total_details`
* [#1088](https://github.com/stripe/stripe-php/pull/1088) Make possibility to extend CurlClient

## 7.75.0 - 2021-02-22
* [#1094](https://github.com/stripe/stripe-php/pull/1094) Add support for Billing Portal Configuration API

## 7.74.0 - 2021-02-17
* [#1093](https://github.com/stripe/stripe-php/pull/1093) Update PHPDocs
  * Add support for on_behalf_of to Invoice

## 7.73.0 - 2021-02-16
* [#1091](https://github.com/stripe/stripe-php/pull/1091) Update PHPDocs
  * Add support for `afterpay_clearpay` on `PaymentMethod`.

## 7.72.0 - 2021-02-08
* [#1089](https://github.com/stripe/stripe-php/pull/1089) Update PHPDocs
  * Add support for `afterpay_clearpay_payments` on `Account.capabilities`
  * Add support for `payment_settings` on `Invoice`

## 7.71.0 - 2021-02-05
* [#1087](https://github.com/stripe/stripe-php/pull/1087) Update PHPDocs
* [#1086](https://github.com/stripe/stripe-php/pull/1086) Update CA cert bundle URL

## 7.70.0 - 2021-02-03
* [#1085](https://github.com/stripe/stripe-php/pull/1085) Update PHPDocs
  * Add support for `nationality` on `Person`
  * Add member `gb_vat` of `TaxID` enum

## 7.69.0 - 2021-01-21
* [#1079](https://github.com/stripe/stripe-php/pull/1079) Update PHPDocs

## 7.68.0 - 2021-01-14
* [#1063](https://github.com/stripe/stripe-php/pull/1063) Multiple API changes
* [#1061](https://github.com/stripe/stripe-php/pull/1061) Bump phpDocumentor to 3.0.0

## 7.67.0 - 2020-12-09
* [#1060](https://github.com/stripe/stripe-php/pull/1060) Improve PHPDocs for `Discount`
* [#1059](https://github.com/stripe/stripe-php/pull/1059) Upgrade PHPStan to 0.12.59
* [#1057](https://github.com/stripe/stripe-php/pull/1057) Bump PHP-CS-Fixer and update code

## 7.66.1 - 2020-12-01
* [#1054](https://github.com/stripe/stripe-php/pull/1054) Improve error message for invalid keys in StripeClient

## 7.66.0 - 2020-11-24
* [#1053](https://github.com/stripe/stripe-php/pull/1053) Update PHPDocs

## 7.65.0 - 2020-11-19
* [#1050](https://github.com/stripe/stripe-php/pull/1050) Added constants for `proration_behavior` on `Subscription`

## 7.64.0 - 2020-11-18
* [#1049](https://github.com/stripe/stripe-php/pull/1049) Update PHPDocs

## 7.63.0 - 2020-11-17
* [#1048](https://github.com/stripe/stripe-php/pull/1048) Update PHPDocs
* [#1046](https://github.com/stripe/stripe-php/pull/1046) Force IPv4 resolving

## 7.62.0 - 2020-11-09
* [#1041](https://github.com/stripe/stripe-php/pull/1041) Add missing constants on `Event`
* [#1038](https://github.com/stripe/stripe-php/pull/1038) Update PHPDocs

## 7.61.0 - 2020-10-20
* [#1030](https://github.com/stripe/stripe-php/pull/1030) Add support for `jp_rn` and `ru_kpp` as a `type` on `TaxId`

## 7.60.0 - 2020-10-15
* [#1027](https://github.com/stripe/stripe-php/pull/1027) Warn if opts are in params

## 7.58.0 - 2020-10-14
* [#1026](https://github.com/stripe/stripe-php/pull/1026) Add support for the Payout Reverse API

## 7.57.0 - 2020-09-29
* [#1020](https://github.com/stripe/stripe-php/pull/1020) Add support for the `SetupAttempt` resource and List API

## 7.56.0 - 2020-09-25
* [#1019](https://github.com/stripe/stripe-php/pull/1019) Update PHPDocs

## 7.55.0 - 2020-09-24
* [#1018](https://github.com/stripe/stripe-php/pull/1018) Multiple API changes
  * Updated PHPDocs
  * Added `TYPE_CONTRIBUTION` as a constant on `BalanceTransaction`

## 7.54.0 - 2020-09-23
* [#1017](https://github.com/stripe/stripe-php/pull/1017) Updated PHPDoc

## 7.53.1 - 2020-09-22
* [#1015](https://github.com/stripe/stripe-php/pull/1015) Bugfix: don't error on systems with php_uname in disablefunctions with whitespace

## 7.53.0 - 2020-09-21
* [#1016](https://github.com/stripe/stripe-php/pull/1016) Updated PHPDocs

## 7.52.0 - 2020-09-08
* [#1010](https://github.com/stripe/stripe-php/pull/1010) Update PHPDocs

## 7.51.0 - 2020-09-02
* [#1007](https://github.com/stripe/stripe-php/pull/1007) Multiple API changes
  * Add support for the Issuing Dispute Submit API
  * Add constants for `payment_status` on Checkout `Session`
* [#1003](https://github.com/stripe/stripe-php/pull/1003) Add trim to getSignatures to allow for leading whitespace.

## 7.50.0 - 2020-08-28
* [#1005](https://github.com/stripe/stripe-php/pull/1005) Updated PHPDocs

## 7.49.0 - 2020-08-19
* [#998](https://github.com/stripe/stripe-php/pull/998) PHPDocs updated

## 7.48.0 - 2020-08-17
* [#997](https://github.com/stripe/stripe-php/pull/997) PHPDocs updated
* [#996](https://github.com/stripe/stripe-php/pull/996) Fixing telemetry

## 7.47.0 - 2020-08-13
* [#994](https://github.com/stripe/stripe-php/pull/994) Nullable balance_transactions on issuing disputes
* [#991](https://github.com/stripe/stripe-php/pull/991) Fix invalid return types in OAuthService

## 7.46.1 - 2020-08-07
* [#990](https://github.com/stripe/stripe-php/pull/990) PHPdoc changes

## 7.46.0 - 2020-08-05
* [#989](https://github.com/stripe/stripe-php/pull/989) Add support for the `PromotionCode` resource and APIs

## 7.45.0 - 2020-07-28
* [#981](https://github.com/stripe/stripe-php/pull/981) PHPdoc updates

## 7.44.0 - 2020-07-20
* [#948](https://github.com/stripe/stripe-php/pull/948) Add `first()` and `last()` functions to `Collection`

## 7.43.0 - 2020-07-17
* [#975](https://github.com/stripe/stripe-php/pull/975) Add support for `political_exposure` on `Person`

## 7.42.0 - 2020-07-15
* [#974](https://github.com/stripe/stripe-php/pull/974) Add new constants for `purpose` on `File`

## 7.41.1 - 2020-07-15
* [#973](https://github.com/stripe/stripe-php/pull/973) Multiple PHPDoc fixes

## 7.41.0 - 2020-07-14
* [#971](https://github.com/stripe/stripe-php/pull/971) Adds enum values for `billing_address_collection` on Checkout `Session`

## 7.40.0 - 2020-07-06
* [#964](https://github.com/stripe/stripe-php/pull/964) Add OAuthService

## 7.39.0 - 2020-06-25
* [#960](https://github.com/stripe/stripe-php/pull/960) Add constants for `payment_behavior` on `Subscription`

## 7.38.0 - 2020-06-24
* [#959](https://github.com/stripe/stripe-php/pull/959) Add multiple constants missing for `Event`

## 7.37.2 - 2020-06-23
* [#957](https://github.com/stripe/stripe-php/pull/957) Updated PHPDocs

## 7.37.1 - 2020-06-11
* [#952](https://github.com/stripe/stripe-php/pull/952) Improve PHPDoc

## 7.37.0 - 2020-06-09
* [#950](https://github.com/stripe/stripe-php/pull/950) Add support for `id_npwp` and `my_frp` as `type` on `TaxId`

## 7.36.2 - 2020-06-03
* [#946](https://github.com/stripe/stripe-php/pull/946) Update PHPDoc

## 7.36.1 - 2020-05-28
* [#938](https://github.com/stripe/stripe-php/pull/938) Remove extra array_keys() call.
* [#942](https://github.com/stripe/stripe-php/pull/942) fix autopagination for service methods

## 7.36.0 - 2020-05-21
* [#937](https://github.com/stripe/stripe-php/pull/937) Add support for `ae_trn`, `cl_tin` and `sa_vat` as `type` on `TaxId`

## 7.35.0 - 2020-05-20
* [#936](https://github.com/stripe/stripe-php/pull/936) Add `anticipation_repayment` as a `type` on `BalanceTransaction`

## 7.34.0 - 2020-05-18
* [#934](https://github.com/stripe/stripe-php/pull/934) Add support for `issuing_dispute` as a `type` on `BalanceTransaction`

## 7.33.1 - 2020-05-15
* [#933](https://github.com/stripe/stripe-php/pull/933) Services bugfix: convert nested null params to empty strings

## 7.33.0 - 2020-05-14
* [#771](https://github.com/stripe/stripe-php/pull/771) Introduce client/services API. The [migration guide](https://github.com/stripe/stripe-php/wiki/Migration-to-StripeClient-and-services-in-7.33.0) contains before & after examples of the backwards-compatible changes.

## 7.32.1 - 2020-05-13
* [#932](https://github.com/stripe/stripe-php/pull/932) Fix multiple PHPDoc

## 7.32.0 - 2020-05-11
* [#931](https://github.com/stripe/stripe-php/pull/931) Add support for the `LineItem` resource and APIs

## 7.31.0 - 2020-05-01
* [#927](https://github.com/stripe/stripe-php/pull/927) Add support for new tax IDs

## 7.30.0 - 2020-04-29
* [#924](https://github.com/stripe/stripe-php/pull/924) Add support for the `Price` resource and APIs

## 7.29.0 - 2020-04-22
* [#920](https://github.com/stripe/stripe-php/pull/920) Add support for the `Session` resource and APIs on the `BillingPortal` namespace

## 7.28.1 - 2020-04-10
* [#915](https://github.com/stripe/stripe-php/pull/915) Improve PHPdocs for many classes

## 7.28.0 - 2020-04-03
* [#912](https://github.com/stripe/stripe-php/pull/912) Preserve backwards compatibility for typoed `TYPE_ADJUSTEMENT` enum.
* [#911](https://github.com/stripe/stripe-php/pull/911) Codegenerated PHPDoc for nested resources
* [#902](https://github.com/stripe/stripe-php/pull/902) Update docstrings for nested resources

## 7.27.3 - 2020-03-18
* [#899](https://github.com/stripe/stripe-php/pull/899) Convert keys to strings in `StripeObject::toArray()`

## 7.27.2 - 2020-03-13
* [#894](https://github.com/stripe/stripe-php/pull/894) Multiple PHPDocs changes

## 7.27.1 - 2020-03-03
* [#890](https://github.com/stripe/stripe-php/pull/890) Update PHPdoc

## 7.27.0 - 2020-02-28
* [#889](https://github.com/stripe/stripe-php/pull/889) Add new constants for `type` on `TaxId`

## 7.26.0 - 2020-02-26
* [#886](https://github.com/stripe/stripe-php/pull/886) Add support for listing Checkout `Session`
* [#883](https://github.com/stripe/stripe-php/pull/883) Add PHPDoc class descriptions

## 7.25.0 - 2020-02-14
* [#879](https://github.com/stripe/stripe-php/pull/879) Make `\Stripe\Collection` implement `\Countable`
* [#875](https://github.com/stripe/stripe-php/pull/875) Last set of PHP-CS-Fixer updates
* [#874](https://github.com/stripe/stripe-php/pull/874) Enable php_unit_internal_class rule
* [#873](https://github.com/stripe/stripe-php/pull/873) Add support for phpDocumentor in Makefile
* [#872](https://github.com/stripe/stripe-php/pull/872) Another batch of PHP-CS-Fixer rule updates
* [#871](https://github.com/stripe/stripe-php/pull/871) Fix a few PHPDoc comments
* [#870](https://github.com/stripe/stripe-php/pull/870) More PHP-CS-Fixer tweaks

## 7.24.0 - 2020-02-10
* [#862](https://github.com/stripe/stripe-php/pull/862) Better PHPDoc
* [#865](https://github.com/stripe/stripe-php/pull/865) Get closer to `@PhpCsFixer` standard ruleset

## 7.23.0 - 2020-02-05
* [#860](https://github.com/stripe/stripe-php/pull/860) Add PHPDoc types for expandable fields
* [#858](https://github.com/stripe/stripe-php/pull/858) Use `native_function_invocation` PHPStan rule
* [#857](https://github.com/stripe/stripe-php/pull/857) Update PHPDoc on nested resources
* [#855](https://github.com/stripe/stripe-php/pull/855) PHPDoc: `StripeObject` -> `ErrorObject` where appropriate
* [#837](https://github.com/stripe/stripe-php/pull/837) Autogen diff
* [#854](https://github.com/stripe/stripe-php/pull/854) Upgrade PHPStan and fix settings
* [#850](https://github.com/stripe/stripe-php/pull/850) Yet more PHPDoc updates

## 7.22.0 - 2020-01-31
* [#849](https://github.com/stripe/stripe-php/pull/849) Add new constants for `type` on `TaxId`
* [#843](https://github.com/stripe/stripe-php/pull/843) Even more PHPDoc fixes
* [#841](https://github.com/stripe/stripe-php/pull/841) More PHPDoc fixes

## 7.21.1 - 2020-01-29
* [#840](https://github.com/stripe/stripe-php/pull/840) Update phpdocs across multiple resources.

## 7.21.0 - 2020-01-28
* [#839](https://github.com/stripe/stripe-php/pull/839) Add support for `TYPE_ES_CIF` on `TaxId`

## 7.20.0 - 2020-01-23
* [#836](https://github.com/stripe/stripe-php/pull/836) Add new type values for `TaxId`

## 7.19.1 - 2020-01-14
* [#831](https://github.com/stripe/stripe-php/pull/831) Fix incorrect `UnexpectedValueException` instantiation

## 7.19.0 - 2020-01-14
* [#830](https://github.com/stripe/stripe-php/pull/830) Add support for `CreditNoteLineItem`

## 7.18.0 - 2020-01-13
* [#829](https://github.com/stripe/stripe-php/pull/829) Don't call php_uname function if disabled by php.ini

## 7.17.0 - 2020-01-08
* [#821](https://github.com/stripe/stripe-php/pull/821) Improve PHPDoc types for `ApiErrorException.get/setJsonBody()` methods

## 7.16.0 - 2020-01-06
* [#826](https://github.com/stripe/stripe-php/pull/826) Rename remaining `$options` to `$opts`
* [#825](https://github.com/stripe/stripe-php/pull/825) Update PHPDoc

## 7.15.0 - 2020-01-06
* [#824](https://github.com/stripe/stripe-php/pull/824) Add constant `TYPE_SG_UEN` to `TaxId`

## 7.14.2 - 2019-12-04
* [#816](https://github.com/stripe/stripe-php/pull/816) Disable autoloader when checking for `Throwable`

## 7.14.1 - 2019-11-26
* [#812](https://github.com/stripe/stripe-php/pull/812) Fix invalid PHPdoc on `Subscription`

## 7.14.0 - 2019-11-26
* [#811](https://github.com/stripe/stripe-php/pull/811) Add support for `CreditNote` preview.

## 7.13.0 - 2019-11-19
* [#808](https://github.com/stripe/stripe-php/pull/808) Add support for listing lines on an Invoice directly via `Invoice::allLines()`

## 7.12.0 - 2019-11-08

-   [#805](https://github.com/stripe/stripe-php/pull/805) Add Source::allSourceTransactions and SubscriptionItem::allUsageRecordSummaries
-   [#798](https://github.com/stripe/stripe-php/pull/798) The argument of `array_key_exists` cannot be `null`
-   [#803](https://github.com/stripe/stripe-php/pull/803) Removed unwanted got

## 7.11.0 - 2019-11-06

-   [#797](https://github.com/stripe/stripe-php/pull/797) Add support for reverse pagination

## 7.10.0 - 2019-11-05

-   [#795](https://github.com/stripe/stripe-php/pull/795) Add support for `Mandate`

## 7.9.0 - 2019-11-05

-   [#794](https://github.com/stripe/stripe-php/pull/794) Add PHPDoc to `ApiResponse`
-   [#792](https://github.com/stripe/stripe-php/pull/792) Use single quotes for `OBJECT_NAME` constants

## 7.8.0 - 2019-11-05

-   [#790](https://github.com/stripe/stripe-php/pull/790) Mark nullable fields in PHPDoc
-   [#788](https://github.com/stripe/stripe-php/pull/788) Early codegen fixes
-   [#787](https://github.com/stripe/stripe-php/pull/787) Use PHPStan in Travis CI

## 7.7.1 - 2019-10-25

-   [#781](https://github.com/stripe/stripe-php/pull/781) Fix telemetry header
-   [#780](https://github.com/stripe/stripe-php/pull/780) Contributor Convenant

## 7.7.0 - 2019-10-23

-   [#776](https://github.com/stripe/stripe-php/pull/776) Add `CAPABILITY_TRANSFERS` to `Account`
-   [#778](https://github.com/stripe/stripe-php/pull/778) Add support for `TYPE_MX_RFC` type on `TaxId`

## 7.6.0 - 2019-10-22

-   [#770](https://github.com/stripe/stripe-php/pull/770) Add missing constants for Customer's `TaxId`

## 7.5.0 - 2019-10-18

-   [#768](https://github.com/stripe/stripe-php/pull/768) Redact API key in `RequestOptions` debug info

## 7.4.0 - 2019-10-15

-   [#764](https://github.com/stripe/stripe-php/pull/764) Add support for HTTP request monitoring callback

## 7.3.1 - 2019-10-07

-   [#755](https://github.com/stripe/stripe-php/pull/755) Respect Stripe-Should-Retry and Retry-After headers

## 7.3.0 - 2019-10-02

-   [#752](https://github.com/stripe/stripe-php/pull/752) Add `payment_intent.canceled` and `setup_intent.canceled` events
-   [#749](https://github.com/stripe/stripe-php/pull/749) Call `toArray()` on objects only

## 7.2.2 - 2019-09-24

-   [#746](https://github.com/stripe/stripe-php/pull/746) Add missing decline codes

## 7.2.1 - 2019-09-23

-   [#744](https://github.com/stripe/stripe-php/pull/744) Added new PHPDoc

## 7.2.0 - 2019-09-17

-   [#738](https://github.com/stripe/stripe-php/pull/738) Added missing constants for `SetupIntent` events

## 7.1.1 - 2019-09-16

-   [#737](https://github.com/stripe/stripe-php/pull/737) Added new PHPDoc

## 7.1.0 - 2019-09-13

-   [#736](https://github.com/stripe/stripe-php/pull/736) Make `CaseInsensitiveArray` countable and traversable

## 7.0.2 - 2019-09-06

-   [#729](https://github.com/stripe/stripe-php/pull/729) Fix usage of `SignatureVerificationException` in PHPDoc blocks

## 7.0.1 - 2019-09-05

-   [#728](https://github.com/stripe/stripe-php/pull/728) Clean up Collection

## 7.0.0 - 2019-09-03

Major version release. The [migration guide](https://github.com/stripe/stripe-php/wiki/Migration-guide-for-v7) contains a detailed list of backwards-incompatible changes with upgrade instructions.

Pull requests included in this release (cf. [#552](https://github.com/stripe/stripe-php/pull/552)) (⚠️ = breaking changes):

-   ⚠️ Drop support for PHP 5.4 ([#551](https://github.com/stripe/stripe-php/pull/551))
-   ⚠️ Drop support for PHP 5.5 ([#554](https://github.com/stripe/stripe-php/pull/554))
-   Bump dependencies ([#553](https://github.com/stripe/stripe-php/pull/553))
-   Remove `CURLFile` check ([#555](https://github.com/stripe/stripe-php/pull/555))
-   Update constant definitions for PHP >= 5.6 ([#556](https://github.com/stripe/stripe-php/pull/556))
-   ⚠️ Remove `FileUpload` alias ([#557](https://github.com/stripe/stripe-php/pull/557))
-   Remove `curl_reset` check ([#570](https://github.com/stripe/stripe-php/pull/570))
-   Use `\Stripe\<class>::class` constant instead of strings ([#643](https://github.com/stripe/stripe-php/pull/643))
-   Use `array_column` to flatten params ([#686](https://github.com/stripe/stripe-php/pull/686))
-   ⚠️ Remove deprecated methods ([#692](https://github.com/stripe/stripe-php/pull/692))
-   ⚠️ Remove `IssuerFraudRecord` ([#696](https://github.com/stripe/stripe-php/pull/696))
-   Update constructors of Stripe exception classes ([#559](https://github.com/stripe/stripe-php/pull/559))
-   Fix remaining TODOs ([#700](https://github.com/stripe/stripe-php/pull/700))
-   Use yield for autopagination ([#703](https://github.com/stripe/stripe-php/pull/703))
-   ⚠️ Rename fake magic methods and rewrite array conversion ([#704](https://github.com/stripe/stripe-php/pull/704))
-   Add `ErrorObject` to Stripe exceptions ([#705](https://github.com/stripe/stripe-php/pull/705))
-   Start using PHP CS Fixer ([#706](https://github.com/stripe/stripe-php/pull/706))
-   Update error messages for nested resource operations ([#708](https://github.com/stripe/stripe-php/pull/708))
-   Upgrade retry logic ([#707](https://github.com/stripe/stripe-php/pull/707))
-   ⚠️ `Collection` improvements / fixes ([#715](https://github.com/stripe/stripe-php/pull/715))
-   ⚠️ Modernize exceptions ([#709](https://github.com/stripe/stripe-php/pull/709))
-   Add constants for error codes ([#716](https://github.com/stripe/stripe-php/pull/716))
-   Update certificate bundle ([#717](https://github.com/stripe/stripe-php/pull/717))
-   Retry requests on a 429 that's a lock timeout ([#718](https://github.com/stripe/stripe-php/pull/718))
-   Fix `toArray()` calls ([#719](https://github.com/stripe/stripe-php/pull/719))
-   Couple of fixes for PHP 7.4 ([#725](https://github.com/stripe/stripe-php/pull/725))

## 6.43.1 - 2019-08-29

-   [#722](https://github.com/stripe/stripe-php/pull/722) Make `LoggerInterface::error` compatible with its PSR-3 counterpart
-   [#714](https://github.com/stripe/stripe-php/pull/714) Add `pending_setup_intent` property in `Subscription`
-   [#713](https://github.com/stripe/stripe-php/pull/713) Add typehint to `ApiResponse`
-   [#712](https://github.com/stripe/stripe-php/pull/712) Fix comment
-   [#701](https://github.com/stripe/stripe-php/pull/701) Start testing PHP 7.3

## 6.43.0 - 2019-08-09

-   [#694](https://github.com/stripe/stripe-php/pull/694) Add `SubscriptionItem::createUsageRecord` method

## 6.42.0 - 2019-08-09

-   [#688](https://github.com/stripe/stripe-php/pull/688) Remove `SubscriptionScheduleRevision`
    -   Note that this is technically a breaking change, however we've chosen to release it as a minor version in light of the fact that this resource and its API methods were virtually unused.

## 6.41.0 - 2019-07-31

-   [#683](https://github.com/stripe/stripe-php/pull/683) Move the List Balance History API to `/v1/balance_transactions`

## 6.40.0 - 2019-06-27

-   [#675](https://github.com/stripe/stripe-php/pull/675) Add support for `SetupIntent` resource and APIs

## 6.39.2 - 2019-06-26

-   [#676](https://github.com/stripe/stripe-php/pull/676) Fix exception message in `CustomerBalanceTransaction::update()`

## 6.39.1 - 2019-06-25

-   [#674](https://github.com/stripe/stripe-php/pull/674) Add new constants for `collection_method` on `Invoice`

## 6.39.0 - 2019-06-24

-   [#673](https://github.com/stripe/stripe-php/pull/673) Enable request latency telemetry by default

## 6.38.0 - 2019-06-17

-   [#649](https://github.com/stripe/stripe-php/pull/649) Add support for `CustomerBalanceTransaction` resource and APIs

## 6.37.2 - 2019-06-17

-   [#671](https://github.com/stripe/stripe-php/pull/671) Add new PHPDoc
-   [#672](https://github.com/stripe/stripe-php/pull/672) Add constants for `submit_type` on Checkout `Session`

## 6.37.1 - 2019-06-14

-   [#670](https://github.com/stripe/stripe-php/pull/670) Add new PHPDoc

## 6.37.0 - 2019-05-23

-   [#663](https://github.com/stripe/stripe-php/pull/663) Add support for `radar.early_fraud_warning` resource

## 6.36.0 - 2019-05-22

-   [#661](https://github.com/stripe/stripe-php/pull/661) Add constants for new TaxId types
-   [#662](https://github.com/stripe/stripe-php/pull/662) Add constants for BalanceTransaction types

## 6.35.2 - 2019-05-20

-   [#655](https://github.com/stripe/stripe-php/pull/655) Add constants for payment intent statuses
-   [#659](https://github.com/stripe/stripe-php/pull/659) Fix PHPDoc for various nested Account actions
-   [#660](https://github.com/stripe/stripe-php/pull/660) Fix various PHPDoc

## 6.35.1 - 2019-05-20

-   [#658](https://github.com/stripe/stripe-php/pull/658) Use absolute value when checking timestamp tolerance

## 6.35.0 - 2019-05-14

-   [#651](https://github.com/stripe/stripe-php/pull/651) Add support for the Capability resource and APIs

## 6.34.6 - 2019-05-13

-   [#654](https://github.com/stripe/stripe-php/pull/654) Fix typo in definition of `Event::PAYMENT_METHOD_ATTACHED` constant

## 6.34.5 - 2019-05-06

-   [#647](https://github.com/stripe/stripe-php/pull/647) Set the return type to static for more operations

## 6.34.4 - 2019-05-06

-   [#650](https://github.com/stripe/stripe-php/pull/650) Add missing constants for Event types

## 6.34.3 - 2019-05-01

-   [#644](https://github.com/stripe/stripe-php/pull/644) Update return type to `static` to improve static analysis
-   [#645](https://github.com/stripe/stripe-php/pull/645) Fix constant for `payment_intent.payment_failed`

## 6.34.2 - 2019-04-26

-   [#642](https://github.com/stripe/stripe-php/pull/642) Fix an issue where existing idempotency keys would be overwritten when using automatic retries

## 6.34.1 - 2019-04-25

-   [#640](https://github.com/stripe/stripe-php/pull/640) Add missing phpdocs

## 6.34.0 - 2019-04-24

-   [#626](https://github.com/stripe/stripe-php/pull/626) Add support for the `TaxRate` resource and APIs
-   [#639](https://github.com/stripe/stripe-php/pull/639) Fix multiple phpdoc issues

## 6.33.0 - 2019-04-22

-   [#630](https://github.com/stripe/stripe-php/pull/630) Add support for the `TaxId` resource and APIs

## 6.32.1 - 2019-04-19

-   [#636](https://github.com/stripe/stripe-php/pull/636) Correct type of `$personId` in PHPDoc

## 6.32.0 - 2019-04-18

-   [#621](https://github.com/stripe/stripe-php/pull/621) Add support for `CreditNote`

## 6.31.5 - 2019-04-12

-   [#628](https://github.com/stripe/stripe-php/pull/628) Add constants for `person.*` event types
-   [#628](https://github.com/stripe/stripe-php/pull/628) Add missing constants for `Account` and `Person`

## 6.31.4 - 2019-04-05

-   [#624](https://github.com/stripe/stripe-php/pull/624) Fix encoding of nested parameters in multipart requests

## 6.31.3 - 2019-04-02

-   [#623](https://github.com/stripe/stripe-php/pull/623) Only use HTTP/2 with curl >= 7.60.0

## 6.31.2 - 2019-03-25

-   [#619](https://github.com/stripe/stripe-php/pull/619) Fix PHPDoc return types for list methods for nested resources

## 6.31.1 - 2019-03-22

-   [#612](https://github.com/stripe/stripe-php/pull/612) Add a lot of constants
-   [#614](https://github.com/stripe/stripe-php/pull/614) Add missing subscription status constants

## 6.31.0 - 2019-03-18

-   [#600](https://github.com/stripe/stripe-php/pull/600) Add support for the `PaymentMethod` resource and APIs
-   [#606](https://github.com/stripe/stripe-php/pull/606) Add support for retrieving a Checkout `Session`
-   [#611](https://github.com/stripe/stripe-php/pull/611) Add support for deleting a Terminal `Location` and `Reader`

## 6.30.5 - 2019-03-11

-   [#607](https://github.com/stripe/stripe-php/pull/607) Correctly handle case where a metadata key is called `metadata`

## 6.30.4 - 2019-02-27

-   [#602](https://github.com/stripe/stripe-php/pull/602) Add `subscription_schedule` to `Subscription` for PHPDoc.

## 6.30.3 - 2019-02-26

-   [#603](https://github.com/stripe/stripe-php/pull/603) Improve PHPDoc on the `Source` object to cover all types of Sources currently supported.

## 6.30.2 - 2019-02-25

-   [#601](https://github.com/stripe/stripe-php/pull/601) Fix PHPDoc across multiple resources and add support for new events.

## 6.30.1 - 2019-02-16

-   [#599](https://github.com/stripe/stripe-php/pull/599) Fix PHPDoc for `SubscriptionSchedule` and `SubscriptionScheduleRevision`

## 6.30.0 - 2019-02-12

-   [#590](https://github.com/stripe/stripe-php/pull/590) Add support for `SubscriptionSchedule` and `SubscriptionScheduleRevision`

## 6.29.3 - 2019-01-31

-   [#592](https://github.com/stripe/stripe-php/pull/592) Some more PHPDoc fixes

## 6.29.2 - 2019-01-31

-   [#591](https://github.com/stripe/stripe-php/pull/591) Fix PHPDoc for nested resources

## 6.29.1 - 2019-01-25

-   [#566](https://github.com/stripe/stripe-php/pull/566) Fix dangling message contents
-   [#586](https://github.com/stripe/stripe-php/pull/586) Don't overwrite `CURLOPT_HTTP_VERSION` option

## 6.29.0 - 2019-01-23

-   [#579](https://github.com/stripe/stripe-php/pull/579) Rename `CheckoutSession` to `Session` and move it under the `Checkout` namespace. This is a breaking change, but we've reached out to affected merchants and all new merchants would use the new approach.

## 6.28.1 - 2019-01-21

-   [#580](https://github.com/stripe/stripe-php/pull/580) Properly serialize `individual` on `Account` objects

## 6.28.0 - 2019-01-03

-   [#576](https://github.com/stripe/stripe-php/pull/576) Add support for iterating directly over `Collection` instances

## 6.27.0 - 2018-12-21

-   [#571](https://github.com/stripe/stripe-php/pull/571) Add support for the `CheckoutSession` resource

## 6.26.0 - 2018-12-11

-   [#568](https://github.com/stripe/stripe-php/pull/568) Enable persistent connections

## 6.25.0 - 2018-12-10

-   [#567](https://github.com/stripe/stripe-php/pull/567) Add support for account links

## 6.24.0 - 2018-11-28

-   [#562](https://github.com/stripe/stripe-php/pull/562) Add support for the Review resource
-   [#564](https://github.com/stripe/stripe-php/pull/564) Add event name constants for subscription schedule aborted/expiring

## 6.23.0 - 2018-11-27

-   [#542](https://github.com/stripe/stripe-php/pull/542) Add support for `ValueList` and `ValueListItem` for Radar

## 6.22.1 - 2018-11-20

-   [#561](https://github.com/stripe/stripe-php/pull/561) Add cast and some docs to telemetry introduced in 6.22.0/549

## 6.22.0 - 2018-11-15

-   [#549](https://github.com/stripe/stripe-php/pull/549) Add support for client telemetry

## 6.21.1 - 2018-11-12

-   [#548](https://github.com/stripe/stripe-php/pull/548) Don't mutate `Exception` class properties from `OAuthBase` error

## 6.21.0 - 2018-11-08

-   [#537](https://github.com/stripe/stripe-php/pull/537) Add new API endpoints for the `Invoice` resource.

## 6.20.1 - 2018-11-07

-   [#546](https://github.com/stripe/stripe-php/pull/546) Drop files from the Composer package that aren't needed in the release

## 6.20.0 - 2018-10-30

-   [#536](https://github.com/stripe/stripe-php/pull/536) Add support for the `Person` resource
-   [#541](https://github.com/stripe/stripe-php/pull/541) Add support for the `WebhookEndpoint` resource

## 6.19.5 - 2018-10-17

-   [#539](https://github.com/stripe/stripe-php/pull/539) Fix methods on `\Stripe\PaymentIntent` to properly pass arguments to the API.

## 6.19.4 - 2018-10-11

-   [#534](https://github.com/stripe/stripe-php/pull/534) Fix PSR-4 autoloading for `\Stripe\FileUpload` class alias

## 6.19.3 - 2018-10-09

-   [#530](https://github.com/stripe/stripe-php/pull/530) Add constants for `flow` (`FLOW_*`), `status` (`STATUS_*`) and `usage` (`USAGE_*`) on `\Stripe\Source`

## 6.19.2 - 2018-10-08

-   [#531](https://github.com/stripe/stripe-php/pull/531) Store HTTP response headers in case-insensitive array

## 6.19.1 - 2018-09-25

-   [#526](https://github.com/stripe/stripe-php/pull/526) Ignore null values in request parameters

## 6.19.0 - 2018-09-24

-   [#523](https://github.com/stripe/stripe-php/pull/523) Add support for Stripe Terminal

## 6.18.0 - 2018-09-24

-   [#520](https://github.com/stripe/stripe-php/pull/520) Rename `\Stripe\FileUpload` to `\Stripe\File`

## 6.17.2 - 2018-09-18

-   [#522](https://github.com/stripe/stripe-php/pull/522) Fix warning when adding a new additional owner to an existing array

## 6.17.1 - 2018-09-14

-   [#517](https://github.com/stripe/stripe-php/pull/517) Integer-index encode all sequential arrays

## 6.17.0 - 2018-09-05

-   [#514](https://github.com/stripe/stripe-php/pull/514) Add support for reporting resources

## 6.16.0 - 2018-08-23

-   [#509](https://github.com/stripe/stripe-php/pull/509) Add support for usage record summaries

## 6.15.0 - 2018-08-03

-   [#504](https://github.com/stripe/stripe-php/pull/504) Add cancel support for topups

## 6.14.0 - 2018-08-02

-   [#505](https://github.com/stripe/stripe-php/pull/505) Add support for file links

## 6.13.0 - 2018-07-31

-   [#502](https://github.com/stripe/stripe-php/pull/502) Add `isDeleted()` method to `\Stripe\StripeObject`

## 6.12.0 - 2018-07-28

-   [#501](https://github.com/stripe/stripe-php/pull/501) Add support for scheduled query runs (`\Stripe\Sigma\ScheduledQueryRun`) for Sigma

## 6.11.0 - 2018-07-26

-   [#500](https://github.com/stripe/stripe-php/pull/500) Add support for Stripe Issuing

## 6.10.4 - 2018-07-19

-   [#498](https://github.com/stripe/stripe-php/pull/498) Internal improvements to the `\Stripe\ApiResource.classUrl()` method

## 6.10.3 - 2018-07-16

-   [#497](https://github.com/stripe/stripe-php/pull/497) Use HTTP/2 only for HTTPS requests

## 6.10.2 - 2018-07-11

-   [#494](https://github.com/stripe/stripe-php/pull/494) Enable HTTP/2 support

## 6.10.1 - 2018-07-10

-   [#493](https://github.com/stripe/stripe-php/pull/493) Add PHPDoc for `auto_advance` on `\Stripe\Invoice`

## 6.10.0 - 2018-06-28

-   [#488](https://github.com/stripe/stripe-php/pull/488) Add support for `$appPartnerId` to `Stripe::setAppInfo()`

## 6.9.0 - 2018-06-28

-   [#487](https://github.com/stripe/stripe-php/pull/487) Add support for payment intents

## 6.8.2 - 2018-06-24

-   [#486](https://github.com/stripe/stripe-php/pull/486) Make `Account.deauthorize()` return the `StripeObject` from the API

## 6.8.1 - 2018-06-13

-   [#472](https://github.com/stripe/stripe-php/pull/472) Added phpDoc for `ApiRequestor` and others, especially regarding thrown errors

## 6.8.0 - 2018-06-13

-   [#481](https://github.com/stripe/stripe-php/pull/481) Add new `\Stripe\Discount` and `\Stripe\OrderItem` classes, add more PHPDoc describing object attributes

## 6.7.4 - 2018-05-29

-   [#480](https://github.com/stripe/stripe-php/pull/480) PHPDoc changes for API version 2018-05-21 and the addition of the new `CHARGE_EXPIRED` event type

## 6.7.3 - 2018-05-28

-   [#479](https://github.com/stripe/stripe-php/pull/479) Fix unnecessary traits on `\Stripe\InvoiceLineItem`

## 6.7.2 - 2018-05-28

-   [#471](https://github.com/stripe/stripe-php/pull/471) Add `OBJECT_NAME` constant to all API resource classes, add `\Stripe\InvoiceLineItem` class

## 6.7.1 - 2018-05-13

-   [#468](https://github.com/stripe/stripe-php/pull/468) Update fields in PHP docs for accuracy

## 6.7.0 - 2018-05-09

-   [#466](https://github.com/stripe/stripe-php/pull/466) Add support for issuer fraud records

## 6.6.0 - 2018-04-11

-   [#460](https://github.com/stripe/stripe-php/pull/460) Add support for flexible billing primitives

## 6.5.0 - 2018-04-05

-   [#461](https://github.com/stripe/stripe-php/pull/461) Don't zero keys on non-`metadata` subobjects

## 6.4.2 - 2018-03-17

-   [#458](https://github.com/stripe/stripe-php/pull/458) Add PHPDoc for `account` on `\Stripe\Event`

## 6.4.1 - 2018-03-02

-   [#455](https://github.com/stripe/stripe-php/pull/455) Fix namespaces in PHPDoc
-   [#456](https://github.com/stripe/stripe-php/pull/456) Fix namespaces for some exceptions

## 6.4.0 - 2018-02-28

-   [#453](https://github.com/stripe/stripe-php/pull/453) Add constants for `reason` (`REASON_*`) and `status` (`STATUS_*`) on `\Stripe\Dispute`

## 6.3.2 - 2018-02-27

-   [#452](https://github.com/stripe/stripe-php/pull/452) Add PHPDoc for `amount_paid` and `amount_remaining` on `\Stripe\Invoice`

## 6.3.1 - 2018-02-26

-   [#443](https://github.com/stripe/stripe-php/pull/443) Add event types as constants to `\Stripe\Event` class

## 6.3.0 - 2018-02-23

-   [#450](https://github.com/stripe/stripe-php/pull/450) Add support for `code` attribute on all Stripe exceptions

## 6.2.0 - 2018-02-21

-   [#440](https://github.com/stripe/stripe-php/pull/440) Add support for topups
-   [#442](https://github.com/stripe/stripe-php/pull/442) Fix PHPDoc for `\Stripe\Error\SignatureVerification`

## 6.1.0 - 2018-02-12

-   [#435](https://github.com/stripe/stripe-php/pull/435) Fix header persistence on `Collection` objects
-   [#436](https://github.com/stripe/stripe-php/pull/436) Introduce new `Idempotency` error class

## 6.0.0 - 2018-02-07

Major version release. List of backwards incompatible changes to watch out for:

-   The minimum PHP version is now 5.4.0. If you're using PHP 5.3 or older, consider upgrading to a more recent version.

*   `\Stripe\AttachedObject` no longer exists. Attributes that used to be instances of `\Stripe\AttachedObject` (such as `metadata`) are now instances of `\Stripe\StripeObject`.

-   Attributes that used to be PHP arrays (such as `legal_entity->additional_owners` on `\Stripe\Account` instances) are now instances of `\Stripe\StripeObject`, except when they are empty. `\Stripe\StripeObject` has array semantics so this should not be an issue unless you are actively checking types.

*   `\Stripe\Collection` now derives from `\Stripe\StripeObject` rather than from `\Stripe\ApiResource`.

Pull requests included in this release:

-   [#410](https://github.com/stripe/stripe-php/pull/410) Drop support for PHP 5.3
-   [#411](https://github.com/stripe/stripe-php/pull/411) Use traits for common API operations
-   [#414](https://github.com/stripe/stripe-php/pull/414) Use short array syntax
-   [#404](https://github.com/stripe/stripe-php/pull/404) Fix serialization logic
-   [#417](https://github.com/stripe/stripe-php/pull/417) Remove `ExternalAccount` class
-   [#418](https://github.com/stripe/stripe-php/pull/418) Increase test coverage
-   [#421](https://github.com/stripe/stripe-php/pull/421) Update CA bundle and add script for future updates
-   [#422](https://github.com/stripe/stripe-php/pull/422) Use vendored CA bundle for all requests
-   [#428](https://github.com/stripe/stripe-php/pull/428) Support for automatic request retries

## 5.9.2 - 2018-02-07

-   [#431](https://github.com/stripe/stripe-php/pull/431) Update PHPDoc @property tags for latest API version

## 5.9.1 - 2018-02-06

-   [#427](https://github.com/stripe/stripe-php/pull/427) Add and update PHPDoc @property tags on all API resources

## 5.9.0 - 2018-01-17

-   [#421](https://github.com/stripe/stripe-php/pull/421) Updated bundled CA certificates
-   [#423](https://github.com/stripe/stripe-php/pull/423) Escape unsanitized input in OAuth example

## 5.8.0 - 2017-12-20

-   [#403](https://github.com/stripe/stripe-php/pull/403) Add `__debugInfo()` magic method to `StripeObject`

## 5.7.0 - 2017-11-28

-   [#390](https://github.com/stripe/stripe-php/pull/390) Remove some unsupported API methods
-   [#391](https://github.com/stripe/stripe-php/pull/391) Alphabetize the list of API resources in `Util::convertToStripeObject()` and add missing resources
-   [#393](https://github.com/stripe/stripe-php/pull/393) Fix expiry date update for card sources

## 5.6.0 - 2017-10-31

-   [#386](https://github.com/stripe/stripe-php/pull/386) Support for exchange rates APIs

## 5.5.1 - 2017-10-30

-   [#387](https://github.com/stripe/stripe-php/pull/387) Allow `personal_address_kana` and `personal_address_kanji` to be updated on an account

## 5.5.0 - 2017-10-27

-   [#385](https://github.com/stripe/stripe-php/pull/385) Support for listing source transactions

## 5.4.0 - 2017-10-24

-   [#383](https://github.com/stripe/stripe-php/pull/383) Add static methods to manipulate resources from parent
    -   `Account` gains methods for external accounts and login links (e.g. `createExternalAccount`, `createLoginLink`)
    -   `ApplicationFee` gains methods for refunds
    -   `Customer` gains methods for sources
    -   `Transfer` gains methods for reversals

## 5.3.0 - 2017-10-11

-   [#378](https://github.com/stripe/stripe-php/pull/378) Rename source `delete` to `detach` (and deprecate the former)

## 5.2.3 - 2017-09-27

-   Add PHPDoc for `Card`

## 5.2.2 - 2017-09-20

-   Fix deserialization mapping of `FileUpload` objects

## 5.2.1 - 2017-09-14

-   Serialized `shipping` nested attribute

## 5.2.0 - 2017-08-29

-   Add support for `InvalidClient` OAuth error

## 5.1.3 - 2017-08-14

-   Allow `address_kana` and `address_kanji` to be updated for custom accounts

## 5.1.2 - 2017-08-01

-   Fix documented return type of `autoPagingIterator()` (was missing namespace)

## 5.1.1 - 2017-07-03

-   Fix order returns to use the right URL `/v1/order_returns`

## 5.1.0 - 2017-06-30

-   Add support for OAuth

## 5.0.0 - 2017-06-27

-   `pay` on invoice now takes params as well as opts

## 4.13.0 - 2017-06-19

-   Add support for ephemeral keys

## 4.12.0 - 2017-06-05

-   Clients can implement `getUserAgentInfo()` to add additional user agent information

## 4.11.0 - 2017-06-05

-   Implement `Countable` for `AttachedObject` (`metadata` and `additional_owners`)

## 4.10.0 - 2017-05-25

-   Add support for login links

## 4.9.1 - 2017-05-10

-   Fix docs to include arrays on `$id` parameter for retrieve methods

## 4.9.0 - 2017-04-28

-   Support for checking webhook signatures

## 4.8.1 - 2017-04-24

-   Allow nested field `payout_schedule` to be updated

## 4.8.0 - 2017-04-20

-   Add `\Stripe\Stripe::setLogger()` to support an external PSR-3 compatible logger

## 4.7.0 - 2017-04-10

-   Add support for payouts and recipient transfers

## 4.6.0 - 2017-04-06

-   Please see 4.7.0 instead (no-op release)

## 4.5.1 - 2017-03-22

-   Remove hard dependency on cURL

## 4.5.0 - 2017-03-20

-   Support for detaching sources from customers

## 4.4.2 - 2017-02-27

-   Correct handling of `owner` parameter when updating sources

## 4.4.1 - 2017-02-24

-   Correct the error check on a bad JSON decoding

## 4.4.0 - 2017-01-18

-   Add support for updating sources

## 4.3.0 - 2016-11-30

-   Add support for verifying sources

## 4.2.0 - 2016-11-21

-   Add retrieve method for 3-D Secure resources

## 4.1.1 - 2016-10-21

-   Add docblock with model properties for `Plan`

## 4.1.0 - 2016-10-18

-   Support for 403 status codes (permission denied)

## 4.0.1 - 2016-10-17

-   Fix transfer reversal materialization
-   Fixes for some property definitions in docblocks

## 4.0.0 - 2016-09-28

-   Support for subscription items
-   Drop attempt to force TLS 1.2: please note that this could be breaking if you're using old OS distributions or packages and upgraded recently (so please make sure to test your integration!)

## 3.23.0 - 2016-09-15

-   Add support for Apple Pay domains

## 3.22.0 - 2016-09-13

-   Add `Stripe::setAppInfo` to allow plugins to register user agent information

## 3.21.0 - 2016-08-25

-   Add `Source` model for generic payment sources

## 3.20.0 - 2016-08-08

-   Add `getDeclineCode` to card errors

## 3.19.0 - 2016-07-29

-   Opt requests directly into TLS 1.2 where OpenSSL >= 1.0.1 (see #277 for context)

## 3.18.0 - 2016-07-28

-   Add new `STATUS_` constants for subscriptions

## 3.17.1 - 2016-07-28

-   Fix auto-paging iterator so that it plays nicely with `iterator_to_array`

## 3.17.0 - 2016-07-14

-   Add field annotations to model classes for better editor hinting

## 3.16.0 - 2016-07-12

-   Add `ThreeDSecure` model for 3-D secure payments

## 3.15.0 - 2016-06-29

-   Add static `update` method to all resources that can be changed.

## 3.14.3 - 2016-06-20

-   Make sure that cURL never sends `Expects: 100-continue`, even on large request bodies

## 3.14.2 - 2016-06-03

-   Add `inventory` under `SKU` to list of keys that have nested data and can be updated

## 3.14.1 - 2016-05-27

-   Fix some inconsistencies in PHPDoc

## 3.14.0 - 2016-05-25

-   Add support for returning Relay orders

## 3.13.0 - 2016-05-04

-   Add `list`, `create`, `update`, `retrieve`, and `delete` methods to the Subscription class

## 3.12.1 - 2016-04-07

-   Additional check on value arrays for some extra safety

## 3.12.0 - 2016-03-31

-   Fix bug `refreshFrom` on `StripeObject` would not take an `$opts` array
-   Fix bug where `$opts` not passed to parent `save` method in `Account`
-   Fix bug where non-existent variable was referenced in `reverse` in `Transfer`
-   Update CA cert bundle for compatibility with OpenSSL versions below 1.0.1

## 3.11.0 - 2016-03-22

-   Allow `CurlClient` to be initialized with default `CURLOPT_*` options

## 3.10.1 - 2016-03-22

-   Fix bug where request params and options were ignored in `ApplicationFee`'s `refund.`

## 3.10.0 - 2016-03-15

-   Add `reject` on `Account` to support the new API feature

## 3.9.2 - 2016-03-04

-   Fix error when an object's metadata is set more than once

## 3.9.1 - 2016-02-24

-   Fix encoding behavior of nested arrays for requests (see #227)

## 3.9.0 - 2016-02-09

-   Add automatic pagination mechanism with `autoPagingIterator()`
-   Allow global account ID to be set with `Stripe::setAccountId()`

## 3.8.0 - 2016-02-08

-   Add `CountrySpec` model for looking up country payment information

## 3.7.1 - 2016-02-01

-   Update bundled CA certs

## 3.7.0 - 2016-01-27

-   Support deleting Relay products and SKUs

## 3.6.0 - 2016-01-05

-   Allow configuration of HTTP client timeouts

## 3.5.0 - 2015-12-01

-   Add a verification routine for external accounts

## 3.4.0 - 2015-09-14

-   Products, SKUs, and Orders -- https://stripe.com/relay

## 3.3.0 - 2015-09-11

-   Add support for 429 Rate Limit response

## 3.2.0 - 2015-08-17

-   Add refund listing and retrieval without an associated charge

## 3.1.0 - 2015-08-03

-   Add dispute listing and retrieval
-   Add support for manage account deletion

## 3.0.0 - 2015-07-28

-   Rename `\Stripe\Object` to `\Stripe\StripeObject` (PHP 7 compatibility)
-   Rename `getCode` and `getParam` in exceptions to `getStripeCode` and `getStripeParam`
-   Add support for calling `json_encode` on Stripe objects in PHP 5.4+
-   Start supporting/testing PHP 7

## 2.3.0 - 2015-07-06

-   Add request ID to all Stripe exceptions

## 2.2.0 - 2015-06-01

-   Add support for Alipay accounts as sources
-   Add support for bank accounts as sources (private beta)
-   Add support for bank accounts and cards as external_accounts on Account objects

## 2.1.4 - 2015-05-13

-   Fix CA certificate file path (thanks @lphilps & @matthewarkin)

## 2.1.3 - 2015-05-12

-   Fix to account updating to permit `tos_acceptance` and `personal_address` to be set properly
-   Fix to Transfer reversal creation (thanks @neatness!)
-   Network requests are now done through a swappable class for easier mocking

## 2.1.2 - 2015-04-10

-   Remove SSL cert revokation checking (all pre-Heartbleed certs have expired)
-   Bug fixes to account updating

## 2.1.1 - 2015-02-27

-   Support transfer reversals

## 2.1.0 - 2015-02-19

-   Support new API version (2015-02-18)
-   Added Bitcoin Receiever update and delete actions
-   Edited tests to prefer "source" over "card" as per new API version

## 2.0.1 - 2015-02-16

-   Fix to fetching endpoints that use a non-default baseUrl (`FileUpload`)

## 2.0.0 - 2015-02-14

-   Bumped minimum version to 5.3.3
-   Switched to Stripe namespace instead of Stripe\_ class name prefiexes (thanks @chadicus!)
-   Switched tests to PHPUnit (thanks @chadicus!)
-   Switched style guide to PSR2 (thanks @chadicus!)
-   Added \$opts hash to the end of most methods: this permits passing 'idempotency_key', 'stripe_account', or 'stripe_version'. The last 2 will persist across multiple object loads.
-   Added support for retrieving Account by ID

## 1.18.0 - 2015-01-21

-   Support making bitcoin charges through BitcoinReceiver source object

## 1.17.5 - 2014-12-23

-   Adding support for creating file uploads.

## 1.17.4 - 2014-12-15

-   Saving objects fetched with a custom key now works (thanks @JustinHook & @jpasilan)
-   Added methods for reporting charges as safe or fraudulent and for specifying the reason for refunds

## 1.17.3 - 2014-11-06

-   Better handling of HHVM support for SSL certificate blacklist checking.

## 1.17.2 - 2014-09-23

-   Coupons now are backed by a `Stripe_Coupon` instead of `Stripe_Object`, and support updating metadata
-   Running operations (`create`, `retrieve`, `all`) on upcoming invoice items now works

## 1.17.1 - 2014-07-31

-   Requests now send Content-Type header

## 1.17.0 - 2014-07-29

-   Application Fee refunds now a list instead of array
-   HHVM now works
-   Small bug fixes (thanks @bencromwell & @fastest963)
-   `__toString` now returns the name of the object in addition to its JSON representation

## 1.16.0 - 2014-06-17

-   Add metadata for refunds and disputes

## 1.15.0 - 2014-05-28

-   Support canceling transfers

## 1.14.1 - 2014-05-21

-   Support cards for recipients.

## 1.13.1 - 2014-05-15

-   Fix bug in account resource where `id` wasn't in the result

## 1.13.0 - 2014-04-10

-   Add support for certificate blacklisting
-   Update ca bundle
-   Drop support for HHVM (Temporarily)

## 1.12.0 - 2014-04-01

-   Add Stripe_RateLimitError for catching rate limit errors.
-   Update to Zend coding style (thanks, @jpiasetz)

## 1.11.0 - 2014-01-29

-   Add support for multiple subscriptions per customer

## 1.10.1 - 2013-12-02

-   Add new ApplicationFee

## 1.9.1 - 2013-11-08

-   Fix a bug where a null nestable object causes warnings to fire.

## 1.9.0 - 2013-10-16

-   Add support for metadata API.

## 1.8.4 - 2013-09-18

-   Add support for closing disputes.

## 1.8.3 - 2013-08-13

-   Add new Balance and BalanceTransaction

## 1.8.2 - 2013-08-12

-   Add support for unsetting attributes by updating to NULL. Setting properties to a blank string is now an error.

## 1.8.1 - 2013-07-12

-   Add support for multiple cards API (Stripe API version 2013-07-12: https://stripe.com/docs/upgrades#2013-07-05)

## 1.8.0 - 2013-04-11

-   Allow Transfers to be creatable
-   Add new Recipient resource

## 1.7.15 - 2013-02-21

-   Add 'id' to the list of permanent object attributes

## 1.7.14 - 2013-02-20

-   Don't re-encode strings that are already encoded in UTF-8. If you were previously using plan or coupon objects with UTF-8 IDs, they may have been treated as ISO-8859-1 (Latin-1) and encoded to UTF-8 a 2nd time. You may now need to pass the IDs to utf8_encode before passing them to Stripe_Plan::retrieve or Stripe_Coupon::retrieve.
-   Ensure that all input is encoded in UTF-8 before submitting it to Stripe's servers. (github issue #27)

## 1.7.13 - 2013-02-01

-   Add support for passing options when retrieving Stripe objects e.g., Stripe_Charge::retrieve(array("id"=>"foo", "expand" => array("customer"))); Stripe_Charge::retrieve("foo") will continue to work

## 1.7.12 - 2013-01-15

-   Add support for setting a Stripe API version override

## 1.7.11 - 2012-12-30

-   Version bump to cleanup constants and such (fix issue #26)

## 1.7.10 - 2012-11-08

-   Add support for updating charge disputes.
-   Fix bug preventing retrieval of null attributes

## 1.7.9 - 2012-11-08

-   Fix usage under autoloaders such as the one generated by composer (fix issue #22)

## 1.7.8 - 2012-10-30

-   Add support for creating invoices.
-   Add support for new invoice lines return format
-   Add support for new list objects

## 1.7.7 - 2012-09-14

-   Get all of the various version numbers in the repo in sync (no other changes)

## 1.7.6 - 2012-08-31

-   Add update and pay methods to Invoice resource

## 1.7.5 - 2012-08-23

-   Change internal function names so that Stripe_SingletonApiRequest is E_STRICT-clean (github issue #16)

## 1.7.4 - 2012-08-21

-   Bugfix so that Stripe objects (e.g. Customer, Charge objects) used in API calls are transparently converted to their object IDs

## 1.7.3 - 2012-08-15

-   Add new Account resource

## 1.7.2 - 2012-06-26

-   Make clearer that you should be including lib/Stripe.php, not test/Stripe.php (github issue #14)

## 1.7.1 - 2012-05-24

-   Add missing argument to Stripe_InvalidRequestError constructor in Stripe_ApiResource::instanceUrl. Fixes a warning when Stripe_ApiResource::instanceUrl is called on a resource with no ID (fix issue #12)

## 1.7.0 - 2012-05-17

-   Support Composer and Packagist (github issue #9)
-   Add new deleteDiscount method to Stripe_Customer
-   Add new Transfer resource
-   Switch from using HTTP Basic auth to Bearer auth. (Note: Stripe will support Basic auth for the indefinite future, but recommends Bearer auth when possible going forward)
-   Numerous test suite improvements
<|MERGE_RESOLUTION|>--- conflicted
+++ resolved
@@ -1,16 +1,8 @@
 # Changelog
 
-<<<<<<< HEAD
 ## 13.6.0-beta.1 - 2023-11-30
 * [#1610](https://github.com/stripe/stripe-php/pull/1610) Update generated code for beta
 
-## 13.5.0-beta.1 - 2023-11-21
-* [#1606](https://github.com/stripe/stripe-php/pull/1606) Update generated code for beta
-  * Add support for `components` and `created` on `CustomerSession`
-* [#1600](https://github.com/stripe/stripe-php/pull/1600) Update generated code for beta
-  * Add support for new value `quote.reestimate_failed` on enum `Event.type`
-  * Add support for `metadata` on `QuotePhase`
-=======
 ## 13.5.0 - 2023-11-30
 * [#1611](https://github.com/stripe/stripe-php/pull/1611) Update generated code
   * Add support for new resources `Climate.Order`, `Climate.Product`, and `Climate.Supplier`
@@ -19,7 +11,13 @@
   * Add support for new value `financial_connections_account_inactive` on enum `StripeError.code`
   * Add support for new values `climate_order_purchase` and `climate_order_refund` on enum `BalanceTransaction.type`
   * Add support for new values `climate.order.canceled`, `climate.order.created`, `climate.order.delayed`, `climate.order.delivered`, `climate.order.product_substituted`, `climate.product.created`, and `climate.product.pricing_updated` on enum `Event.type`
->>>>>>> be569183
+
+## 13.5.0-beta.1 - 2023-11-21
+* [#1606](https://github.com/stripe/stripe-php/pull/1606) Update generated code for beta
+  * Add support for `components` and `created` on `CustomerSession`
+* [#1600](https://github.com/stripe/stripe-php/pull/1600) Update generated code for beta
+  * Add support for new value `quote.reestimate_failed` on enum `Event.type`
+  * Add support for `metadata` on `QuotePhase`
 
 ## 13.4.0 - 2023-11-21
 * [#1608](https://github.com/stripe/stripe-php/pull/1608) Update generated code
