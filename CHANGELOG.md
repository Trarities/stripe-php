# Changelog

<<<<<<< HEAD
## 15.6.0-beta.1 - 2024-08-01
* [#1728](https://github.com/stripe/stripe-php/pull/1728) Update generated code for beta
  * Add support for `attach_payment` method on resource `Invoice`
  * Add support for `last_price_migration_error` on `SubscriptionSchedule` and `Subscription`
=======
## 15.6.0 - 2024-08-08
* [#1729](https://github.com/stripe/stripe-php/pull/1729) Update generated code
  * Add support for `activate`, `all`, `archive`, `create`, `deactivate`, and `retrieve` methods on resource `Billing.Alert`
  * Add support for `retrieve` method on resource `Tax.Calculation`
  * Add support for new value `invalid_mandate_reference_prefix_format` on enum `StripeError.code`
  * Add support for `related_customer` on `Identity.VerificationSession`
  * Add support for new value `financial_addresses.aba.forwarding` on enums `Treasury.FinancialAccount.active_features[]`, `Treasury.FinancialAccount.pending_features[]`, and `Treasury.FinancialAccount.restricted_features[]`
>>>>>>> 4209ec90

## 15.5.0 - 2024-08-01
* [#1727](https://github.com/stripe/stripe-php/pull/1727) Update generated code
  * Add support for new resources `Billing.AlertTriggered` and `Billing.Alert`
  * Add support for new value `charge_exceeds_transaction_limit` on enum `StripeError.code`
  * Add support for new value `billing.alert.triggered` on enum `Event.type`

## 15.5.0-beta.1 - 2024-07-25
* [#1723](https://github.com/stripe/stripe-php/pull/1723) Update generated code for beta
  * Add support for new resources `Billing.AlertTriggered`, `Billing.Alert`, and `Tax.Association`
  * Add support for `activate`, `all`, `archive`, `create`, `deactivate`, and `retrieve` methods on resource `Alert`
  * Add support for `find` method on resource `Association`
  * Add support for new values `issuing.account_closed_for_not_providing_business_model_clarification`, `issuing.account_closed_for_not_providing_url_clarification`, and `issuing.account_closed_for_not_providing_use_case_clarification` on enum `AccountNotice.reason`
  * Add support for `async_workflows` on `PaymentIntent`
  * Add support for `payto` on `PaymentMethodConfiguration`
  * Add support for `display_name` on `Treasury.FinancialAccount`

## 15.4.0 - 2024-07-25
* [#1726](https://github.com/stripe/stripe-php/pull/1726) Update generated code
  * Add support for `update` method on resource `Checkout.Session`
  * Add support for new values `invoice.overdue` and `invoice.will_be_due` on enum `Event.type`
  * Add support for `twint` on `PaymentMethodConfiguration`

## 15.3.0 - 2024-07-18
* [#1724](https://github.com/stripe/stripe-php/pull/1724) Update generated code
  * Add support for new value `issuing_dispute.funds_rescinded` on enum `Event.type`
  * Add support for new value `stripe_s700` on enum `Terminal.Reader.device_type`
* [#1722](https://github.com/stripe/stripe-php/pull/1722) Update changelog

## 15.3.0-beta.1 - 2024-07-11
* [#1720](https://github.com/stripe/stripe-php/pull/1720) Update generated code for beta

## 15.2.0 - 2024-07-11
* [#1721](https://github.com/stripe/stripe-php/pull/1721) Update generated code
    * ⚠️ Remove support for values `billing_policy_remote_function_response_invalid`, `billing_policy_remote_function_timeout`, `billing_policy_remote_function_unexpected_status_code`, and `billing_policy_remote_function_unreachable` from enum `StripeError.code`.
    * ⚠️ Remove support for value `payment_intent_fx_quote_invalid` from enum `StripeError.code`. The was mistakenly released last week.
    * Add support for `payment_method_options` on `ConfirmationToken`

## 15.2.0-beta.1 - 2024-07-05
* [#1719](https://github.com/stripe/stripe-php/pull/1719) Update generated code for beta
  * Add support for new resource `FinancialConnections.Institution`
  * Add support for `all` and `retrieve` methods on resource `Institution`
  * Add support for new value `balance` on enum `FinancialConnections.Account.subscriptions[]`
* [#1712](https://github.com/stripe/stripe-php/pull/1712) Update generated code for beta

## 15.1.0 - 2024-07-05
* [#1718](https://github.com/stripe/stripe-php/pull/1718) Update generated code
  * Add support for `add_lines`, `remove_lines`, and `update_lines` methods on resource `Invoice`
  * Add support for new value `payment_intent_fx_quote_invalid` on enum `StripeError.code`
  * Add support for new values `multibanco`, `twint`, and `zip` on enum `PaymentLink.payment_method_types[]`
  * Add support for `posted_at` on `Tax.Transaction`
  * Add support for `reboot_window` on `Terminal.Configuration`

## 15.0.0 - 2024-06-24
* [#1714](https://github.com/stripe/stripe-php/pull/1714)

  This release changes the pinned API version to 2024-06-20. Please read the [API Upgrade Guide](https://stripe.com/docs/upgrades#2024-06-20) and carefully review the API changes before upgrading.

  ### ⚠️ Breaking changes

    * Remove the unused resource `PlatformTaxFee`
    * Remove the protected method `_searchResource` on resources Charge, Customer, Invoice, PaymentIntent, Price, Product, and Subscription as it is no longer used.

  ### Additions

  * Add support for `finalize_amount` test helper method on resource `Issuing.Authorization`
  * Add support for `fleet` and `fuel` on `Issuing.Authorization`
  * Add support for new value `ch_uid` on enum `TaxId.type`

## 14.11.0-beta.1 - 2024-06-13
* [#1705](https://github.com/stripe/stripe-php/pull/1705) Syncing changes from 14.10.0 release

## 14.10.0 - 2024-06-13
* [#1706](https://github.com/stripe/stripe-php/pull/1706) Update generated code
  * Add support for `multibanco` on `PaymentMethodConfiguration` and `PaymentMethod`
  * Add support for `twint` on `PaymentMethod`
  * Add support for new values `multibanco` and `twint` on enum `PaymentMethod.type`
  * Add support for `invoice_settings` on `Subscription`
  * Add support for new value `de_stn` on enum `TaxId.type`

## 14.10.0-beta.1 - 2024-05-30
* [#1699](https://github.com/stripe/stripe-php/pull/1699) Update generated code for beta
  * Keeping up with the changes from version 14.9.0

## 14.9.0 - 2024-05-30
* [#1702](https://github.com/stripe/stripe-php/pull/1702) Update generated code
  * Add support for new values `issuing_personalization_design.activated`, `issuing_personalization_design.deactivated`, `issuing_personalization_design.rejected`, and `issuing_personalization_design.updated` on enum `Event.type`
* [#1701](https://github.com/stripe/stripe-php/pull/1701) Added PHPDocs for `create`, `update`, `delete`, `all`, `retrieve` methods after moving them out of traits.
* [#1700](https://github.com/stripe/stripe-php/pull/1700) Add optional appInfo to StripeClient config
  * `StripeClient` can now accept `$appInfo` as a `$config` option, so AppInfo can be set per-client. If not passed in, will fall back on the global AppInfo set by `Stripe::setAppInfo()`.
    * The config expects `$appInfo` to be of type `array{name: string, version?: string, url?: string, partner_id?: string}`

## 14.9.0-beta.1 - 2024-05-23
* [#1696](https://github.com/stripe/stripe-php/pull/1696) Update generated code for beta

## 14.8.0 - 2024-05-23
* [#1698](https://github.com/stripe/stripe-php/pull/1698) Update generated code
  * Add support for new value `terminal_reader_invalid_location_for_payment` on enum `StripeError.code`
* [#1697](https://github.com/stripe/stripe-php/pull/1697) Rename section for object type generation

## 14.8.0-beta.1 - 2024-05-16
* [#1693](https://github.com/stripe/stripe-php/pull/1693) Update generated code for beta

## 14.7.0 - 2024-05-16
* [#1694](https://github.com/stripe/stripe-php/pull/1694) Update generated code
  * Add support for `fee_source` on `ApplicationFee`
  * Add support for `loss_reason` on `Issuing.Dispute`
  * Add support for `application_fee_amount` and `application_fee` on `Payout`
  * Add support for `stripe_s700` on `Terminal.Configuration`

## 14.7.0-beta.1 - 2024-05-09
* [#1691](https://github.com/stripe/stripe-php/pull/1691) Update generated code for beta
  * No new beta features. Merging changes from the main branch.

## 14.6.0 - 2024-05-09
* [#1692](https://github.com/stripe/stripe-php/pull/1692) Update generated code
  * Add support for `update` test helper method on resources `Treasury.OutboundPayment` and `Treasury.OutboundTransfer`
  * Add support for new values `treasury.outbound_payment.tracking_details_updated` and `treasury.outbound_transfer.tracking_details_updated` on enum `Event.type`
  * Add support for `allow_redisplay` on `PaymentMethod`
  * Add support for `tracking_details` on `Treasury.OutboundPayment` and `Treasury.OutboundTransfer`

## 14.6.0-beta.1 - 2024-05-02
* [#1689](https://github.com/stripe/stripe-php/pull/1689) Update generated code for beta
  * Add support for `rechnung` on `PaymentMethod`
  * Add support for new value `rechnung` on enum `PaymentMethod.type`

## 14.5.0 - 2024-05-02
* [#1688](https://github.com/stripe/stripe-php/pull/1688) Update generated code
  * Add support for new value `shipping_address_invalid` on enum `StripeError.code`
  * Add support for `ship_from_details` on `Tax.Calculation` and `Tax.Transaction`

## 14.5.0-beta.1 - 2024-04-25
* [#1683](https://github.com/stripe/stripe-php/pull/1683) Update generated code for beta
  * Add support for `cancel_subscription_schedule` on `QuoteLine`

## 14.4.0 - 2024-04-25
* [#1684](https://github.com/stripe/stripe-php/pull/1684) Update generated code
  * Change type of `Entitlements.ActiveEntitlement.feature` from `string` to `expandable($Entitlements.Feature)`
  * Add support for `mobilepay` on `PaymentMethodConfiguration`

## 14.4.0-beta.1 - 2024-04-18
* [#1679](https://github.com/stripe/stripe-php/pull/1679) Update generated code for beta

## 14.3.0 - 2024-04-18
* [#1681](https://github.com/stripe/stripe-php/pull/1681) Update generated code
  * Add support for `create_preview` method on resource `Invoice`
  * Add support for `saved_payment_method_options` on `Checkout.Session`
* [#1682](https://github.com/stripe/stripe-php/pull/1682) Added @throws to autoPagingIterator. Fixes [#1678](https://github.com/stripe/stripe-php/issues/1678)

## 14.2.0 - 2024-04-16
* [#1680](https://github.com/stripe/stripe-php/pull/1680) Update generated code
  * Add support for new resource `Entitlements.ActiveEntitlementSummary`
  * Add support for new value `entitlements.active_entitlement_summary.updated` on enum `Event.type`
  * Remove support for `config` on `Forwarding.Request`. This field is no longer used by the Forwarding Request API.
  * Add support for `swish` on `PaymentMethodConfiguration`

## 14.2.0-beta.1 - 2024-04-11
* [#1674](https://github.com/stripe/stripe-php/pull/1674) Merged from master

## 14.1.0 - 2024-04-11
* [#1677](https://github.com/stripe/stripe-php/pull/1677) Update generated code
  * Add support for new values `billing_policy_remote_function_response_invalid`, `billing_policy_remote_function_timeout`, `billing_policy_remote_function_unexpected_status_code`, and `billing_policy_remote_function_unreachable` on enum `StripeError.code`
  * Change type of `Billing.MeterEventAdjustment.cancel` from `BillingMeterResourceBillingMeterEventAdjustmentCancel` to `nullable(BillingMeterResourceBillingMeterEventAdjustmentCancel)`
  * Add support for `amazon_pay` on `PaymentMethodConfiguration` and `PaymentMethod`
  * Add support for new value `amazon_pay` on enum `PaymentMethod.type`
  * Add support for new values `bh_vat`, `kz_bin`, `ng_tin`, and `om_vat` on enum `TaxId.type`

## 14.0.0 - 2024-04-10
* [#1673](https://github.com/stripe/stripe-php/pull/1673)

  * This release changes the pinned API version to `2024-04-10`. Please read the [API Upgrade Guide](https://stripe.com/docs/upgrades#2024-04-10) and carefully review the API changes before upgrading.

  ### ⚠️ Breaking changes

   * Rename `features` to `marketing_features` on `Product`
   * Do not force resolution to IPv4 - Forcing IPv4 was causing hard-to-understand failures for users in IPv6-only environments. If you want to force IPv4 yourself, you can do so by telling the API client to use a CurlClient other than the default
  ```php
  $curl = new \Stripe\HttpClient\CurlClient([
    CURLOPT_IPRESOLVE => CURL_IPRESOLVE_V4
  ]);
  \Stripe\ApiRequestor::setHttpClient($curl);
  ```

  #### ⚠️ Removal of enum values, properties and events that are no longer part of the publicly documented Stripe API

  * Remove the below deprecated values on the enum `BalanceTransaction.Type`
      * `obligation_inbound`
      * `obligation_payout`
      * `obligation_payout_failure`
      * `obligation_reversal_outbound`
   * Remove the deprecated value `various` on the enum `Climate.Supplier.RemovalPathway`
   * Remove deprecated events
     * `invoiceitem.updated`
     * `order.created`
     * `recipient.created`
     * `recipient.deleted`
     * `recipient.updated`
     * `sku.created`
     * `sku.deleted`
     * `sku.updated`
   * Remove the deprecated value `service_tax` on the enum `TaxRate.TaxType`
   * Remove support for `id_bank_transfer`, `multibanco`, `netbanking`, `pay_by_bank`, and `upi` on `PaymentMethodConfiguration`
  * Remove the legacy field `rendering_options` in `Invoice`. Use `rendering` instead.

## 13.18.0 - 2024-04-09
* [#1675](https://github.com/stripe/stripe-php/pull/1675) Update generated code
  * Add support for new resources `Entitlements.ActiveEntitlement` and `Entitlements.Feature`
  * Add support for `all` and `retrieve` methods on resource `ActiveEntitlement`
  * Add support for `all`, `create`, `retrieve`, and `update` methods on resource `Feature`
  * Add support for new value `none` on enum `Account.type`
  * Add support for `cancel`, `event_name`, and `type` on `Billing.MeterEventAdjustment`

## 13.18.0-beta.1 - 2024-04-04
* [#1671](https://github.com/stripe/stripe-php/pull/1671) Update generated code for beta
  * Add support for `update` method on resource `Entitlements.Feature`
  * Add support for `risk_controls` on `Account`
  * Change type of `Subscription.discounts` and `SubscriptionItem.discounts` from `nullable(array(expandable($Discount)))` to `array(expandable($Discount))`
* [#1665](https://github.com/stripe/stripe-php/pull/1665) Update generated code for beta

## 13.17.0 - 2024-04-04
* [#1670](https://github.com/stripe/stripe-php/pull/1670) Update generated code
  * Add support for `subscription_item` on `Discount`
  * Add support for `email` and `phone` on `Identity.VerificationReport`
  * Add support for `verification_flow` on `Identity.VerificationReport` and `Identity.VerificationSession`
  * Add support for new value `verification_flow` on enums `Identity.VerificationReport.type` and `Identity.VerificationSession.type`
  * Add support for `provided_details` on `Identity.VerificationSession`
  * Change type of `Invoice.discounts` from `nullable(array(expandable(deletable($Discount))))` to `array(expandable(deletable($Discount)))`
  * Add support for `zip` on `PaymentMethodConfiguration`
  * Add support for `discounts` on `SubscriptionItem` and `Subscription`
  * Add support for new value `mobile_phone_reader` on enum `Terminal.Reader.device_type`

## 13.16.0 - 2024-03-28
* [#1666](https://github.com/stripe/stripe-php/pull/1666) Update generated code
  * Add support for new resources `Billing.MeterEventAdjustment`, `Billing.MeterEvent`, and `Billing.Meter`
  * Add support for `all`, `create`, `deactivate`, `reactivate`, `retrieve`, and `update` methods on resource `Meter`
  * Add support for `create` method on resources `MeterEventAdjustment` and `MeterEvent`
  * Add support for `meter` on `Plan`

## 13.16.0-beta.1 - 2024-03-21
* [#1661](https://github.com/stripe/stripe-php/pull/1661) Update generated code for beta
  * Add support for new resources `Entitlements.ActiveEntitlementSummary` and `Entitlements.ActiveEntitlement`
  * Add support for `all` method on resource `ActiveEntitlement`
  * Add support for `use_stripe_sdk` on `ConfirmationToken`
  * Remove support for `payment_method` on `ConfirmationToken`
  * Change type of `ConfirmationToken.mandate_data` from `ConfirmationTokensResourceMandateData` to `nullable(ConfirmationTokensResourceMandateData)`
  * Add support for `active` and `metadata` on `Entitlements.Feature`
  * Add support for new value `entitlements.active_entitlement_summary.updated` on enum `Event.type`
  * Remove support for value `customer.entitlement_summary.updated` from enum `Event.type`

## 13.15.0 - 2024-03-21
* [#1664](https://github.com/stripe/stripe-php/pull/1664) Update generated code
  * Add support for new resources `ConfirmationToken` and `Forwarding.Request`
  * Add support for `retrieve` method on resource `ConfirmationToken`
  * Add support for `all`, `create`, and `retrieve` methods on resource `Request`
  * Add support for new values `forwarding_api_inactive`, `forwarding_api_invalid_parameter`, `forwarding_api_upstream_connection_error`, and `forwarding_api_upstream_connection_timeout` on enum `StripeError.code`
  * Add support for `mobilepay` on `PaymentMethod`
  * Add support for new value `mobilepay` on enum `PaymentMethod.type`
  * Add support for `name` on `Terminal.Configuration`

## 13.15.0-beta.1 - 2024-03-14
* [#1659](https://github.com/stripe/stripe-php/pull/1659) Update generated code for beta
  * Add support for new resources `Billing.MeterEventAdjustment`, `Billing.MeterEvent`, and `Billing.Meter`
  * Add support for `all`, `create`, `deactivate`, `reactivate`, `retrieve`, and `update` methods on resource `Meter`
  * Add support for `create` method on resources `MeterEventAdjustment` and `MeterEvent`
  * Add support for `create` test helper method on resource `ConfirmationToken`
  * Add support for `add_lines`, `remove_lines`, and `update_lines` methods on resource `Invoice`
  * Add support for `multibanco` on `PaymentMethodConfiguration` and `PaymentMethod`
  * Add support for new value `multibanco` on enum `PaymentMethod.type`
  * Add support for `meter` on `Plan`

## 13.14.0 - 2024-03-14
* [#1660](https://github.com/stripe/stripe-php/pull/1660) Update generated code
  * Add support for new resources `Issuing.PersonalizationDesign` and `Issuing.PhysicalBundle`
  * Add support for `all`, `create`, `retrieve`, and `update` methods on resource `PersonalizationDesign`
  * Add support for `all` and `retrieve` methods on resource `PhysicalBundle`
  * Add support for `personalization_design` on `Issuing.Card`

## 13.14.0-beta.1 - 2024-02-29
* [#1655](https://github.com/stripe/stripe-php/pull/1655) Update generated code for beta
  * Remove support for resource `Entitlements.Event`
  * Change type of `ConfirmationToken.mandate_data` from `nullable(ConfirmationTokensResourceMandateData)` to `ConfirmationTokensResourceMandateData`
  * Remove support for `quantity` and `type` on `Entitlements.Feature`
  * Add support for `livemode` on `Issuing.PersonalizationDesign`
* [#1656](https://github.com/stripe/stripe-php/pull/1656)  Add helper to set beta version

## 13.13.0 - 2024-02-29
* [#1654](https://github.com/stripe/stripe-php/pull/1654) Update generated code
  * Change type of `Identity.VerificationSession.type` from `nullable(enum('document'|'id_number'))` to `enum('document'|'id_number')`
  * Add resources `Application`, `ConnectCollectionTransfer`, `PlatformTaxFee`, `ReserveTransaction`, `SourceMandateNotification`, and `TaxDeductedAtSource`. These classes have no methods on them, and are used to provide more complete types for PHPDocs.
* [#1657](https://github.com/stripe/stripe-php/pull/1657) Update readme to use addBetaVersion

## 13.13.0-beta.1 - 2024-02-23
* [#1652](https://github.com/stripe/stripe-php/pull/1652) Update generated code for beta

## 13.12.0 - 2024-02-22
* [#1651](https://github.com/stripe/stripe-php/pull/1651) Update generated code
  * Add support for `client_reference_id` on `Identity.VerificationReport` and `Identity.VerificationSession`
  * Remove support for value `service_tax` from enum `TaxRate.tax_type`
* [#1650](https://github.com/stripe/stripe-php/pull/1650) Add TaxIds API
  * Add support for `all`, `create`, `delete`, and `retrieve` methods on resource `TaxId`
  * The `instanceUrl` function on `TaxId` now returns the top-level `/v1/tax_ids/{id}` path instead of the `/v1/customers/{customer}/tax_ids/{id}` path.

## 13.12.0-beta.1 - 2024-02-16
* [#1643](https://github.com/stripe/stripe-php/pull/1643) Update generated code for beta
  * Add support for `decrement_authorization` method on resource `PaymentIntent`
  * Add support for `payment_method_options` on `ConfirmationToken`
  * Add support for `payto` and `twint` on `PaymentMethod`
  * Add support for new values `payto` and `twint` on enum `PaymentMethod.type`

## 13.11.0 - 2024-02-15
* [#1639](https://github.com/stripe/stripe-php/pull/1639) Update generated code
  * Add support for `networks` on `Card`
  * Add support for new value `financial_connections.account.refreshed_ownership` on enum `Event.type`
* [#1648](https://github.com/stripe/stripe-php/pull/1648) Remove broken methods on CustomerCashBalanceTransaction
  * Bugfix: remove support for `CustomerCashBalanceTransaction::all` and `CustomerCashBalanceTransaction::retrieve`. These methods were included in the library unintentionally and never functioned.
* [#1647](https://github.com/stripe/stripe-php/pull/1647) Fix \Stripe\Tax\Settings::update
* [#1646](https://github.com/stripe/stripe-php/pull/1646) Add more specific PHPDoc and Psalm type for RequestOptions arrays on services

## 13.11.0-beta.1 - 2024-02-01
* [#1637](https://github.com/stripe/stripe-php/pull/1637) Update generated code for beta
  * Add support for new resources `Entitlements.Event` and `Entitlements.Feature`
  * Add support for `create` method on resource `Event`
  * Add support for `all` and `create` methods on resource `Feature`
  * Add support for new value `customer.entitlement_summary.updated` on enum `Event.type`

## 13.10.0 - 2024-02-01
* [#1636](https://github.com/stripe/stripe-php/pull/1636) Update generated code
  * Add support for new value `swish` on enum `PaymentLink.payment_method_types[]`
  * Add support for `swish` on `PaymentMethod`
  * Add support for new value `swish` on enum `PaymentMethod.type`
  * Add support for `jurisdiction_level` on `TaxRate`
  * Change type of `Terminal.Reader.status` from `string` to `enum('offline'|'online')`
* [#1633](https://github.com/stripe/stripe-php/pull/1633) Update generated code
  * Add support for `issuer` on `Invoice`
  * Add support for `customer_balance` on `PaymentMethodConfiguration`
* [#1630](https://github.com/stripe/stripe-php/pull/1630) Add paginated requests helper function and use in Search and All

## 13.10.0-beta.3 - 2024-01-25
* [#1634](https://github.com/stripe/stripe-php/pull/1634) Update generated code for beta
  * Add support for `create_preview` method on resource `Invoice`
  * Add support for `charged_off_at` on `Capital.FinancingOffer`
  * Add support for `enhanced_eligibility_types` on `Dispute`

## 13.10.0-beta.2 - 2024-01-19
* [#1632](https://github.com/stripe/stripe-php/pull/1632) Beta: report usage of `rawRequest`

## 13.10.0-beta.1 - 2024-01-12
* [#1628](https://github.com/stripe/stripe-php/pull/1628) Update generated code for beta
* [#1626](https://github.com/stripe/stripe-php/pull/1626) Update generated code for beta

## 13.9.0 - 2024-01-12
* [#1629](https://github.com/stripe/stripe-php/pull/1629) Update generated code
  * Add support for new resource `CustomerSession`
  * Add support for `create` method on resource `CustomerSession`
  * Remove support for values `obligation_inbound`, `obligation_payout_failure`, `obligation_payout`, and `obligation_reversal_outbound` from enum `BalanceTransaction.type`
  * Add support for `billing_cycle_anchor_config` on `Subscription`

## 13.9.0-beta.1 - 2024-01-04
* [#1626](https://github.com/stripe/stripe-php/pull/1626) Update generated code for beta
  * Updated stable APIs to the latest version

## 13.8.0 - 2024-01-04
* [#1627](https://github.com/stripe/stripe-php/pull/1627) Update generated code
  * Add support for `retrieve` method on resource `Tax.Registration`

## 13.8.0-beta.1 - 2023-12-22
* [#1622](https://github.com/stripe/stripe-php/pull/1622) Update generated code for beta
  * Add support for new value `shipping_address_invalid` on enum `StripeError.code`
  * Change type of `Invoice.issuer` from `nullable(ConnectAccountReference)` to `ConnectAccountReference`
  * Add support for `ship_from_details` on `Tax.Calculation` and `Tax.Transaction`
* [#1618](https://github.com/stripe/stripe-php/pull/1618) Update generated code for beta

## 13.7.0 - 2023-12-22
* [#1621](https://github.com/stripe/stripe-php/pull/1621) Update generated code
  * Add support for new resource `FinancialConnections.Transaction`
  * Add support for `all` and `retrieve` methods on resource `Transaction`
  * Add support for `subscribe` and `unsubscribe` methods on resource `FinancialConnections.Account`
  * Add support for new value `financial_connections.account.refreshed_transactions` on enum `Event.type`
  * Add support for `subscriptions` and `transaction_refresh` on `FinancialConnections.Account`
  * Add support for new value `transactions` on enum `FinancialConnections.Session.prefetch[]`
  * Add support for `revolut_pay` on `PaymentMethodConfiguration`
  * Remove support for `id_bank_transfer`, `multibanco`, `netbanking`, `pay_by_bank`, and `upi` on `PaymentMethodConfiguration`
  * Change type of `Quote.invoice_settings` from `nullable(InvoiceSettingQuoteSetting)` to `InvoiceSettingQuoteSetting`
  * Add support for `destination_details` on `Refund`

## 13.7.0-beta.1 - 2023-12-08
* [#1617](https://github.com/stripe/stripe-php/pull/1617) Update generated code for beta
  * Add support for `retrieve` method on resource `FinancialConnections.Transaction`
* [#1616](https://github.com/stripe/stripe-php/pull/1616) Merge master into beta

## 13.6.0 - 2023-12-07
* [#1613](https://github.com/stripe/stripe-php/pull/1613) Update generated code
  * Add support for new values `customer_tax_location_invalid` and `financial_connections_no_successful_transaction_refresh` on enum `StripeError.code`
  * Add support for new values `payment_network_reserve_hold` and `payment_network_reserve_release` on enum `BalanceTransaction.type`
  * Remove support for value `various` from enum `Climate.Supplier.removal_pathway`
  * Add support for `inactive_message` and `restrictions` on `PaymentLink`
* [#1612](https://github.com/stripe/stripe-php/pull/1612) Report usage of .save and StripeClient
  * Reports uses of the deprecated `.save` and of `StripeClient` in `X-Stripe-Client-Telemetry`. (You can disable telemetry via `\Stripe\Stripe::setEnableTelemetry(false);`, see the [README](https://github.com/stripe/stripe-php/blob/master/README.md#telemetry).)

## 13.6.0-beta.1 - 2023-11-30
* [#1610](https://github.com/stripe/stripe-php/pull/1610) Update generated code for beta

## 13.5.0 - 2023-11-30
* [#1611](https://github.com/stripe/stripe-php/pull/1611) Update generated code
  * Add support for new resources `Climate.Order`, `Climate.Product`, and `Climate.Supplier`
  * Add support for `all`, `cancel`, `create`, `retrieve`, and `update` methods on resource `Order`
  * Add support for `all` and `retrieve` methods on resources `Product` and `Supplier`
  * Add support for new value `financial_connections_account_inactive` on enum `StripeError.code`
  * Add support for new values `climate_order_purchase` and `climate_order_refund` on enum `BalanceTransaction.type`
  * Add support for new values `climate.order.canceled`, `climate.order.created`, `climate.order.delayed`, `climate.order.delivered`, `climate.order.product_substituted`, `climate.product.created`, and `climate.product.pricing_updated` on enum `Event.type`

## 13.5.0-beta.1 - 2023-11-21
* [#1606](https://github.com/stripe/stripe-php/pull/1606) Update generated code for beta
  * Add support for `components` and `created` on `CustomerSession`
* [#1600](https://github.com/stripe/stripe-php/pull/1600) Update generated code for beta
  * Add support for new value `quote.reestimate_failed` on enum `Event.type`
  * Add support for `metadata` on `QuotePhase`

## 13.4.0 - 2023-11-21
* [#1608](https://github.com/stripe/stripe-php/pull/1608) Update generated code
  Add support for `transferred_to_balance` to `CustomerCashBalanceTransaction`
* [#1605](https://github.com/stripe/stripe-php/pull/1605) Update generated code
  * Add support for `network_data` on `Issuing.Transaction`

## 13.4.0-beta.1 - 2023-11-10
* [#1600](https://github.com/stripe/stripe-php/pull/1600) Update generated code for beta
  * Add support for new value `quote.reestimate_failed` on enum `Event.type`
  * Add support for `metadata` on `QuotePhase`

## 13.3.0 - 2023-11-09
* [#1603](https://github.com/stripe/stripe-php/pull/1603) Update generated code
  * Add support for new value `terminal_reader_hardware_fault` on enum `StripeError.code`

## 13.3.0-beta.1 - 2023-11-02
* [#1598](https://github.com/stripe/stripe-php/pull/1598) Update generated code for beta
  * Add support for `attach_payment_intent` method on resource `Invoice`
  * Add support for `post_payment_amount`, `pre_payment_amount`, and `refunds` on `CreditNote`
  * Add support for new value `invoice.payment.overpaid` on enum `Event.type`
  * Add support for `amounts_due` and `payments` on `Invoice`
  * Add support for `created` on `Issuing.PersonalizationDesign`

## 13.2.1 - 2023-11-06
* [#1602](https://github.com/stripe/stripe-php/pull/1602) Fix error when "id" is not a string.

## 13.2.0 - 2023-11-02
* [#1599](https://github.com/stripe/stripe-php/pull/1599) Update generated code
  * Add support for new resource `Tax.Registration`
  * Add support for `all`, `create`, and `update` methods on resource `Registration`
  * Add support for new value `token_card_network_invalid` on enum `StripeError.code`
  * Add support for new value `payment_unreconciled` on enum `BalanceTransaction.type`
  * Add support for `revolut_pay` on `PaymentMethod`
  * Add support for new value `revolut_pay` on enum `PaymentMethod.type`

## 13.2.0-beta.1 - 2023-10-26
* [#1596](https://github.com/stripe/stripe-php/pull/1596) Update generated code for beta
  * Add support for new resource `Margin`
  * Add support for `all`, `create`, `retrieve`, and `update` methods on resource `Margin`
  * Add support for `default_margins` and `total_margin_amounts` on `Invoice`
  * Add support for `margins` on `InvoiceItem`

## 13.1.0 - 2023-10-26
* [#1595](https://github.com/stripe/stripe-php/pull/1595) Update generated code
  * Add support for new value `balance_invalid_parameter` on enum `StripeError.code`

## 13.1.0-beta.1 - 2023-10-17
* [#1594](https://github.com/stripe/stripe-php/pull/1594) Update generated code for beta
  - Update pinned API version to `2023-10-16`

## 13.0.0 - 2023-10-16
* This release changes the pinned API version to `2023-10-16`. Please read the [API Upgrade Guide](https://stripe.com/docs/upgrades#2023-10-16) and carefully review the API changes before upgrading `stripe-php` package.
* [#1593](https://github.com/stripe/stripe-php/pull/1593) Update generated code
  - Added `additional_tos_acceptances` field on `Person`

## 12.9.0-beta.1 - 2023-10-16
* [#1591](https://github.com/stripe/stripe-php/pull/1591) Update generated code for beta

## 12.8.0 - 2023-10-16
* [#1590](https://github.com/stripe/stripe-php/pull/1590) Update generated code
  * Add support for new values `issuing_token.created` and `issuing_token.updated` on enum `Event.type`

## 12.8.0-beta.1 - 2023-10-11
* [#1588](https://github.com/stripe/stripe-php/pull/1588) Update generated code for beta
  * Add support for new resources `AccountNotice` and `Issuing.CreditUnderwritingRecord`
  * Add support for `all`, `retrieve`, and `update` methods on resource `AccountNotice`
  * Add support for `all`, `correct`, `create_from_application`, `create_from_proactive_review`, `report_decision`, and `retrieve` methods on resource `CreditUnderwritingRecord`
  * Add support for new values `account_notice.created` and `account_notice.updated` on enum `Event.type`

## 12.7.0 - 2023-10-11
* [#1589](https://github.com/stripe/stripe-php/pull/1589) Update generated code
  * Add support for `client_secret`, `redirect_on_completion`, `return_url`, and `ui_mode` on `Checkout.Session`
  * Add support for `offline` on `Terminal.Configuration`

## 12.7.0-beta.1 - 2023-10-05
* [#1587](https://github.com/stripe/stripe-php/pull/1587) Update generated code for beta
  * Add support for `mark_draft` and `mark_stale` methods on resource `Quote`
  * Remove support for `draft_quote` and `mark_stale_quote` methods on resource `Quote`
  * Add support for `allow_backdated_lines` on `Quote`
  * Rename `previewInvoiceLines` to `allPreviewInvoiceLines` on resource `Quote`

## 12.6.0 - 2023-10-05
* [#1586](https://github.com/stripe/stripe-php/pull/1586) Update generated code
  * Add support for new resource `Issuing.Token`
  * Add support for `all`, `retrieve`, and `update` methods on resource `Token`
  * Add support for `token` on `Issuing.Authorization` and `Issuing.Transaction`
* [#1569](https://github.com/stripe/stripe-php/pull/1569) Fix: Do not bother removing `friendsofphp/php-cs-fixer`

## 12.6.0-beta.1 - 2023-09-28
* [#1585](https://github.com/stripe/stripe-php/pull/1585) Update generated code for beta
  * Rename resources `Issuing.CardDesign` and `Issuing.CardBundle` to `Issuing.PersonalizationDesign` and `Issuing.PhysicalBundle`
  * Add support for `reason` on `Event`

## 12.5.0 - 2023-09-28
* [#1582](https://github.com/stripe/stripe-php/pull/1582) Generate Discount, SourceTransaction and use sections in more places
* [#1584](https://github.com/stripe/stripe-php/pull/1584) Update generated code
  * Add support for `rendering` on `Invoice`

## 12.5.0-beta.1 - 2023-09-21
* [#1578](https://github.com/stripe/stripe-php/pull/1578) Update generated code for beta
  * Remove support for `customer` on `ConfirmationToken`
  * Add support for `issuer` on `Invoice`

## 12.4.0 - 2023-09-21
* [#1579](https://github.com/stripe/stripe-php/pull/1579) Update generated code
  * Add back constant for `invoiceitem.updated` webhook event.  This was mistakenly removed in v12.2.0.
* [#1566](https://github.com/stripe/stripe-php/pull/1566) Fix: Remove `squizlabs/php_codesniffer`
* [#1568](https://github.com/stripe/stripe-php/pull/1568) Enhancement: Reference `phpunit.xsd` as installed with `composer`
* [#1565](https://github.com/stripe/stripe-php/pull/1565) Enhancement: Use PHP 8.2 as leading PHP version

## 12.4.0-beta.1 - 2023-09-14
* [#1575](https://github.com/stripe/stripe-php/pull/1575) Update generated code for beta
  * Add support for new resource `ConfirmationToken`
  * Add support for `retrieve` method on resource `ConfirmationToken`
  * Add support for `create` method on resource `Issuing.CardDesign`
  * Add support for `reject_testmode` test helper method on resource `Issuing.CardDesign`
  * Add support for new value `issuing_card_design.rejected` on enum `Event.type`
  * Add support for `features` on `Issuing.CardBundle`
  * Add support for `card_logo`, `carrier_text`, `preferences`, and `rejection_reasons` on `Issuing.CardDesign`
  * Remove support for `preference` on `Issuing.CardDesign`

## 12.3.0 - 2023-09-14
* [#1577](https://github.com/stripe/stripe-php/pull/1577) Update generated code
  * Add support for new resource `PaymentMethodConfiguration`
  * Add support for `all`, `create`, `retrieve`, and `update` methods on resource `PaymentMethodConfiguration`
  * Add support for `payment_method_configuration_details` on `Checkout.Session`, `PaymentIntent`, and `SetupIntent`
* [#1573](https://github.com/stripe/stripe-php/pull/1573) Update generated code
  * Add support for `capture`, `create`, `expire`, `increment`, and `reverse` test helper methods on resource `Issuing.Authorization`
  * Add support for `create_force_capture`, `create_unlinked_refund`, and `refund` test helper methods on resource `Issuing.Transaction`
  * Add support for new value `stripe_tax_inactive` on enum `StripeError.code`

## 12.3.0-beta.1 - 2023-09-07
* [#1574](https://github.com/stripe/stripe-php/pull/1574) Update generated code for beta
  * Release specs are identical.
* [#1572](https://github.com/stripe/stripe-php/pull/1572) Update generated code for beta
  * Remove support for `submit_card` test helper method on resource `Issuing.Card`
  * Add support for new value `platform_default` on enum `Issuing.CardDesign.preference`

## 12.2.0 - 2023-09-07
* [#1571](https://github.com/stripe/stripe-php/pull/1571) Update generated code
  * Add support for new resource `PaymentMethodDomain`
  * Add support for `all`, `create`, `retrieve`, `update`, and `validate` methods on resource `PaymentMethodDomain`
  * Add support for new values `treasury.credit_reversal.created`, `treasury.credit_reversal.posted`, `treasury.debit_reversal.completed`, `treasury.debit_reversal.created`, `treasury.debit_reversal.initial_credit_granted`, `treasury.financial_account.closed`, `treasury.financial_account.created`, `treasury.financial_account.features_status_updated`, `treasury.inbound_transfer.canceled`, `treasury.inbound_transfer.created`, `treasury.inbound_transfer.failed`, `treasury.inbound_transfer.succeeded`, `treasury.outbound_payment.canceled`, `treasury.outbound_payment.created`, `treasury.outbound_payment.expected_arrival_date_updated`, `treasury.outbound_payment.failed`, `treasury.outbound_payment.posted`, `treasury.outbound_payment.returned`, `treasury.outbound_transfer.canceled`, `treasury.outbound_transfer.created`, `treasury.outbound_transfer.expected_arrival_date_updated`, `treasury.outbound_transfer.failed`, `treasury.outbound_transfer.posted`, `treasury.outbound_transfer.returned`, `treasury.received_credit.created`, `treasury.received_credit.failed`, `treasury.received_credit.succeeded`, and `treasury.received_debit.created` on enum `Event.type`
  * Remove support for value `invoiceitem.updated` from enum `Event.type`
  * Add support for `features` on `Product`

## 12.2.0-beta.1 - 2023-08-31
* [#1559](https://github.com/stripe/stripe-php/pull/1559) Update generated code for beta
  * Rename `Quote.previewInvoices` to `Quote.allPreviewInvoices` and `Quote.previewSubscriptionSchedules` to `Quote.allSubscriptionSchedules`

## 12.1.0 - 2023-08-31
* [#1560](https://github.com/stripe/stripe-php/pull/1560) Update generated code
  * Add support for new resource `AccountSession`
  * Add support for `create` method on resource `AccountSession`
  * Add support for new values `obligation_inbound`, `obligation_outbound`, `obligation_payout_failure`, `obligation_payout`, `obligation_reversal_inbound`, and `obligation_reversal_outbound` on enum `BalanceTransaction.type`
  * Change type of `Event.type` from `string` to `enum`
  * Add support for `application` on `PaymentLink`
* [#1562](https://github.com/stripe/stripe-php/pull/1562) Nicer ApiErrorException::__toString()
* [#1558](https://github.com/stripe/stripe-php/pull/1558) Update generated code
  * Add support for `payment_method_details` on `Dispute`
  * Add support for `prefetch` on `FinancialConnections.Session`

## 12.0.0 - 2023-08-18
**⚠️ ACTION REQUIRED: the breaking change in this release likely affects you ⚠️**

## 12.0.0-beta.1 - 2023-08-24
* [#1549](https://github.com/stripe/stripe-php/pull/1549) Update generated code for beta
  * Add support for new resources `QuotePreviewInvoice` and `QuotePreviewSchedule`
  * Remove support for `applies_to` on `Invoice` and `SubscriptionSchedule`
* [#1556](https://github.com/stripe/stripe-php/pull/1556) Merge master into beta

## 11.0.0 - 2023-08-16
Please do not use stripe-php v11. It did not correctly apply the [pinning behavior](https://github.com/stripe/stripe-php/blob/master/CHANGELOG.md#version-pinning) and was removed from packagist

## 10.22.0-beta.1 - 2023-08-10
* [#1545](https://github.com/stripe/stripe-php/pull/1545) Update generated code for beta
  * Add support for `paypal` on `PaymentMethodConfiguration`

## 10.21.0 - 2023-08-10
* [#1546](https://github.com/stripe/stripe-php/pull/1546) Update generated code
  * Add support for new value `payment_reversal` on enum `BalanceTransaction.type`
  * Add support for new value `adjusted_for_overdraft` on enum `CustomerBalanceTransaction.type`

## 10.21.0-beta.1 - 2023-08-03
* [#1541](https://github.com/stripe/stripe-php/pull/1541) Update generated code for beta
  * Add support for `submit_card` test helper method on resource `Issuing.Card`

## 10.20.0 - 2023-08-03
* [#1539](https://github.com/stripe/stripe-php/pull/1539) Update generated code
  * Add support for `subscription_details` on `Invoice`
  * Add support for new values `sepa_debit_fingerprint` and `us_bank_account_fingerprint` on enum `Radar.ValueList.item_type`

## 10.20.0-beta.2 - 2023-07-28
* [#1537](https://github.com/stripe/stripe-php/pull/1537) Update generated code for beta
  * Release specs are identical.
* [#1535](https://github.com/stripe/stripe-php/pull/1535) Update generated code for beta
  * Add support for new resource `Tax.Form`
  * Add support for `all`, `pdf`, and `retrieve` methods on resource `Form`
  * Add support for `payment_method_configuration_details` on `Checkout.Session` and `SetupIntent`
* [#1532](https://github.com/stripe/stripe-php/pull/1532) Update generated code for beta
* [#1531](https://github.com/stripe/stripe-php/pull/1531) Merge master into beta

## 10.20.0-beta.1 - 2023-07-27
  * Updated stable APIs to the latest version

## 10.19.0 - 2023-07-27
* [#1534](https://github.com/stripe/stripe-php/pull/1534) Update generated code
  * Improve PHPDoc type for `ApplicationFee.refunds`
  * Add support for `deleted` on `Apps.Secret`
* [#1526](https://github.com/stripe/stripe-php/pull/1526) Add constants for payment intent cancellation reasons
* [#1533](https://github.com/stripe/stripe-php/pull/1533) Update generated code
  * Add support for new value `service_tax` on enum `TaxRate.tax_type`
* [#1487](https://github.com/stripe/stripe-php/pull/1487) PHPDoc: use union of literals for $method parameter throughout

## 10.18.0 - 2023-07-20
* [#1533](https://github.com/stripe/stripe-php/pull/1533) Update generated code
  * Add support for new value `service_tax` on enum `TaxRate.tax_type`
* [#1526](https://github.com/stripe/stripe-php/pull/1526) Add constants for payment intent cancellation reasons
* [#1487](https://github.com/stripe/stripe-php/pull/1487) PHPDoc: use union of literals for $method parameter throughout

## 10.18.0-beta.1 - 2023-07-13
* [#1527](https://github.com/stripe/stripe-php/pull/1527) Update generated code for beta
  Release specs are identical.
* [#1524](https://github.com/stripe/stripe-php/pull/1524) Update generated code for beta
  * Add support for new resource `PaymentMethodConfiguration`
  * Add support for `all`, `create`, `retrieve`, and `update` methods on resource `PaymentMethodConfiguration`
  * Add support for `payment_method_configuration_details` on `PaymentIntent`
  * Rename `Tax.SettingService` -> `Tax.SettingsService` (parity with main release)
* [#1519](https://github.com/stripe/stripe-php/pull/1519) Update generated code for beta
  * Rename `Tax.SettingsService` -> `Tax.SettingService`

## 10.17.0 - 2023-07-13
* [#1525](https://github.com/stripe/stripe-php/pull/1525) Update generated code
  * Add support for new resource `Tax.Settings`
  * Add support for `retrieve` and `update` methods on resource `Settings`
  * Add support for new value `invalid_tax_location` on enum `StripeError.code`
  * Add support for `product` on `Tax.TransactionLineItem`
  * Add constant for `tax.settings.updated` webhook event
* [#1520](https://github.com/stripe/stripe-php/pull/1520) Update generated code
  * Release specs are identical.

## 10.16.0 - 2023-06-29
* [#1517](https://github.com/stripe/stripe-php/pull/1517) Update generated code
  * Add support for new value `application_fees_not_allowed` on enum `StripeError.code`
  * Add support for `effective_at` on `CreditNote` and `Invoice`
  * Add support for `on_behalf_of` on `Mandate`
* [#1514](https://github.com/stripe/stripe-php/pull/1514) Update generated code
  * Release specs are identical.
* [#1512](https://github.com/stripe/stripe-php/pull/1512) Update generated code
  * Change type of `Checkout.Session.success_url` from `string` to `nullable(string)`

## 10.16.0-beta.1 - 2023-06-22
* [#1515](https://github.com/stripe/stripe-php/pull/1515) Update generated code for beta
  * Add support for new resource `CustomerSession`
  * Add support for `create` method on resource `CustomerSession`
* [#1513](https://github.com/stripe/stripe-php/pull/1513) Update generated code for beta
  * Add support for `payment_details` on `PaymentIntent`
* [#1510](https://github.com/stripe/stripe-php/pull/1510) Update generated code for beta

## 10.15.0 - 2023-06-08
* [#1506](https://github.com/stripe/stripe-php/pull/1506) Update generated code
  * Add support for `preferred_locales` on `Issuing.Cardholder`

## 10.15.0-beta.2 - 2023-06-01
* [#1507](https://github.com/stripe/stripe-php/pull/1507) Update generated code for beta
  * Add support for `subscription_details` on `Invoice`
  * Add support for `set_pause_collection` on `QuoteLine`
  * Remove support for `locations` on `Tax.Settings`

## 10.15.0-beta.1 - 2023-05-25
* [#1500](https://github.com/stripe/stripe-php/pull/1500) Update generated code for beta
* [#1505](https://github.com/stripe/stripe-php/pull/1505) Handle developer message in preview error responses
* [#1504](https://github.com/stripe/stripe-php/pull/1504) Add default values for preview and raw_request parameters

## 10.14.0 - 2023-05-25
* [#1503](https://github.com/stripe/stripe-php/pull/1503) Update generated code
  * Add support for `zip` on `PaymentMethod`
  * Add support for new value `zip` on enum `PaymentMethod.type`
* [#1502](https://github.com/stripe/stripe-php/pull/1502) Generate error codes
* [#1501](https://github.com/stripe/stripe-php/pull/1501) Update generated code

* [#1499](https://github.com/stripe/stripe-php/pull/1499) Update generated code
  * Add support for new values `amusement_tax` and `communications_tax` on enum `TaxRate.tax_type`

## 10.14.0-beta.2 - 2023-05-19
* [#1498](https://github.com/stripe/stripe-php/pull/1498) Update generated code for beta
  * Add support for `subscribe` and `unsubscribe` methods on resource `FinancialConnections.Account`
  * Add support for `status_details` and `status` on `Tax.Settings`
* [#1486](https://github.com/stripe/stripe-php/pull/1486) Add $stripe->rawRequest

## 10.14.0-beta.1 - 2023-05-11
* [#1489](https://github.com/stripe/stripe-php/pull/1489) Update generated code for beta
  * Add support for `head_office` on `Tax.Settings`
* [#1497](https://github.com/stripe/stripe-php/pull/1497) Fix phpstan errors
* [#1484](https://github.com/stripe/stripe-php/pull/1484) Update generated code for beta

## 10.13.0 - 2023-05-11
* [#1490](https://github.com/stripe/stripe-php/pull/1490) Update generated code
  * Add support for `paypal` on `PaymentMethod`
  * Add support for `effective_percentage` on `TaxRate`
* [#1488](https://github.com/stripe/stripe-php/pull/1488) Increment PHPStan to strictness level 2
* [#1483](https://github.com/stripe/stripe-php/pull/1483) Update generated code

* [#1480](https://github.com/stripe/stripe-php/pull/1480) Update generated code
  * Change type of `Identity.VerificationSession.options` from `VerificationSessionOptions` to `nullable(VerificationSessionOptions)`
  * Change type of `Identity.VerificationSession.type` from `enum('document'|'id_number')` to `nullable(enum('document'|'id_number'))`
* [#1478](https://github.com/stripe/stripe-php/pull/1478) Update generated code
  * Release specs are identical.
* [#1475](https://github.com/stripe/stripe-php/pull/1475) Update generated code

## 10.13.0-beta.4 - 2023-04-20
* [#1481](https://github.com/stripe/stripe-php/pull/1481) Update generated code for beta
  * Add support for `country_options` on `Tax.Registration`
  * Remove support for `state` and `type` on `Tax.Registration`

## 10.13.0-beta.3 - 2023-04-13
* [#1477](https://github.com/stripe/stripe-php/pull/1477) Update generated code for beta
  * Add support for `collect_payment_method` and `confirm_payment_intent` methods on resource `Terminal.Reader`

## 10.13.0-beta.2 - 2023-04-06
* [#1472](https://github.com/stripe/stripe-php/pull/1472) Update generated code for beta
  * Updated stable APIs to the latest version

## 10.13.0-beta.1 - 2023-03-30
* [#1469](https://github.com/stripe/stripe-php/pull/1469) Update generated code
  * Add support for new value `ioss` on enum `Tax.Registration.type`

## 10.12.1 - 2023-04-04
* [#1473](https://github.com/stripe/stripe-php/pull/1473) Update generated code
  * Add back `deleted` from `Invoice.status`.

## 10.12.0 - 2023-03-30
* [#1470](https://github.com/stripe/stripe-php/pull/1470) Update generated code
  * Remove support for `create` method on resource `Tax.Transaction`
    * This is not a breaking change, as this method was deprecated before the Tax Transactions API was released in favor of the `createFromCalculation` method.
  * Remove support for value `deleted` from enum `Invoice.status`
    * This is not a breaking change, as the value was never returned or accepted as input.
* [#1468](https://github.com/stripe/stripe-php/pull/1468) Trigger workflow for tags
* [#1467](https://github.com/stripe/stripe-php/pull/1467) Update generated code (new)
  * Release specs are identical.

## 10.12.0-beta.1 - 2023-03-23
* [#1459](https://github.com/stripe/stripe-php/pull/1459) Update generated code for beta (new)
  * Add support for new resources `Tax.CalculationLineItem` and `Tax.TransactionLineItem`
  * Add support for `collect_inputs` method on resource `Terminal.Reader`
  * Add support for `financing_offer` on `Capital.FinancingSummary`
  * Add support for new value `link` on enum `PaymentLink.payment_method_types[]`
  * Add support for `automatic_payment_methods` on `SetupIntent`

## 10.11.0 - 2023-03-23
* [#1458](https://github.com/stripe/stripe-php/pull/1458) Update generated code
  * Add support for new resources `Tax.CalculationLineItem`, `Tax.Calculation`, `Tax.TransactionLineItem`, and `Tax.Transaction`
  * Add support for `create` and `list_line_items` methods on resource `Calculation`
  * Add support for `create_from_calculation`, `create_reversal`, `create`, `list_line_items`, and `retrieve` methods on resource `Transaction`
  * Add support for `currency_conversion` on `Checkout.Session`
  * Add support for new value `automatic_async` on enum `PaymentIntent.capture_method`
  * Add support for new value `link` on enum `PaymentLink.payment_method_types[]`
  * Add support for `automatic_payment_methods` on `SetupIntent`

## 10.11.0-beta.1 - 2023-03-16
* [#1456](https://github.com/stripe/stripe-php/pull/1456) API Updates
  * Add support for `create_from_calculation` method on resource `Tax.Transaction`
  * Change type of `Invoice.applies_to` from `nullable(QuotesResourceQuoteLinesAppliesTo)` to `QuotesResourceQuoteLinesAppliesTo`
  * Add support for `shipping_cost` on `Tax.Calculation` and `Tax.Transaction`
  * Add support for `tax_breakdown` on `Tax.Calculation`
  * Remove support for `tax_summary` on `Tax.Calculation`

## 10.10.0 - 2023-03-16
* [#1457](https://github.com/stripe/stripe-php/pull/1457) API Updates
  * Add support for `future_requirements` and `requirements` on `BankAccount`
  * Add support for new value `automatic_async` on enum `PaymentIntent.capture_method`
  * Add support for new value `cashapp` on enum `PaymentLink.payment_method_types[]`
  * Add support for `cashapp` on `PaymentMethod`
  * Add support for new value `cashapp` on enum `PaymentMethod.type`
* [#1454](https://github.com/stripe/stripe-php/pull/1454) Update generated code (new)
  * Add support for new value `cashapp` on enum `PaymentLink.payment_method_types[]`
  * Add support for `cashapp` on `PaymentMethod`
  * Add support for new value `cashapp` on enum `PaymentMethod.type`

## 10.10.0-beta.1 - 2023-03-09
* [#1451](https://github.com/stripe/stripe-php/pull/1451) API Updates for beta branch
  * Updated stable APIs to the latest version
  * Remove support for `list_transactions` method on resource `Tax.Transaction`
  * Change type of `SubscriptionSchedule.applies_to` from `nullable(QuotesResourceQuoteLinesAppliesTo)` to `QuotesResourceQuoteLinesAppliesTo`
  * Add support for `tax_summary` on `Tax.Calculation`
  * Remove support for `tax_breakdown` on `Tax.Calculation`

## 10.9.1 - 2023-03-14
* [#1453](https://github.com/stripe/stripe-php/pull/1453) Restore StripeClient.getService

## 10.9.0 - 2023-03-09
* [#1450](https://github.com/stripe/stripe-php/pull/1450) API Updates
  * Add support for `cancellation_details` on `Subscription`
  * Fix return types on custom methods (extends https://github.com/stripe/stripe-php/pull/1446)

* [#1446](https://github.com/stripe/stripe-php/pull/1446) stripe->customers->retrievePaymentMethod returns the wrong class (type hint)

## 10.9.0-beta.1 - 2023-03-02
* [#1448](https://github.com/stripe/stripe-php/pull/1448) API Updates for beta branch
  * Updated stable APIs to the latest version
  * Add support for new resources `Issuing.CardBundle` and `Issuing.CardDesign`
  * Add support for `all` and `retrieve` methods on resource `CardBundle`
  * Add support for `all`, `retrieve`, and `update` methods on resource `CardDesign`
  * Add support for `card_design` on `Issuing.Card`

## 10.8.0 - 2023-03-02
* [#1447](https://github.com/stripe/stripe-php/pull/1447) API Updates
  * Add support for `reconciliation_status` on `Payout`
  * Add support for new value `lease_tax` on enum `TaxRate.tax_type`

## 10.8.0-beta.1 - 2023-02-23
* [#1445](https://github.com/stripe/stripe-php/pull/1445) API Updates for beta branch
  * Updated stable APIs to the latest version

## 10.7.0 - 2023-02-23
* [#1444](https://github.com/stripe/stripe-php/pull/1444) API Updates
  * Add support for new value `igst` on enum `TaxRate.tax_type`

## 10.7.0-beta.1 - 2023-02-16
* [#1442](https://github.com/stripe/stripe-php/pull/1442) API Updates for beta branch
  * Updated stable APIs to the latest version
  * Add support for `currency_conversion` on `Checkout.Session`
  * Add support for `limits` on `FinancialConnections.Session`
  * Remove support for `reference` on `Tax.Calculation`

## 10.6.1 - 2023-02-21
* [#1443](https://github.com/stripe/stripe-php/pull/1443) Remove init.php from the list of ignored files

## 10.6.0 - 2023-02-16
* [#1441](https://github.com/stripe/stripe-php/pull/1441) API Updates
  * Add support for `refund_payment` method on resource `Terminal.Reader`
  * Add support for `custom_fields` on `Checkout.Session` and `PaymentLink`
* [#1236](https://github.com/stripe/stripe-php/pull/1236) subscription_proration_date not always presented in Invoice
* [#1431](https://github.com/stripe/stripe-php/pull/1431) Fix: Do not use unbounded version constraint for `actions/checkout`
* [#1436](https://github.com/stripe/stripe-php/pull/1436) Enhancement: Enable and configure `visibility_required` fixer
* [#1432](https://github.com/stripe/stripe-php/pull/1432) Enhancement: Update `actions/cache`
* [#1434](https://github.com/stripe/stripe-php/pull/1434) Fix: Remove parentheses
* [#1433](https://github.com/stripe/stripe-php/pull/1433) Enhancement: Run tests on PHP 8.2
* [#1438](https://github.com/stripe/stripe-php/pull/1438) Update .gitattributes

## 10.6.0-beta.1 - 2023-02-02
* [#1440](https://github.com/stripe/stripe-php/pull/1440) API Updates for beta branch
  * Updated stable APIs to the latest version
  * Add support for `all` method on resource `Transaction`
  * Add support for `inferred_balances_refresh`, `subscriptions`, and `transaction_refresh` on `FinancialConnections.Account`
  * Add support for `manual_entry`, `prefetch`, `status_details`, and `status` on `FinancialConnections.Session`
  * Add support for new resource `FinancialConnections.Transaction`

## 10.5.0 - 2023-02-02
* [#1439](https://github.com/stripe/stripe-php/pull/1439) API Updates
  * Add support for `resume` method on resource `Subscription`
  * Add support for `amount_shipping` and `shipping_cost` on `CreditNote` and `Invoice`
  * Add support for `shipping_details` on `Invoice`
  * Add support for `invoice_creation` on `PaymentLink`
  * Add support for `trial_settings` on `Subscription`
  * Add support for new value `paused` on enum `Subscription.status`

## 10.5.0-beta.2 - 2023-01-26
* [#1429](https://github.com/stripe/stripe-php/pull/1429) API Updates for beta branch
  * Updated stable APIs to the latest version
  * Add support for `list_transactions` method on resource `Tax.Transaction`

## 10.5.0-beta.1 - 2023-01-19
* [#1427](https://github.com/stripe/stripe-php/pull/1427) API Updates for beta branch
  * Updated stable APIs to the latest version
  * Add support for `Tax.Settings` resource.

## 10.4.0 - 2023-01-19
* [#1381](https://github.com/stripe/stripe-php/pull/1381) Add getService methods to StripeClient and AbstractServiceFactory to allow mocking
* [#1424](https://github.com/stripe/stripe-php/pull/1424) API Updates

  * Added `REFUND_CREATED`, `REFUND_UPDATED` event definitions.
* [#1426](https://github.com/stripe/stripe-php/pull/1426) Ignore PHP version for formatting
* [#1425](https://github.com/stripe/stripe-php/pull/1425) Fix Stripe::setAccountId parameter type
* [#1418](https://github.com/stripe/stripe-php/pull/1418) Switch to mb_convert_encoding to fix utf8_encode deprecation warning

## 10.4.0-beta.3 - 2023-01-12
* [#1423](https://github.com/stripe/stripe-php/pull/1423) API Updates for beta branch
  * Updated stable APIs to the latest version
  * Add support for `Tax.Registration` resource.
  * Change `draft_quote` method implementation from hitting `/v1/quotes/{quotes}/draft` to `/v1/quotes/{quotes}/mark_draft`

## 10.4.0-beta.2 - 2023-01-05
* [#1420](https://github.com/stripe/stripe-php/pull/1420) API Updates for beta branch
  * Updated stable APIs to the latest version
  * Add support for `mark_stale_quote` method on resource `Quote`

## 10.4.0-beta.1 - 2022-12-22
* [#1414](https://github.com/stripe/stripe-php/pull/1414) API Updates for beta branch
  * Updated stable APIs to the latest version
  * Move `$stripe->taxCalculations` to `$stripe->tax->calculations` and `$stripe->taxTransactions` to `$stripe->tax->transactions`

## 10.3.0 - 2022-12-22
* [#1413](https://github.com/stripe/stripe-php/pull/1413) API Updates
  Change `CheckoutSession.cancel_url` to be nullable.

## 10.3.0-beta.1 - 2022-12-15
* [#1412](https://github.com/stripe/stripe-php/pull/1412) API Updates for beta branch
  * Updated stable APIs to the latest version
  * Add support for new resources `QuoteLine`, `TaxCalculation`, and `TaxTransaction`
  * Add support for `create` and `list_line_items` methods on resource `TaxCalculation`
  * Add support for `create_reversal`, `create`, and `retrieve` methods on resource `TaxTransaction`

## 10.2.0 - 2022-12-15
* [#1411](https://github.com/stripe/stripe-php/pull/1411) API Updates
  * Add support for new value `invoice_overpaid` on enum `CustomerBalanceTransaction.type`
* [#1407](https://github.com/stripe/stripe-php/pull/1407) API Updates

## 10.2.0-beta.1 - 2022-12-08
* [#1408](https://github.com/stripe/stripe-php/pull/1408) API Updates for beta branch
  * Updated stable APIs to the latest version
* [#1406](https://github.com/stripe/stripe-php/pull/1406) API Updates for beta branch
  * Updated stable APIs to the latest version
* [#1398](https://github.com/stripe/stripe-php/pull/1398) API Updates for beta branch
  * Updated stable APIs to the latest version

## 10.1.0 - 2022-12-06
* [#1405](https://github.com/stripe/stripe-php/pull/1405) API Updates
  * Add support for `flow` on `BillingPortal.Session`
* [#1404](https://github.com/stripe/stripe-php/pull/1404) API Updates
  * Remove support for resources `Order` and `Sku`
  * Remove support for `all`, `cancel`, `create`, `list_line_items`, `reopen`, `retrieve`, `submit`, and `update` methods on resource `Order`
  * Remove support for `all`, `create`, `delete`, `retrieve`, and `update` methods on resource `Sku`
  * Add support for `custom_text` on `Checkout.Session` and `PaymentLink`
  * Add support for `invoice_creation` and `invoice` on `Checkout.Session`
  * Remove support for `product` on `LineItem`
  * Add support for `latest_charge` on `PaymentIntent`
  * Remove support for `charges` on `PaymentIntent`

## 10.0.0 - 2022-11-16
* [#1392](https://github.com/stripe/stripe-php/pull/1392) Next major release changes

Breaking changes that arose during code generation of the library that we postponed for the next major version. For changes to the Stripe products, read more at https://stripe.com/docs/upgrades#2022-11-15.

"⚠️" symbol highlights breaking changes.

## 9.9.0 - 2022-11-08
* [#1394](https://github.com/stripe/stripe-php/pull/1394) API Updates
  * Add support for new values `eg_tin`, `ph_tin`, and `tr_tin` on enum `TaxId.type`
* [#1389](https://github.com/stripe/stripe-php/pull/1389) API Updates
  * Add support for `on_behalf_of` on `Subscription`
* [#1379](https://github.com/stripe/stripe-php/pull/1379) Do not run Coveralls in PR-s

## 9.9.0-beta.2 - 2022-11-02
* [#1390](https://github.com/stripe/stripe-php/pull/1390) API Updates for beta branch
  * Updated beta APIs to the latest stable version

## 9.9.0-beta.1 - 2022-10-21
* [#1384](https://github.com/stripe/stripe-php/pull/1384) API Updates for beta branch
  * Updated stable APIs to the latest version
  * Add support for `network_data` on `Issuing.Transaction`
  * Add support for `paypal` on `Source`
  * Add support for new value `paypal` on enum `Source.type`

## 9.8.0 - 2022-10-20
* [#1383](https://github.com/stripe/stripe-php/pull/1383) API Updates
  * Add support for new values `jp_trn` and `ke_pin` on enum `TaxId.type`
* [#1293](https://github.com/stripe/stripe-php/pull/1293) Install deps in the install step of CI
* [#1291](https://github.com/stripe/stripe-php/pull/1291) Fix: Configure finder for `friendsofphp/php-cs-fixer`

## 9.7.0 - 2022-10-13
* [#1376](https://github.com/stripe/stripe-php/pull/1376) API Updates
  * Add support for `network_data` on `Issuing.Authorization`
* [#1374](https://github.com/stripe/stripe-php/pull/1374) Add request_log_url on ErrorObject
* [#1370](https://github.com/stripe/stripe-php/pull/1370) API Updates
  * Add support for `created` on `Checkout.Session`

## 9.7.0-beta.2 - 2022-10-07
* [#1373](https://github.com/stripe/stripe-php/pull/1373) API Updates for beta branch
  * Updated stable APIs to the latest version

## 9.7.0-beta.1 - 2022-09-26
* [#1368](https://github.com/stripe/stripe-php/pull/1368) API Updates for beta branch
  * Updated stable APIs to the latest version
  * Add `FinancingOffer`, `FinancingSummary` and `FinancingTransaction` resources.

## 9.6.0 - 2022-09-15
* [#1365](https://github.com/stripe/stripe-php/pull/1365) API Updates
  * Add support for `from_invoice` and `latest_revision` on `Invoice`
  * Add support for new value `pix` on enum `PaymentLink.payment_method_types[]`
  * Add support for `pix` on `PaymentMethod`
  * Add support for new value `pix` on enum `PaymentMethod.type`
  * Add support for `created` on `Treasury.CreditReversal` and `Treasury.DebitReversal`

## 9.5.0 - 2022-09-06
* [#1364](https://github.com/stripe/stripe-php/pull/1364) API Updates
  * Add support for new value `terminal_reader_splashscreen` on enum `File.purpose`
* [#1363](https://github.com/stripe/stripe-php/pull/1363) chore: Update PHP tests to handle search methods.

## 9.4.0 - 2022-08-26
* [#1362](https://github.com/stripe/stripe-php/pull/1362) API Updates
  * Add support for `login_page` on `BillingPortal.Configuration`
* [#1360](https://github.com/stripe/stripe-php/pull/1360) Add test coverage using Coveralls
* [#1361](https://github.com/stripe/stripe-php/pull/1361) fix: Fix type hints for error objects.
  * Update `Invoice.last_finalization_error`, `PaymentIntent.last_payment_error`, `SetupAttempt.setup_error` and `SetupIntent.setup_error` type to be `StripeObject`.
    * Addresses https://github.com/stripe/stripe-php/issues/1353. The library today does not actually return a `ErrorObject` for these fields, so the type annotation was incorrect.
* [#1356](https://github.com/stripe/stripe-php/pull/1356) Add beta readme.md section

## 9.4.0-beta.1 - 2022-08-26
* [#1358](https://github.com/stripe/stripe-php/pull/1358) API Updates for beta branch
  * Updated stable APIs to the latest version
  * Add support for the beta [Gift Card API](https://stripe.com/docs/gift-cards).

## 9.3.0 - 2022-08-23
* [#1355](https://github.com/stripe/stripe-php/pull/1355) API Updates
  * Change type of `Treasury.OutboundTransfer.destination_payment_method` from `string` to `string | null`
  * Change the return type of `CustomerService.fundCashBalance` test helper from `CustomerBalanceTransaction` to `CustomerCashBalanceTransaction`.
    * This would generally be considered a breaking change, but we've worked with all existing users to migrate and are comfortable releasing this as a minor as it is solely a test helper method. This was essentially broken prior to this change.

## 9.3.0-beta.1 - 2022-08-23
* [#1354](https://github.com/stripe/stripe-php/pull/1354) API Updates for beta branch
  - Updated stable APIs to the latest version
  - `Stripe-Version` beta headers are not pinned by-default and need to be manually specified, please refer to [beta SDKs README section](https://github.com/stripe/stripe-php/blob/master/README.md#beta-sdks)

## 9.2.0 - 2022-08-19
* [#1352](https://github.com/stripe/stripe-php/pull/1352) API Updates
  * Add support for new resource `CustomerCashBalanceTransaction`
  * Add support for `currency` on `PaymentLink`
  * Add constant for `customer_cash_balance_transaction.created` webhook event.
* [#1351](https://github.com/stripe/stripe-php/pull/1351) Add a support section to the readme
* [#1304](https://github.com/stripe/stripe-php/pull/1304) Allow passing PSR-3 loggers to setLogger as they are compatible

## 9.2.0-beta.1 - 2022-08-11
* [#1349](https://github.com/stripe/stripe-php/pull/1349) API Updates for beta branch
  - Updated stable APIs to the latest version
  - Add `refundPayment` method to Terminal resource

## 9.1.0 - 2022-08-11
* [#1348](https://github.com/stripe/stripe-php/pull/1348) API Updates
  * Add support for `payment_method_collection` on `Checkout.Session` and `PaymentLink`

* [#1346](https://github.com/stripe/stripe-php/pull/1346) API Updates
  * Add support for `expires_at` on `Apps.Secret`

## 9.1.0-beta.1 - 2022-08-03
* [#1345](https://github.com/stripe/stripe-php/pull/1345) API Updates for beta branch
  - Updated stable APIs to the latest version
  - Added the `Order` resource support

## 9.0.0 - 2022-08-02

Breaking changes that arose during code generation of the library that we postponed for the next major version. For changes to the SDK, read more detailed description at https://github.com/stripe/stripe-php/wiki/Migration-guide-for-v9. For changes to the Stripe products, read more at https://stripe.com/docs/upgrades#2022-08-01.

"⚠️" symbol highlights breaking changes.

* [#1344](https://github.com/stripe/stripe-php/pull/1344) API Updates
* [#1337](https://github.com/stripe/stripe-php/pull/1337) API Updates
* [#1273](https://github.com/stripe/stripe-php/pull/1273) Add some PHPDoc return types and fixes
* [#1341](https://github.com/stripe/stripe-php/pull/1341) Next major release changes

## 8.12.0 - 2022-07-25
* [#1332](https://github.com/stripe/stripe-php/pull/1332) API Updates
  * Add support for `default_currency` and `invoice_credit_balance` on `Customer`

## 8.12.0-beta.1 - 2022-07-22
* [#1331](https://github.com/stripe/stripe-php/pull/1331) API Updates for beta branch
  - Updated stable APIs to the latest version
* [#1328](https://github.com/stripe/stripe-php/pull/1328) API Updates for beta branch
  - Updated stable APIs to the latest version
  - Add `QuotePhase` resource
* [#1325](https://github.com/stripe/stripe-php/pull/1325) API Updates for beta branch
  - Updated stable APIs to the latest version
  - Add `QuotePhaseConfiguration` service.
  - Add `Price.migrate_to` property
  - Add `SubscriptionSchedule.amend` method.
  - Add `Discount.subscription_item` property.
  - Add `Quote.subscription_data.billing_behavior`, `billing_cycle_anchor`, `end_behavior`, `from_schedule`, `from_subscription`, `prebilling`, `proration_behavior` properties.
  - Add `phases` parameter to `Quote.create`
  - Add `Subscription.discounts`, `prebilling` properties.
* [#1320](https://github.com/stripe/stripe-php/pull/1320) API Updates for beta branch
  - Include `server_side_confirmation_beta=v1` beta
  - Add `secretKeyConfirmation` to `PaymentIntent`
* [#1317](https://github.com/stripe/stripe-php/pull/1317) API Updates for beta branch
  - Updated stable APIs to the latest version

## 8.11.0 - 2022-07-18
* [#1324](https://github.com/stripe/stripe-php/pull/1324) API Updates
  * Add support for new value `blik` on enum `PaymentLink.payment_method_types[]`
  * Add support for `blik` on `PaymentMethod`
  * Add support for new value `blik` on enum `PaymentMethod.type`
  * Add `Invoice.upcomingLines` method.
  * Add `SourceService.allSourceTransactions` method.
* [#1322](https://github.com/stripe/stripe-php/pull/1322) API Updates
  * Change type of `source_type` on `Transfer` from nullable string to string (comment-only change)

## 8.10.0 - 2022-07-07
* [#1319](https://github.com/stripe/stripe-php/pull/1319) API Updates
  * Add support for `currency_options` on `Coupon` and `Price`
  * Add support for `currency` on `Subscription`
* [#1318](https://github.com/stripe/stripe-php/pull/1318) API Updates
  * Add support for new values financial_connections.account.created, financial_connections.account.deactivated, financial_connections.account.disconnected, financial_connections.account.reactivated, and financial_connections.account.refreshed_balance on `Event`.

## 8.9.0 - 2022-06-29
* [#1316](https://github.com/stripe/stripe-php/pull/1316) API Updates
  * Add support for `deliver_card`, `fail_card`, `return_card`, and `ship_card` test helper methods on resource `Issuing.Card`
  * Add support for `subtotal_excluding_tax` on `CreditNote` and `Invoice`
  * Add support for `amount_excluding_tax` and `unit_amount_excluding_tax` on `CreditNoteLineItem` and `InvoiceLineItem`
  * Add support for `total_excluding_tax` on `Invoice`
  * Change type of `PaymentLink.payment_method_types[]` from `literal('card')` to `enum`
  * Add support for `promptpay` on `PaymentMethod`
  * Add support for new value `promptpay` on enum `PaymentMethod.type`
  * Add support for `hosted_regulatory_receipt_url` and `reversal_details` on `Treasury.ReceivedCredit` and `Treasury.ReceivedDebit`

## 8.8.0 - 2022-06-23
* [#1302](https://github.com/stripe/stripe-php/pull/1302) API Updates
  * Add support for `custom_unit_amount` on `Price`
* [#1301](https://github.com/stripe/stripe-php/pull/1301) API Updates

  Documentation updates.

## 8.7.0 - 2022-06-17
* [#1306](https://github.com/stripe/stripe-php/pull/1306) API Updates
  * Add support for `fund_cash_balance` test helper method on resource `Customer`
  * Add support for `total_excluding_tax` on `CreditNote`
  * Add support for `rendering_options` on `Invoice`
* [#1307](https://github.com/stripe/stripe-php/pull/1307) Support updating pre-release versions
* [#1305](https://github.com/stripe/stripe-php/pull/1305) Trigger workflows on beta branches
* [#1302](https://github.com/stripe/stripe-php/pull/1302) API Updates
  * Add support for `custom_unit_amount` on `Price`
* [#1301](https://github.com/stripe/stripe-php/pull/1301) API Updates

  Documentation updates.

## 8.6.0 - 2022-06-08
* [#1300](https://github.com/stripe/stripe-php/pull/1300) API Updates
  * Add support for `attach_to_self` and `flow_directions` on `SetupAttempt`

## 8.5.0 - 2022-06-01
* [#1298](https://github.com/stripe/stripe-php/pull/1298) API Updates
  * Add support for `radar_options` on `Charge` and `PaymentMethod`
  * Add support for new value `simulated_wisepos_e` on enum `Terminal.Reader.device_type`

## 8.4.0 - 2022-05-26
* [#1296](https://github.com/stripe/stripe-php/pull/1296) API Updates
  * Add support for `persons` method on resource `Account`
  * Add support for `balance_transactions` method on resource `Customer`
  * Add support for `id_number_secondary_provided` on `Person`
* [#1295](https://github.com/stripe/stripe-php/pull/1295) API Updates

## 8.3.0 - 2022-05-23
* [#1294](https://github.com/stripe/stripe-php/pull/1294) API Updates
  * Add support for new resource `Apps.Secret`
  * Add support for `affirm` and `link` on `PaymentMethod`
  * Add support for new values `affirm` and `link` on enum `PaymentMethod.type`
* [#1289](https://github.com/stripe/stripe-php/pull/1289) fix: Update RequestOptions#redactedApiKey to stop exploding null.

## 8.2.0 - 2022-05-19
* [#1286](https://github.com/stripe/stripe-php/pull/1286) API Updates
  * Add support for new resources `Treasury.CreditReversal`, `Treasury.DebitReversal`, `Treasury.FinancialAccountFeatures`, `Treasury.FinancialAccount`, `Treasury.FlowDetails`, `Treasury.InboundTransfer`, `Treasury.OutboundPayment`, `Treasury.OutboundTransfer`, `Treasury.ReceivedCredit`, `Treasury.ReceivedDebit`, `Treasury.TransactionEntry`, and `Treasury.Transaction`
  * Add support for `retrieve_payment_method` method on resource `Customer`
  * Add support for `all` and `list_owners` methods on resource `FinancialConnections.Account`
  * Add support for `treasury` on `Issuing.Authorization`, `Issuing.Dispute`, and `Issuing.Transaction`
  * Add support for `financial_account` on `Issuing.Card`
  * Add support for `client_secret` on `Order`
  * Add support for `attach_to_self` and `flow_directions` on `SetupIntent`

## 8.1.0 - 2022-05-11
* [#1284](https://github.com/stripe/stripe-php/pull/1284) API Updates
  * Add support for `consent_collection`, `customer_creation`, `payment_intent_data`, `shipping_options`, `submit_type`, and `tax_id_collection` on `PaymentLink`
  * Add support for `description` on `Subscription`

## 8.0.0 - 2022-05-09
* [#1283](https://github.com/stripe/stripe-php/pull/1283) Major version release of v8.0.0. The [migration guide](https://github.com/stripe/stripe-php/wiki/Migration-Guide-for-v8) contains more information.
  (⚠️ = breaking changes):
  * ⚠️ Replace the legacy `Order` API with the new `Order` API.
    * Resource modified: `Order`.
    * New methods: `cancel`, `list_line_items`, `reopen`, and `submit`
    * Removed methods: `pay` and `return_order`
    * Removed resources: `OrderItem` and `OrderReturn`
    * Removed references from other resources: `Charge.order`
  * ⚠️ Rename `\FinancialConnections\Account.refresh` method to `\FinancialConnections\Account.refresh_account`
  * Add support for `amount_discount`, `amount_tax`, and `product` on `LineItem`

## 7.128.0 - 2022-05-05
* [#1282](https://github.com/stripe/stripe-php/pull/1282) API Updates
  * Add support for `default_price` on `Product`
  * Add support for `instructions_email` on `Refund`

## 7.127.0 - 2022-05-05
* [#1281](https://github.com/stripe/stripe-php/pull/1281) API Updates
  * Add support for new resources `FinancialConnections.AccountOwner`, `FinancialConnections.AccountOwnership`, `FinancialConnections.Account`, and `FinancialConnections.Session`
* [#1278](https://github.com/stripe/stripe-php/pull/1278) Pin setup-php action version.
* [#1277](https://github.com/stripe/stripe-php/pull/1277) API Updates
  * Add support for `registered_address` on `Person`

## 7.126.0 - 2022-05-03
* [#1276](https://github.com/stripe/stripe-php/pull/1276) API Updates
  * Add support for new resource `CashBalance`
  * Change type of `BillingPortal.Configuration.application` from `$Application` to `deletable($Application)`
  * Add support for `cash_balance` on `Customer`
  * Add support for `application` on `Invoice`, `Quote`, `SubscriptionSchedule`, and `Subscription`
  * Add support for new value `eu_oss_vat` on enum `TaxId.type`
* [#1274](https://github.com/stripe/stripe-php/pull/1274) Fix PHPDoc on Discount for nullable properties
* [#1272](https://github.com/stripe/stripe-php/pull/1272) Allow users to pass a custom IPRESOLVE cURL option.

## 7.125.0 - 2022-04-21
* [#1270](https://github.com/stripe/stripe-php/pull/1270) API Updates
  * Add support for `expire` test helper method on resource `Refund`

## 7.124.0 - 2022-04-18
* [#1265](https://github.com/stripe/stripe-php/pull/1265) API Updates
  * Add support for new resources `FundingInstructions` and `Terminal.Configuration`
  * Add support for `create_funding_instructions` method on resource `Customer`
  * Add support for `amount_details` on `PaymentIntent`
  * Add support for `customer_balance` on `PaymentMethod`
  * Add support for new value `customer_balance` on enum `PaymentMethod.type`
  * Add support for `configuration_overrides` on `Terminal.Location`

## 7.123.0 - 2022-04-13
* [#1263](https://github.com/stripe/stripe-php/pull/1263) API Updates
  * Add support for `increment_authorization` method on resource `PaymentIntent`
* [#1262](https://github.com/stripe/stripe-php/pull/1262) Add support for updating the version of the repo
* [#1230](https://github.com/stripe/stripe-php/pull/1230) Add PHPDoc return types
* [#1242](https://github.com/stripe/stripe-php/pull/1242) Fix some PHPDoc in tests

## 7.122.0 - 2022-04-08
* [#1261](https://github.com/stripe/stripe-php/pull/1261) API Updates
  * Add support for `apply_customer_balance` method on resource `PaymentIntent`
* [#1259](https://github.com/stripe/stripe-php/pull/1259) API Updates

  * Add `payment_intent.partially_funded`, `terminal.reader.action_failed`, and `terminal.reader.action_succeeded` events.

## 7.121.0 - 2022-03-30
* [#1258](https://github.com/stripe/stripe-php/pull/1258) API Updates
  * Add support for `cancel_action`, `process_payment_intent`, `process_setup_intent`, and `set_reader_display` methods on resource `Terminal.Reader`
  * Add support for `action` on `Terminal.Reader`

## 7.120.0 - 2022-03-29
* [#1257](https://github.com/stripe/stripe-php/pull/1257) API Updates
  * Add support for Search API
    * Add support for `search` method on resources `Charge`, `Customer`, `Invoice`, `PaymentIntent`, `Price`, `Product`, and `Subscription`

## 7.119.0 - 2022-03-25
* [#1256](https://github.com/stripe/stripe-php/pull/1256) API Updates
  * Add support for PayNow and US Bank Accounts Debits payments
      * Add support for `paynow` and `us_bank_account` on `PaymentMethod`
      * Add support for new values `paynow` and `us_bank_account` on enum `PaymentMethod.type`
  * Add support for `failure_balance_transaction` on `Charge`

## 7.118.0 - 2022-03-23
* [#1255](https://github.com/stripe/stripe-php/pull/1255) API Updates
  * Add support for `cancel` method on resource `Refund`
  * Add support for new values `bg_uic`, `hu_tin`, and `si_tin` on enum `TaxId.type`
  * Add  `test_helpers.test_clock.advancing`, `test_helpers.test_clock.created`, `test_helpers.test_clock.deleted`, `test_helpers.test_clock.internal_failure`, and `test_helpers.test_clock.ready` events.

## 7.117.0 - 2022-03-18
* [#1254](https://github.com/stripe/stripe-php/pull/1254) API Updates
  * Add support for `status` on `Card`
* [#1251](https://github.com/stripe/stripe-php/pull/1251) Add support for SearchResult objects.
* [#1249](https://github.com/stripe/stripe-php/pull/1249) Add missing constant for payment_behavior

## 7.116.0 - 2022-03-02
* [#1248](https://github.com/stripe/stripe-php/pull/1248) API Updates
  * Add support for `proration_details` on `InvoiceLineItem`

## 7.115.0 - 2022-03-01
* [#1245](https://github.com/stripe/stripe-php/pull/1245) [#1247](https://github.com/stripe/stripe-php/pull/1247) API Updates
  * Add support for new resource `TestHelpers.TestClock`
  * Add support for `test_clock` on `Customer`, `Invoice`, `InvoiceItem`, `Quote`, `Subscription`, and `SubscriptionSchedule`
  * Add support for `next_action` on `Refund`
  * Add support for `konbini` on `PaymentMethod`
* [#1244](https://github.com/stripe/stripe-php/pull/1244) API Updates
  * Add support for new values `bbpos_wisepad3` and `stripe_m2` on enum `Terminal.Reader.device_type`

## 7.114.0 - 2022-02-15
* [#1243](https://github.com/stripe/stripe-php/pull/1243) Add test
* [#1240](https://github.com/stripe/stripe-php/pull/1240) API Updates
  * Add support for `verify_microdeposits` method on resources `PaymentIntent` and `SetupIntent`
* [#1241](https://github.com/stripe/stripe-php/pull/1241) Add generic parameter to \Stripe\Collection usages

## 7.113.0 - 2022-02-03
* [#1239](https://github.com/stripe/stripe-php/pull/1239) API Updates
  * Add `REASON_EXPIRED_UNCAPTURED_CHARGE` enum value on `Refund`.

## 7.112.0 - 2022-01-25
* [#1235](https://github.com/stripe/stripe-php/pull/1235) API Updates
  * Add support for `phone_number_collection` on `PaymentLink`
  * Add support for new value `is_vat` on enum `TaxId.type`

## 7.111.0 - 2022-01-20
* [#1233](https://github.com/stripe/stripe-php/pull/1233) API Updates
  * Add support for new resource `PaymentLink`
  * Add support for `payment_link` on `Checkout.Session`

## 7.110.0 - 2022-01-13
* [#1232](https://github.com/stripe/stripe-php/pull/1232) API Updates
  * Add support for `paid_out_of_band` on `Invoice`

## 7.109.0 - 2022-01-12
* [#1231](https://github.com/stripe/stripe-php/pull/1231) API Updates
  * Add support for `customer_creation` on `Checkout.Session`
* [#1227](https://github.com/stripe/stripe-php/pull/1227) Update docs URLs

## 7.108.0 - 2021-12-22
* [#1226](https://github.com/stripe/stripe-php/pull/1226) Upgrade php-cs-fixer to 3.4.0.
* [#1222](https://github.com/stripe/stripe-php/pull/1222) API Updates
  * Add support for `processing` on `PaymentIntent`
* [#1220](https://github.com/stripe/stripe-php/pull/1220) API Updates

## 7.107.0 - 2021-12-09
* [#1219](https://github.com/stripe/stripe-php/pull/1219) API Updates
  * Add support for `metadata` on `BillingPortal.Configuration`
  * Add support for `wallets` on `Issuing.Card`

## 7.106.0 - 2021-12-09
* [#1218](https://github.com/stripe/stripe-php/pull/1218) API Updates
  * Add support for new values `ge_vat` and `ua_vat` on enum `TaxId.type`
* [#1216](https://github.com/stripe/stripe-php/pull/1216) Fix namespaced classes in @return PHPDoc.
* [#1214](https://github.com/stripe/stripe-php/pull/1214) Announce PHP8 support in CHANGELOG.md

## 7.105.0 - 2021-12-06
* [#1213](https://github.com/stripe/stripe-php/pull/1213) PHP 8.1 missing ReturnTypeWillChange annotations.
* As of this version, PHP 8.1 is officially supported.

## 7.104.0 - 2021-12-01
* [#1211](https://github.com/stripe/stripe-php/pull/1211) PHPStan compatibility with PHP8.x
* [#1209](https://github.com/stripe/stripe-php/pull/1209) PHPUnit compatibility with PHP 8.x

## 7.103.0 - 2021-11-19
* [#1206](https://github.com/stripe/stripe-php/pull/1206) API Updates
  * Add support for new value `jct` on enum `TaxRate.tax_type`

## 7.102.0 - 2021-11-17
* [#1205](https://github.com/stripe/stripe-php/pull/1205) API Updates
  * Add support for `automatic_payment_methods` on `PaymentIntent`

## 7.101.0 - 2021-11-16
* [#1203](https://github.com/stripe/stripe-php/pull/1203) API Updates
  * Add support for new resource `ShippingRate`
  * Add support for `shipping_options` and `shipping_rate` on `Checkout.Session`
  * Add support for `expire` method on resource `Checkout.Session`
  * Add support for `status` on `Checkout.Session`

## 7.100.0 - 2021-10-11
* [#1190](https://github.com/stripe/stripe-php/pull/1190) API Updates
  * Add support for `klarna` on `PaymentMethod`.

## 7.99.0 - 2021-10-11
* [#1188](https://github.com/stripe/stripe-php/pull/1188) API Updates
  * Add support for `list_payment_methods` method on resource `Customer`

## 7.98.0 - 2021-10-07
* [#1187](https://github.com/stripe/stripe-php/pull/1187) API Updates
  * Add support for `phone_number_collection` on `Checkout.Session`
  * Add support for new value `customer_id` on enum `Radar.ValueList.item_type`
  * Add support for new value `bbpos_wisepos_e` on enum `Terminal.Reader.device_type`

## 7.97.0 - 2021-09-16
* [#1181](https://github.com/stripe/stripe-php/pull/1181) API Updates
  * Add support for `full_name_aliases` on `Person`

## 7.96.0 - 2021-09-15
* [#1178](https://github.com/stripe/stripe-php/pull/1178) API Updates
  * Add support for livemode on Reporting.ReportType
  * Add support for new value `rst` on enum `TaxRate.tax_type`

## 7.95.0 - 2021-09-01
* [#1177](https://github.com/stripe/stripe-php/pull/1177) API Updates
  * Add support for `future_requirements` on `Account`, `Capability`, and `Person`
  * Add support for `after_expiration`, `consent`, `consent_collection`, `expires_at`, and `recovered_from` on `Checkout.Session`

## 7.94.0 - 2021-08-19
* [#1173](https://github.com/stripe/stripe-php/pull/1173) API Updates
  * Add support for new value `fil` on enum `Checkout.Session.locale`
  * Add support for new value `au_arn` on enum `TaxId.type`

## 7.93.0 - 2021-08-11
* [#1172](https://github.com/stripe/stripe-php/pull/1172) API Updates
  * Add support for `locale` on `BillingPortal.Session`

* [#1171](https://github.com/stripe/stripe-php/pull/1171) Fix typo in docblock `CurlClient::executeStreamingRequestWithRetries`

## 7.92.0 - 2021-07-28
* [#1167](https://github.com/stripe/stripe-php/pull/1167) API Updates
  * Add support for `account_type` on `BankAccount`
  * Add support for new value `redacted` on enum `Review.closed_reason`

## 7.91.0 - 2021-07-22
* [#1164](https://github.com/stripe/stripe-php/pull/1164) API Updates
  * Add support for new values `hr`, `ko`, and `vi` on enum `Checkout.Session.locale`
  * Add support for `payment_settings` on `Subscription`

## 7.90.0 - 2021-07-20
* [#1163](https://github.com/stripe/stripe-php/pull/1163) API Updates
  * Add support for `wallet` on `Issuing.Transaction`
* [#1160](https://github.com/stripe/stripe-php/pull/1160) Remove unused API error types from docs.

## 7.89.0 - 2021-07-14
* [#1158](https://github.com/stripe/stripe-php/pull/1158) API Updates
  * Add support for `list_computed_upfront_line_items` method on resource `Quote`
* [#1157](https://github.com/stripe/stripe-php/pull/1157) Improve readme for old PHP versions

## 7.88.0 - 2021-07-09
* [#1152](https://github.com/stripe/stripe-php/pull/1152) API Updates
  * Add support for new resource `Quote`
  * Add support for `quote` on `Invoice`
  * Add support for new value `quote_accept` on enum `Invoice.billing_reason`
* [#1155](https://github.com/stripe/stripe-php/pull/1155) Add streaming methods to Service infra
  * Add support for `setStreamingHttpClient` and `streamingHttpClient` to `ApiRequestor`
  * Add support for `getStreamingClient` and `requestStream` to `AbstractService`
  * Add support for `requestStream` to `BaseStripeClient`
  * `\Stripe\RequestOptions::parse` now clones its input if it is already a `RequestOptions` object, to prevent accidental mutation.
* [#1151](https://github.com/stripe/stripe-php/pull/1151) Add `mode` constants into Checkout\Session

## 7.87.0 - 2021-06-30
* [#1149](https://github.com/stripe/stripe-php/pull/1149) API Updates
  * Add support for `wechat_pay` on `PaymentMethod`
* [#1143](https://github.com/stripe/stripe-php/pull/1143) Streaming requests
* [#1138](https://github.com/stripe/stripe-php/pull/1138) Deprecate travis

## 7.86.0 - 2021-06-25
* [#1145](https://github.com/stripe/stripe-php/pull/1145) API Updates
  * Add support for `boleto` on `PaymentMethod`.
  * Add support for `il_vat` as a member of the `TaxID.Type` enum.

## 7.85.0 - 2021-06-18
* [#1142](https://github.com/stripe/stripe-php/pull/1142) API Updates
  * Add support for new TaxId types: `ca_pst_mb`, `ca_pst_bc`, `ca_gst_hst`, and `ca_pst_sk`.

## 7.84.0 - 2021-06-16
* [#1141](https://github.com/stripe/stripe-php/pull/1141) Update PHPDocs
  * Add support for `url` on `Checkout\Session`

## 7.83.0 - 2021-06-07
* [#1140](https://github.com/stripe/stripe-php/pull/1140) API Updates
  * Added support for `tax_id_collection` on `Checkout\Session` and `Checkout\Session#create`
  * Update `Location` to be expandable on `Terminal\Reader`

## 7.82.0 - 2021-06-04
* [#1136](https://github.com/stripe/stripe-php/pull/1136) Update PHPDocs
  * Add support for `controller` on `Account`.

## 7.81.0 - 2021-06-04
* [#1135](https://github.com/stripe/stripe-php/pull/1135) API Updates
  * Add support for new resource `TaxCode`
  * Add support for `automatic_tax` `Invoice` and`Checkout.Session`.
  * Add support for `tax_behavior` on `Price`
  * Add support for `tax_code` on `Product`
  * Add support for `tax` on `Customer`
  * Add support for `tax_type` enum on `TaxRate`

## 7.80.0 - 2021-05-26
* [#1130](https://github.com/stripe/stripe-php/pull/1130) Update PHPDocs

## 7.79.0 - 2021-05-19
* [#1126](https://github.com/stripe/stripe-php/pull/1126) API Updates
  * Added support for new resource `Identity.VerificationReport`
  * Added support for new resource `Identity.VerificationSession`
  * `File#list.purpose` and `File.purpose` added new enum members: `identity_document_downloadable` and `selfie`.

## 7.78.0 - 2021-05-05
* [#1120](https://github.com/stripe/stripe-php/pull/1120) Update PHPDocs
  * Add support for `Radar.EarlyFraudWarning.payment_intent`

## 7.77.0 - 2021-04-12
* [#1110](https://github.com/stripe/stripe-php/pull/1110) Update PHPDocs
  * Add support for `acss_debit` on `PaymentMethod`
  * Add support for `payment_method_options` on `Checkout\Session`
* [#1107](https://github.com/stripe/stripe-php/pull/1107) Remove duplicate object phpdoc

## 7.76.0 - 2021-03-22
* [#1100](https://github.com/stripe/stripe-php/pull/1100) Update PHPDocs
  * Added support for `amount_shipping` on `Checkout.Session.total_details`
* [#1088](https://github.com/stripe/stripe-php/pull/1088) Make possibility to extend CurlClient

## 7.75.0 - 2021-02-22
* [#1094](https://github.com/stripe/stripe-php/pull/1094) Add support for Billing Portal Configuration API

## 7.74.0 - 2021-02-17
* [#1093](https://github.com/stripe/stripe-php/pull/1093) Update PHPDocs
  * Add support for on_behalf_of to Invoice

## 7.73.0 - 2021-02-16
* [#1091](https://github.com/stripe/stripe-php/pull/1091) Update PHPDocs
  * Add support for `afterpay_clearpay` on `PaymentMethod`.

## 7.72.0 - 2021-02-08
* [#1089](https://github.com/stripe/stripe-php/pull/1089) Update PHPDocs
  * Add support for `afterpay_clearpay_payments` on `Account.capabilities`
  * Add support for `payment_settings` on `Invoice`

## 7.71.0 - 2021-02-05
* [#1087](https://github.com/stripe/stripe-php/pull/1087) Update PHPDocs
* [#1086](https://github.com/stripe/stripe-php/pull/1086) Update CA cert bundle URL

## 7.70.0 - 2021-02-03
* [#1085](https://github.com/stripe/stripe-php/pull/1085) Update PHPDocs
  * Add support for `nationality` on `Person`
  * Add member `gb_vat` of `TaxID` enum

## 7.69.0 - 2021-01-21
* [#1079](https://github.com/stripe/stripe-php/pull/1079) Update PHPDocs

## 7.68.0 - 2021-01-14
* [#1063](https://github.com/stripe/stripe-php/pull/1063) Multiple API changes
* [#1061](https://github.com/stripe/stripe-php/pull/1061) Bump phpDocumentor to 3.0.0

## 7.67.0 - 2020-12-09
* [#1060](https://github.com/stripe/stripe-php/pull/1060) Improve PHPDocs for `Discount`
* [#1059](https://github.com/stripe/stripe-php/pull/1059) Upgrade PHPStan to 0.12.59
* [#1057](https://github.com/stripe/stripe-php/pull/1057) Bump PHP-CS-Fixer and update code

## 7.66.1 - 2020-12-01
* [#1054](https://github.com/stripe/stripe-php/pull/1054) Improve error message for invalid keys in StripeClient

## 7.66.0 - 2020-11-24
* [#1053](https://github.com/stripe/stripe-php/pull/1053) Update PHPDocs

## 7.65.0 - 2020-11-19
* [#1050](https://github.com/stripe/stripe-php/pull/1050) Added constants for `proration_behavior` on `Subscription`

## 7.64.0 - 2020-11-18
* [#1049](https://github.com/stripe/stripe-php/pull/1049) Update PHPDocs

## 7.63.0 - 2020-11-17
* [#1048](https://github.com/stripe/stripe-php/pull/1048) Update PHPDocs
* [#1046](https://github.com/stripe/stripe-php/pull/1046) Force IPv4 resolving

## 7.62.0 - 2020-11-09
* [#1041](https://github.com/stripe/stripe-php/pull/1041) Add missing constants on `Event`
* [#1038](https://github.com/stripe/stripe-php/pull/1038) Update PHPDocs

## 7.61.0 - 2020-10-20
* [#1030](https://github.com/stripe/stripe-php/pull/1030) Add support for `jp_rn` and `ru_kpp` as a `type` on `TaxId`

## 7.60.0 - 2020-10-15
* [#1027](https://github.com/stripe/stripe-php/pull/1027) Warn if opts are in params

## 7.58.0 - 2020-10-14
* [#1026](https://github.com/stripe/stripe-php/pull/1026) Add support for the Payout Reverse API

## 7.57.0 - 2020-09-29
* [#1020](https://github.com/stripe/stripe-php/pull/1020) Add support for the `SetupAttempt` resource and List API

## 7.56.0 - 2020-09-25
* [#1019](https://github.com/stripe/stripe-php/pull/1019) Update PHPDocs

## 7.55.0 - 2020-09-24
* [#1018](https://github.com/stripe/stripe-php/pull/1018) Multiple API changes
  * Updated PHPDocs
  * Added `TYPE_CONTRIBUTION` as a constant on `BalanceTransaction`

## 7.54.0 - 2020-09-23
* [#1017](https://github.com/stripe/stripe-php/pull/1017) Updated PHPDoc

## 7.53.1 - 2020-09-22
* [#1015](https://github.com/stripe/stripe-php/pull/1015) Bugfix: don't error on systems with php_uname in disablefunctions with whitespace

## 7.53.0 - 2020-09-21
* [#1016](https://github.com/stripe/stripe-php/pull/1016) Updated PHPDocs

## 7.52.0 - 2020-09-08
* [#1010](https://github.com/stripe/stripe-php/pull/1010) Update PHPDocs

## 7.51.0 - 2020-09-02
* [#1007](https://github.com/stripe/stripe-php/pull/1007) Multiple API changes
  * Add support for the Issuing Dispute Submit API
  * Add constants for `payment_status` on Checkout `Session`
* [#1003](https://github.com/stripe/stripe-php/pull/1003) Add trim to getSignatures to allow for leading whitespace.

## 7.50.0 - 2020-08-28
* [#1005](https://github.com/stripe/stripe-php/pull/1005) Updated PHPDocs

## 7.49.0 - 2020-08-19
* [#998](https://github.com/stripe/stripe-php/pull/998) PHPDocs updated

## 7.48.0 - 2020-08-17
* [#997](https://github.com/stripe/stripe-php/pull/997) PHPDocs updated
* [#996](https://github.com/stripe/stripe-php/pull/996) Fixing telemetry

## 7.47.0 - 2020-08-13
* [#994](https://github.com/stripe/stripe-php/pull/994) Nullable balance_transactions on issuing disputes
* [#991](https://github.com/stripe/stripe-php/pull/991) Fix invalid return types in OAuthService

## 7.46.1 - 2020-08-07
* [#990](https://github.com/stripe/stripe-php/pull/990) PHPdoc changes

## 7.46.0 - 2020-08-05
* [#989](https://github.com/stripe/stripe-php/pull/989) Add support for the `PromotionCode` resource and APIs

## 7.45.0 - 2020-07-28
* [#981](https://github.com/stripe/stripe-php/pull/981) PHPdoc updates

## 7.44.0 - 2020-07-20
* [#948](https://github.com/stripe/stripe-php/pull/948) Add `first()` and `last()` functions to `Collection`

## 7.43.0 - 2020-07-17
* [#975](https://github.com/stripe/stripe-php/pull/975) Add support for `political_exposure` on `Person`

## 7.42.0 - 2020-07-15
* [#974](https://github.com/stripe/stripe-php/pull/974) Add new constants for `purpose` on `File`

## 7.41.1 - 2020-07-15
* [#973](https://github.com/stripe/stripe-php/pull/973) Multiple PHPDoc fixes

## 7.41.0 - 2020-07-14
* [#971](https://github.com/stripe/stripe-php/pull/971) Adds enum values for `billing_address_collection` on Checkout `Session`

## 7.40.0 - 2020-07-06
* [#964](https://github.com/stripe/stripe-php/pull/964) Add OAuthService

## 7.39.0 - 2020-06-25
* [#960](https://github.com/stripe/stripe-php/pull/960) Add constants for `payment_behavior` on `Subscription`

## 7.38.0 - 2020-06-24
* [#959](https://github.com/stripe/stripe-php/pull/959) Add multiple constants missing for `Event`

## 7.37.2 - 2020-06-23
* [#957](https://github.com/stripe/stripe-php/pull/957) Updated PHPDocs

## 7.37.1 - 2020-06-11
* [#952](https://github.com/stripe/stripe-php/pull/952) Improve PHPDoc

## 7.37.0 - 2020-06-09
* [#950](https://github.com/stripe/stripe-php/pull/950) Add support for `id_npwp` and `my_frp` as `type` on `TaxId`

## 7.36.2 - 2020-06-03
* [#946](https://github.com/stripe/stripe-php/pull/946) Update PHPDoc

## 7.36.1 - 2020-05-28
* [#938](https://github.com/stripe/stripe-php/pull/938) Remove extra array_keys() call.
* [#942](https://github.com/stripe/stripe-php/pull/942) fix autopagination for service methods

## 7.36.0 - 2020-05-21
* [#937](https://github.com/stripe/stripe-php/pull/937) Add support for `ae_trn`, `cl_tin` and `sa_vat` as `type` on `TaxId`

## 7.35.0 - 2020-05-20
* [#936](https://github.com/stripe/stripe-php/pull/936) Add `anticipation_repayment` as a `type` on `BalanceTransaction`

## 7.34.0 - 2020-05-18
* [#934](https://github.com/stripe/stripe-php/pull/934) Add support for `issuing_dispute` as a `type` on `BalanceTransaction`

## 7.33.1 - 2020-05-15
* [#933](https://github.com/stripe/stripe-php/pull/933) Services bugfix: convert nested null params to empty strings

## 7.33.0 - 2020-05-14
* [#771](https://github.com/stripe/stripe-php/pull/771) Introduce client/services API. The [migration guide](https://github.com/stripe/stripe-php/wiki/Migration-to-StripeClient-and-services-in-7.33.0) contains before & after examples of the backwards-compatible changes.

## 7.32.1 - 2020-05-13
* [#932](https://github.com/stripe/stripe-php/pull/932) Fix multiple PHPDoc

## 7.32.0 - 2020-05-11
* [#931](https://github.com/stripe/stripe-php/pull/931) Add support for the `LineItem` resource and APIs

## 7.31.0 - 2020-05-01
* [#927](https://github.com/stripe/stripe-php/pull/927) Add support for new tax IDs

## 7.30.0 - 2020-04-29
* [#924](https://github.com/stripe/stripe-php/pull/924) Add support for the `Price` resource and APIs

## 7.29.0 - 2020-04-22
* [#920](https://github.com/stripe/stripe-php/pull/920) Add support for the `Session` resource and APIs on the `BillingPortal` namespace

## 7.28.1 - 2020-04-10
* [#915](https://github.com/stripe/stripe-php/pull/915) Improve PHPdocs for many classes

## 7.28.0 - 2020-04-03
* [#912](https://github.com/stripe/stripe-php/pull/912) Preserve backwards compatibility for typoed `TYPE_ADJUSTEMENT` enum.
* [#911](https://github.com/stripe/stripe-php/pull/911) Codegenerated PHPDoc for nested resources
* [#902](https://github.com/stripe/stripe-php/pull/902) Update docstrings for nested resources

## 7.27.3 - 2020-03-18
* [#899](https://github.com/stripe/stripe-php/pull/899) Convert keys to strings in `StripeObject::toArray()`

## 7.27.2 - 2020-03-13
* [#894](https://github.com/stripe/stripe-php/pull/894) Multiple PHPDocs changes

## 7.27.1 - 2020-03-03
* [#890](https://github.com/stripe/stripe-php/pull/890) Update PHPdoc

## 7.27.0 - 2020-02-28
* [#889](https://github.com/stripe/stripe-php/pull/889) Add new constants for `type` on `TaxId`

## 7.26.0 - 2020-02-26
* [#886](https://github.com/stripe/stripe-php/pull/886) Add support for listing Checkout `Session`
* [#883](https://github.com/stripe/stripe-php/pull/883) Add PHPDoc class descriptions

## 7.25.0 - 2020-02-14
* [#879](https://github.com/stripe/stripe-php/pull/879) Make `\Stripe\Collection` implement `\Countable`
* [#875](https://github.com/stripe/stripe-php/pull/875) Last set of PHP-CS-Fixer updates
* [#874](https://github.com/stripe/stripe-php/pull/874) Enable php_unit_internal_class rule
* [#873](https://github.com/stripe/stripe-php/pull/873) Add support for phpDocumentor in Makefile
* [#872](https://github.com/stripe/stripe-php/pull/872) Another batch of PHP-CS-Fixer rule updates
* [#871](https://github.com/stripe/stripe-php/pull/871) Fix a few PHPDoc comments
* [#870](https://github.com/stripe/stripe-php/pull/870) More PHP-CS-Fixer tweaks

## 7.24.0 - 2020-02-10
* [#862](https://github.com/stripe/stripe-php/pull/862) Better PHPDoc
* [#865](https://github.com/stripe/stripe-php/pull/865) Get closer to `@PhpCsFixer` standard ruleset

## 7.23.0 - 2020-02-05
* [#860](https://github.com/stripe/stripe-php/pull/860) Add PHPDoc types for expandable fields
* [#858](https://github.com/stripe/stripe-php/pull/858) Use `native_function_invocation` PHPStan rule
* [#857](https://github.com/stripe/stripe-php/pull/857) Update PHPDoc on nested resources
* [#855](https://github.com/stripe/stripe-php/pull/855) PHPDoc: `StripeObject` -> `ErrorObject` where appropriate
* [#837](https://github.com/stripe/stripe-php/pull/837) Autogen diff
* [#854](https://github.com/stripe/stripe-php/pull/854) Upgrade PHPStan and fix settings
* [#850](https://github.com/stripe/stripe-php/pull/850) Yet more PHPDoc updates

## 7.22.0 - 2020-01-31
* [#849](https://github.com/stripe/stripe-php/pull/849) Add new constants for `type` on `TaxId`
* [#843](https://github.com/stripe/stripe-php/pull/843) Even more PHPDoc fixes
* [#841](https://github.com/stripe/stripe-php/pull/841) More PHPDoc fixes

## 7.21.1 - 2020-01-29
* [#840](https://github.com/stripe/stripe-php/pull/840) Update phpdocs across multiple resources.

## 7.21.0 - 2020-01-28
* [#839](https://github.com/stripe/stripe-php/pull/839) Add support for `TYPE_ES_CIF` on `TaxId`

## 7.20.0 - 2020-01-23
* [#836](https://github.com/stripe/stripe-php/pull/836) Add new type values for `TaxId`

## 7.19.1 - 2020-01-14
* [#831](https://github.com/stripe/stripe-php/pull/831) Fix incorrect `UnexpectedValueException` instantiation

## 7.19.0 - 2020-01-14
* [#830](https://github.com/stripe/stripe-php/pull/830) Add support for `CreditNoteLineItem`

## 7.18.0 - 2020-01-13
* [#829](https://github.com/stripe/stripe-php/pull/829) Don't call php_uname function if disabled by php.ini

## 7.17.0 - 2020-01-08
* [#821](https://github.com/stripe/stripe-php/pull/821) Improve PHPDoc types for `ApiErrorException.get/setJsonBody()` methods

## 7.16.0 - 2020-01-06
* [#826](https://github.com/stripe/stripe-php/pull/826) Rename remaining `$options` to `$opts`
* [#825](https://github.com/stripe/stripe-php/pull/825) Update PHPDoc

## 7.15.0 - 2020-01-06
* [#824](https://github.com/stripe/stripe-php/pull/824) Add constant `TYPE_SG_UEN` to `TaxId`

## 7.14.2 - 2019-12-04
* [#816](https://github.com/stripe/stripe-php/pull/816) Disable autoloader when checking for `Throwable`

## 7.14.1 - 2019-11-26
* [#812](https://github.com/stripe/stripe-php/pull/812) Fix invalid PHPdoc on `Subscription`

## 7.14.0 - 2019-11-26
* [#811](https://github.com/stripe/stripe-php/pull/811) Add support for `CreditNote` preview.

## 7.13.0 - 2019-11-19
* [#808](https://github.com/stripe/stripe-php/pull/808) Add support for listing lines on an Invoice directly via `Invoice::allLines()`

## 7.12.0 - 2019-11-08

-   [#805](https://github.com/stripe/stripe-php/pull/805) Add Source::allSourceTransactions and SubscriptionItem::allUsageRecordSummaries
-   [#798](https://github.com/stripe/stripe-php/pull/798) The argument of `array_key_exists` cannot be `null`
-   [#803](https://github.com/stripe/stripe-php/pull/803) Removed unwanted got

## 7.11.0 - 2019-11-06

-   [#797](https://github.com/stripe/stripe-php/pull/797) Add support for reverse pagination

## 7.10.0 - 2019-11-05

-   [#795](https://github.com/stripe/stripe-php/pull/795) Add support for `Mandate`

## 7.9.0 - 2019-11-05

-   [#794](https://github.com/stripe/stripe-php/pull/794) Add PHPDoc to `ApiResponse`
-   [#792](https://github.com/stripe/stripe-php/pull/792) Use single quotes for `OBJECT_NAME` constants

## 7.8.0 - 2019-11-05

-   [#790](https://github.com/stripe/stripe-php/pull/790) Mark nullable fields in PHPDoc
-   [#788](https://github.com/stripe/stripe-php/pull/788) Early codegen fixes
-   [#787](https://github.com/stripe/stripe-php/pull/787) Use PHPStan in Travis CI

## 7.7.1 - 2019-10-25

-   [#781](https://github.com/stripe/stripe-php/pull/781) Fix telemetry header
-   [#780](https://github.com/stripe/stripe-php/pull/780) Contributor Convenant

## 7.7.0 - 2019-10-23

-   [#776](https://github.com/stripe/stripe-php/pull/776) Add `CAPABILITY_TRANSFERS` to `Account`
-   [#778](https://github.com/stripe/stripe-php/pull/778) Add support for `TYPE_MX_RFC` type on `TaxId`

## 7.6.0 - 2019-10-22

-   [#770](https://github.com/stripe/stripe-php/pull/770) Add missing constants for Customer's `TaxId`

## 7.5.0 - 2019-10-18

-   [#768](https://github.com/stripe/stripe-php/pull/768) Redact API key in `RequestOptions` debug info

## 7.4.0 - 2019-10-15

-   [#764](https://github.com/stripe/stripe-php/pull/764) Add support for HTTP request monitoring callback

## 7.3.1 - 2019-10-07

-   [#755](https://github.com/stripe/stripe-php/pull/755) Respect Stripe-Should-Retry and Retry-After headers

## 7.3.0 - 2019-10-02

-   [#752](https://github.com/stripe/stripe-php/pull/752) Add `payment_intent.canceled` and `setup_intent.canceled` events
-   [#749](https://github.com/stripe/stripe-php/pull/749) Call `toArray()` on objects only

## 7.2.2 - 2019-09-24

-   [#746](https://github.com/stripe/stripe-php/pull/746) Add missing decline codes

## 7.2.1 - 2019-09-23

-   [#744](https://github.com/stripe/stripe-php/pull/744) Added new PHPDoc

## 7.2.0 - 2019-09-17

-   [#738](https://github.com/stripe/stripe-php/pull/738) Added missing constants for `SetupIntent` events

## 7.1.1 - 2019-09-16

-   [#737](https://github.com/stripe/stripe-php/pull/737) Added new PHPDoc

## 7.1.0 - 2019-09-13

-   [#736](https://github.com/stripe/stripe-php/pull/736) Make `CaseInsensitiveArray` countable and traversable

## 7.0.2 - 2019-09-06

-   [#729](https://github.com/stripe/stripe-php/pull/729) Fix usage of `SignatureVerificationException` in PHPDoc blocks

## 7.0.1 - 2019-09-05

-   [#728](https://github.com/stripe/stripe-php/pull/728) Clean up Collection

## 7.0.0 - 2019-09-03

Major version release. The [migration guide](https://github.com/stripe/stripe-php/wiki/Migration-guide-for-v7) contains a detailed list of backwards-incompatible changes with upgrade instructions.

Pull requests included in this release (cf. [#552](https://github.com/stripe/stripe-php/pull/552)) (⚠️ = breaking changes):

-   ⚠️ Drop support for PHP 5.4 ([#551](https://github.com/stripe/stripe-php/pull/551))
-   ⚠️ Drop support for PHP 5.5 ([#554](https://github.com/stripe/stripe-php/pull/554))
-   Bump dependencies ([#553](https://github.com/stripe/stripe-php/pull/553))
-   Remove `CURLFile` check ([#555](https://github.com/stripe/stripe-php/pull/555))
-   Update constant definitions for PHP >= 5.6 ([#556](https://github.com/stripe/stripe-php/pull/556))
-   ⚠️ Remove `FileUpload` alias ([#557](https://github.com/stripe/stripe-php/pull/557))
-   Remove `curl_reset` check ([#570](https://github.com/stripe/stripe-php/pull/570))
-   Use `\Stripe\<class>::class` constant instead of strings ([#643](https://github.com/stripe/stripe-php/pull/643))
-   Use `array_column` to flatten params ([#686](https://github.com/stripe/stripe-php/pull/686))
-   ⚠️ Remove deprecated methods ([#692](https://github.com/stripe/stripe-php/pull/692))
-   ⚠️ Remove `IssuerFraudRecord` ([#696](https://github.com/stripe/stripe-php/pull/696))
-   Update constructors of Stripe exception classes ([#559](https://github.com/stripe/stripe-php/pull/559))
-   Fix remaining TODOs ([#700](https://github.com/stripe/stripe-php/pull/700))
-   Use yield for autopagination ([#703](https://github.com/stripe/stripe-php/pull/703))
-   ⚠️ Rename fake magic methods and rewrite array conversion ([#704](https://github.com/stripe/stripe-php/pull/704))
-   Add `ErrorObject` to Stripe exceptions ([#705](https://github.com/stripe/stripe-php/pull/705))
-   Start using PHP CS Fixer ([#706](https://github.com/stripe/stripe-php/pull/706))
-   Update error messages for nested resource operations ([#708](https://github.com/stripe/stripe-php/pull/708))
-   Upgrade retry logic ([#707](https://github.com/stripe/stripe-php/pull/707))
-   ⚠️ `Collection` improvements / fixes ([#715](https://github.com/stripe/stripe-php/pull/715))
-   ⚠️ Modernize exceptions ([#709](https://github.com/stripe/stripe-php/pull/709))
-   Add constants for error codes ([#716](https://github.com/stripe/stripe-php/pull/716))
-   Update certificate bundle ([#717](https://github.com/stripe/stripe-php/pull/717))
-   Retry requests on a 429 that's a lock timeout ([#718](https://github.com/stripe/stripe-php/pull/718))
-   Fix `toArray()` calls ([#719](https://github.com/stripe/stripe-php/pull/719))
-   Couple of fixes for PHP 7.4 ([#725](https://github.com/stripe/stripe-php/pull/725))

## 6.43.1 - 2019-08-29

-   [#722](https://github.com/stripe/stripe-php/pull/722) Make `LoggerInterface::error` compatible with its PSR-3 counterpart
-   [#714](https://github.com/stripe/stripe-php/pull/714) Add `pending_setup_intent` property in `Subscription`
-   [#713](https://github.com/stripe/stripe-php/pull/713) Add typehint to `ApiResponse`
-   [#712](https://github.com/stripe/stripe-php/pull/712) Fix comment
-   [#701](https://github.com/stripe/stripe-php/pull/701) Start testing PHP 7.3

## 6.43.0 - 2019-08-09

-   [#694](https://github.com/stripe/stripe-php/pull/694) Add `SubscriptionItem::createUsageRecord` method

## 6.42.0 - 2019-08-09

-   [#688](https://github.com/stripe/stripe-php/pull/688) Remove `SubscriptionScheduleRevision`
    -   Note that this is technically a breaking change, however we've chosen to release it as a minor version in light of the fact that this resource and its API methods were virtually unused.

## 6.41.0 - 2019-07-31

-   [#683](https://github.com/stripe/stripe-php/pull/683) Move the List Balance History API to `/v1/balance_transactions`

## 6.40.0 - 2019-06-27

-   [#675](https://github.com/stripe/stripe-php/pull/675) Add support for `SetupIntent` resource and APIs

## 6.39.2 - 2019-06-26

-   [#676](https://github.com/stripe/stripe-php/pull/676) Fix exception message in `CustomerBalanceTransaction::update()`

## 6.39.1 - 2019-06-25

-   [#674](https://github.com/stripe/stripe-php/pull/674) Add new constants for `collection_method` on `Invoice`

## 6.39.0 - 2019-06-24

-   [#673](https://github.com/stripe/stripe-php/pull/673) Enable request latency telemetry by default

## 6.38.0 - 2019-06-17

-   [#649](https://github.com/stripe/stripe-php/pull/649) Add support for `CustomerBalanceTransaction` resource and APIs

## 6.37.2 - 2019-06-17

-   [#671](https://github.com/stripe/stripe-php/pull/671) Add new PHPDoc
-   [#672](https://github.com/stripe/stripe-php/pull/672) Add constants for `submit_type` on Checkout `Session`

## 6.37.1 - 2019-06-14

-   [#670](https://github.com/stripe/stripe-php/pull/670) Add new PHPDoc

## 6.37.0 - 2019-05-23

-   [#663](https://github.com/stripe/stripe-php/pull/663) Add support for `radar.early_fraud_warning` resource

## 6.36.0 - 2019-05-22

-   [#661](https://github.com/stripe/stripe-php/pull/661) Add constants for new TaxId types
-   [#662](https://github.com/stripe/stripe-php/pull/662) Add constants for BalanceTransaction types

## 6.35.2 - 2019-05-20

-   [#655](https://github.com/stripe/stripe-php/pull/655) Add constants for payment intent statuses
-   [#659](https://github.com/stripe/stripe-php/pull/659) Fix PHPDoc for various nested Account actions
-   [#660](https://github.com/stripe/stripe-php/pull/660) Fix various PHPDoc

## 6.35.1 - 2019-05-20

-   [#658](https://github.com/stripe/stripe-php/pull/658) Use absolute value when checking timestamp tolerance

## 6.35.0 - 2019-05-14

-   [#651](https://github.com/stripe/stripe-php/pull/651) Add support for the Capability resource and APIs

## 6.34.6 - 2019-05-13

-   [#654](https://github.com/stripe/stripe-php/pull/654) Fix typo in definition of `Event::PAYMENT_METHOD_ATTACHED` constant

## 6.34.5 - 2019-05-06

-   [#647](https://github.com/stripe/stripe-php/pull/647) Set the return type to static for more operations

## 6.34.4 - 2019-05-06

-   [#650](https://github.com/stripe/stripe-php/pull/650) Add missing constants for Event types

## 6.34.3 - 2019-05-01

-   [#644](https://github.com/stripe/stripe-php/pull/644) Update return type to `static` to improve static analysis
-   [#645](https://github.com/stripe/stripe-php/pull/645) Fix constant for `payment_intent.payment_failed`

## 6.34.2 - 2019-04-26

-   [#642](https://github.com/stripe/stripe-php/pull/642) Fix an issue where existing idempotency keys would be overwritten when using automatic retries

## 6.34.1 - 2019-04-25

-   [#640](https://github.com/stripe/stripe-php/pull/640) Add missing phpdocs

## 6.34.0 - 2019-04-24

-   [#626](https://github.com/stripe/stripe-php/pull/626) Add support for the `TaxRate` resource and APIs
-   [#639](https://github.com/stripe/stripe-php/pull/639) Fix multiple phpdoc issues

## 6.33.0 - 2019-04-22

-   [#630](https://github.com/stripe/stripe-php/pull/630) Add support for the `TaxId` resource and APIs

## 6.32.1 - 2019-04-19

-   [#636](https://github.com/stripe/stripe-php/pull/636) Correct type of `$personId` in PHPDoc

## 6.32.0 - 2019-04-18

-   [#621](https://github.com/stripe/stripe-php/pull/621) Add support for `CreditNote`

## 6.31.5 - 2019-04-12

-   [#628](https://github.com/stripe/stripe-php/pull/628) Add constants for `person.*` event types
-   [#628](https://github.com/stripe/stripe-php/pull/628) Add missing constants for `Account` and `Person`

## 6.31.4 - 2019-04-05

-   [#624](https://github.com/stripe/stripe-php/pull/624) Fix encoding of nested parameters in multipart requests

## 6.31.3 - 2019-04-02

-   [#623](https://github.com/stripe/stripe-php/pull/623) Only use HTTP/2 with curl >= 7.60.0

## 6.31.2 - 2019-03-25

-   [#619](https://github.com/stripe/stripe-php/pull/619) Fix PHPDoc return types for list methods for nested resources

## 6.31.1 - 2019-03-22

-   [#612](https://github.com/stripe/stripe-php/pull/612) Add a lot of constants
-   [#614](https://github.com/stripe/stripe-php/pull/614) Add missing subscription status constants

## 6.31.0 - 2019-03-18

-   [#600](https://github.com/stripe/stripe-php/pull/600) Add support for the `PaymentMethod` resource and APIs
-   [#606](https://github.com/stripe/stripe-php/pull/606) Add support for retrieving a Checkout `Session`
-   [#611](https://github.com/stripe/stripe-php/pull/611) Add support for deleting a Terminal `Location` and `Reader`

## 6.30.5 - 2019-03-11

-   [#607](https://github.com/stripe/stripe-php/pull/607) Correctly handle case where a metadata key is called `metadata`

## 6.30.4 - 2019-02-27

-   [#602](https://github.com/stripe/stripe-php/pull/602) Add `subscription_schedule` to `Subscription` for PHPDoc.

## 6.30.3 - 2019-02-26

-   [#603](https://github.com/stripe/stripe-php/pull/603) Improve PHPDoc on the `Source` object to cover all types of Sources currently supported.

## 6.30.2 - 2019-02-25

-   [#601](https://github.com/stripe/stripe-php/pull/601) Fix PHPDoc across multiple resources and add support for new events.

## 6.30.1 - 2019-02-16

-   [#599](https://github.com/stripe/stripe-php/pull/599) Fix PHPDoc for `SubscriptionSchedule` and `SubscriptionScheduleRevision`

## 6.30.0 - 2019-02-12

-   [#590](https://github.com/stripe/stripe-php/pull/590) Add support for `SubscriptionSchedule` and `SubscriptionScheduleRevision`

## 6.29.3 - 2019-01-31

-   [#592](https://github.com/stripe/stripe-php/pull/592) Some more PHPDoc fixes

## 6.29.2 - 2019-01-31

-   [#591](https://github.com/stripe/stripe-php/pull/591) Fix PHPDoc for nested resources

## 6.29.1 - 2019-01-25

-   [#566](https://github.com/stripe/stripe-php/pull/566) Fix dangling message contents
-   [#586](https://github.com/stripe/stripe-php/pull/586) Don't overwrite `CURLOPT_HTTP_VERSION` option

## 6.29.0 - 2019-01-23

-   [#579](https://github.com/stripe/stripe-php/pull/579) Rename `CheckoutSession` to `Session` and move it under the `Checkout` namespace. This is a breaking change, but we've reached out to affected merchants and all new merchants would use the new approach.

## 6.28.1 - 2019-01-21

-   [#580](https://github.com/stripe/stripe-php/pull/580) Properly serialize `individual` on `Account` objects

## 6.28.0 - 2019-01-03

-   [#576](https://github.com/stripe/stripe-php/pull/576) Add support for iterating directly over `Collection` instances

## 6.27.0 - 2018-12-21

-   [#571](https://github.com/stripe/stripe-php/pull/571) Add support for the `CheckoutSession` resource

## 6.26.0 - 2018-12-11

-   [#568](https://github.com/stripe/stripe-php/pull/568) Enable persistent connections

## 6.25.0 - 2018-12-10

-   [#567](https://github.com/stripe/stripe-php/pull/567) Add support for account links

## 6.24.0 - 2018-11-28

-   [#562](https://github.com/stripe/stripe-php/pull/562) Add support for the Review resource
-   [#564](https://github.com/stripe/stripe-php/pull/564) Add event name constants for subscription schedule aborted/expiring

## 6.23.0 - 2018-11-27

-   [#542](https://github.com/stripe/stripe-php/pull/542) Add support for `ValueList` and `ValueListItem` for Radar

## 6.22.1 - 2018-11-20

-   [#561](https://github.com/stripe/stripe-php/pull/561) Add cast and some docs to telemetry introduced in 6.22.0/549

## 6.22.0 - 2018-11-15

-   [#549](https://github.com/stripe/stripe-php/pull/549) Add support for client telemetry

## 6.21.1 - 2018-11-12

-   [#548](https://github.com/stripe/stripe-php/pull/548) Don't mutate `Exception` class properties from `OAuthBase` error

## 6.21.0 - 2018-11-08

-   [#537](https://github.com/stripe/stripe-php/pull/537) Add new API endpoints for the `Invoice` resource.

## 6.20.1 - 2018-11-07

-   [#546](https://github.com/stripe/stripe-php/pull/546) Drop files from the Composer package that aren't needed in the release

## 6.20.0 - 2018-10-30

-   [#536](https://github.com/stripe/stripe-php/pull/536) Add support for the `Person` resource
-   [#541](https://github.com/stripe/stripe-php/pull/541) Add support for the `WebhookEndpoint` resource

## 6.19.5 - 2018-10-17

-   [#539](https://github.com/stripe/stripe-php/pull/539) Fix methods on `\Stripe\PaymentIntent` to properly pass arguments to the API.

## 6.19.4 - 2018-10-11

-   [#534](https://github.com/stripe/stripe-php/pull/534) Fix PSR-4 autoloading for `\Stripe\FileUpload` class alias

## 6.19.3 - 2018-10-09

-   [#530](https://github.com/stripe/stripe-php/pull/530) Add constants for `flow` (`FLOW_*`), `status` (`STATUS_*`) and `usage` (`USAGE_*`) on `\Stripe\Source`

## 6.19.2 - 2018-10-08

-   [#531](https://github.com/stripe/stripe-php/pull/531) Store HTTP response headers in case-insensitive array

## 6.19.1 - 2018-09-25

-   [#526](https://github.com/stripe/stripe-php/pull/526) Ignore null values in request parameters

## 6.19.0 - 2018-09-24

-   [#523](https://github.com/stripe/stripe-php/pull/523) Add support for Stripe Terminal

## 6.18.0 - 2018-09-24

-   [#520](https://github.com/stripe/stripe-php/pull/520) Rename `\Stripe\FileUpload` to `\Stripe\File`

## 6.17.2 - 2018-09-18

-   [#522](https://github.com/stripe/stripe-php/pull/522) Fix warning when adding a new additional owner to an existing array

## 6.17.1 - 2018-09-14

-   [#517](https://github.com/stripe/stripe-php/pull/517) Integer-index encode all sequential arrays

## 6.17.0 - 2018-09-05

-   [#514](https://github.com/stripe/stripe-php/pull/514) Add support for reporting resources

## 6.16.0 - 2018-08-23

-   [#509](https://github.com/stripe/stripe-php/pull/509) Add support for usage record summaries

## 6.15.0 - 2018-08-03

-   [#504](https://github.com/stripe/stripe-php/pull/504) Add cancel support for topups

## 6.14.0 - 2018-08-02

-   [#505](https://github.com/stripe/stripe-php/pull/505) Add support for file links

## 6.13.0 - 2018-07-31

-   [#502](https://github.com/stripe/stripe-php/pull/502) Add `isDeleted()` method to `\Stripe\StripeObject`

## 6.12.0 - 2018-07-28

-   [#501](https://github.com/stripe/stripe-php/pull/501) Add support for scheduled query runs (`\Stripe\Sigma\ScheduledQueryRun`) for Sigma

## 6.11.0 - 2018-07-26

-   [#500](https://github.com/stripe/stripe-php/pull/500) Add support for Stripe Issuing

## 6.10.4 - 2018-07-19

-   [#498](https://github.com/stripe/stripe-php/pull/498) Internal improvements to the `\Stripe\ApiResource.classUrl()` method

## 6.10.3 - 2018-07-16

-   [#497](https://github.com/stripe/stripe-php/pull/497) Use HTTP/2 only for HTTPS requests

## 6.10.2 - 2018-07-11

-   [#494](https://github.com/stripe/stripe-php/pull/494) Enable HTTP/2 support

## 6.10.1 - 2018-07-10

-   [#493](https://github.com/stripe/stripe-php/pull/493) Add PHPDoc for `auto_advance` on `\Stripe\Invoice`

## 6.10.0 - 2018-06-28

-   [#488](https://github.com/stripe/stripe-php/pull/488) Add support for `$appPartnerId` to `Stripe::setAppInfo()`

## 6.9.0 - 2018-06-28

-   [#487](https://github.com/stripe/stripe-php/pull/487) Add support for payment intents

## 6.8.2 - 2018-06-24

-   [#486](https://github.com/stripe/stripe-php/pull/486) Make `Account.deauthorize()` return the `StripeObject` from the API

## 6.8.1 - 2018-06-13

-   [#472](https://github.com/stripe/stripe-php/pull/472) Added phpDoc for `ApiRequestor` and others, especially regarding thrown errors

## 6.8.0 - 2018-06-13

-   [#481](https://github.com/stripe/stripe-php/pull/481) Add new `\Stripe\Discount` and `\Stripe\OrderItem` classes, add more PHPDoc describing object attributes

## 6.7.4 - 2018-05-29

-   [#480](https://github.com/stripe/stripe-php/pull/480) PHPDoc changes for API version 2018-05-21 and the addition of the new `CHARGE_EXPIRED` event type

## 6.7.3 - 2018-05-28

-   [#479](https://github.com/stripe/stripe-php/pull/479) Fix unnecessary traits on `\Stripe\InvoiceLineItem`

## 6.7.2 - 2018-05-28

-   [#471](https://github.com/stripe/stripe-php/pull/471) Add `OBJECT_NAME` constant to all API resource classes, add `\Stripe\InvoiceLineItem` class

## 6.7.1 - 2018-05-13

-   [#468](https://github.com/stripe/stripe-php/pull/468) Update fields in PHP docs for accuracy

## 6.7.0 - 2018-05-09

-   [#466](https://github.com/stripe/stripe-php/pull/466) Add support for issuer fraud records

## 6.6.0 - 2018-04-11

-   [#460](https://github.com/stripe/stripe-php/pull/460) Add support for flexible billing primitives

## 6.5.0 - 2018-04-05

-   [#461](https://github.com/stripe/stripe-php/pull/461) Don't zero keys on non-`metadata` subobjects

## 6.4.2 - 2018-03-17

-   [#458](https://github.com/stripe/stripe-php/pull/458) Add PHPDoc for `account` on `\Stripe\Event`

## 6.4.1 - 2018-03-02

-   [#455](https://github.com/stripe/stripe-php/pull/455) Fix namespaces in PHPDoc
-   [#456](https://github.com/stripe/stripe-php/pull/456) Fix namespaces for some exceptions

## 6.4.0 - 2018-02-28

-   [#453](https://github.com/stripe/stripe-php/pull/453) Add constants for `reason` (`REASON_*`) and `status` (`STATUS_*`) on `\Stripe\Dispute`

## 6.3.2 - 2018-02-27

-   [#452](https://github.com/stripe/stripe-php/pull/452) Add PHPDoc for `amount_paid` and `amount_remaining` on `\Stripe\Invoice`

## 6.3.1 - 2018-02-26

-   [#443](https://github.com/stripe/stripe-php/pull/443) Add event types as constants to `\Stripe\Event` class

## 6.3.0 - 2018-02-23

-   [#450](https://github.com/stripe/stripe-php/pull/450) Add support for `code` attribute on all Stripe exceptions

## 6.2.0 - 2018-02-21

-   [#440](https://github.com/stripe/stripe-php/pull/440) Add support for topups
-   [#442](https://github.com/stripe/stripe-php/pull/442) Fix PHPDoc for `\Stripe\Error\SignatureVerification`

## 6.1.0 - 2018-02-12

-   [#435](https://github.com/stripe/stripe-php/pull/435) Fix header persistence on `Collection` objects
-   [#436](https://github.com/stripe/stripe-php/pull/436) Introduce new `Idempotency` error class

## 6.0.0 - 2018-02-07

Major version release. List of backwards incompatible changes to watch out for:

-   The minimum PHP version is now 5.4.0. If you're using PHP 5.3 or older, consider upgrading to a more recent version.

*   `\Stripe\AttachedObject` no longer exists. Attributes that used to be instances of `\Stripe\AttachedObject` (such as `metadata`) are now instances of `\Stripe\StripeObject`.

-   Attributes that used to be PHP arrays (such as `legal_entity->additional_owners` on `\Stripe\Account` instances) are now instances of `\Stripe\StripeObject`, except when they are empty. `\Stripe\StripeObject` has array semantics so this should not be an issue unless you are actively checking types.

*   `\Stripe\Collection` now derives from `\Stripe\StripeObject` rather than from `\Stripe\ApiResource`.

Pull requests included in this release:

-   [#410](https://github.com/stripe/stripe-php/pull/410) Drop support for PHP 5.3
-   [#411](https://github.com/stripe/stripe-php/pull/411) Use traits for common API operations
-   [#414](https://github.com/stripe/stripe-php/pull/414) Use short array syntax
-   [#404](https://github.com/stripe/stripe-php/pull/404) Fix serialization logic
-   [#417](https://github.com/stripe/stripe-php/pull/417) Remove `ExternalAccount` class
-   [#418](https://github.com/stripe/stripe-php/pull/418) Increase test coverage
-   [#421](https://github.com/stripe/stripe-php/pull/421) Update CA bundle and add script for future updates
-   [#422](https://github.com/stripe/stripe-php/pull/422) Use vendored CA bundle for all requests
-   [#428](https://github.com/stripe/stripe-php/pull/428) Support for automatic request retries

## 5.9.2 - 2018-02-07

-   [#431](https://github.com/stripe/stripe-php/pull/431) Update PHPDoc @property tags for latest API version

## 5.9.1 - 2018-02-06

-   [#427](https://github.com/stripe/stripe-php/pull/427) Add and update PHPDoc @property tags on all API resources

## 5.9.0 - 2018-01-17

-   [#421](https://github.com/stripe/stripe-php/pull/421) Updated bundled CA certificates
-   [#423](https://github.com/stripe/stripe-php/pull/423) Escape unsanitized input in OAuth example

## 5.8.0 - 2017-12-20

-   [#403](https://github.com/stripe/stripe-php/pull/403) Add `__debugInfo()` magic method to `StripeObject`

## 5.7.0 - 2017-11-28

-   [#390](https://github.com/stripe/stripe-php/pull/390) Remove some unsupported API methods
-   [#391](https://github.com/stripe/stripe-php/pull/391) Alphabetize the list of API resources in `Util::convertToStripeObject()` and add missing resources
-   [#393](https://github.com/stripe/stripe-php/pull/393) Fix expiry date update for card sources

## 5.6.0 - 2017-10-31

-   [#386](https://github.com/stripe/stripe-php/pull/386) Support for exchange rates APIs

## 5.5.1 - 2017-10-30

-   [#387](https://github.com/stripe/stripe-php/pull/387) Allow `personal_address_kana` and `personal_address_kanji` to be updated on an account

## 5.5.0 - 2017-10-27

-   [#385](https://github.com/stripe/stripe-php/pull/385) Support for listing source transactions

## 5.4.0 - 2017-10-24

-   [#383](https://github.com/stripe/stripe-php/pull/383) Add static methods to manipulate resources from parent
    -   `Account` gains methods for external accounts and login links (e.g. `createExternalAccount`, `createLoginLink`)
    -   `ApplicationFee` gains methods for refunds
    -   `Customer` gains methods for sources
    -   `Transfer` gains methods for reversals

## 5.3.0 - 2017-10-11

-   [#378](https://github.com/stripe/stripe-php/pull/378) Rename source `delete` to `detach` (and deprecate the former)

## 5.2.3 - 2017-09-27

-   Add PHPDoc for `Card`

## 5.2.2 - 2017-09-20

-   Fix deserialization mapping of `FileUpload` objects

## 5.2.1 - 2017-09-14

-   Serialized `shipping` nested attribute

## 5.2.0 - 2017-08-29

-   Add support for `InvalidClient` OAuth error

## 5.1.3 - 2017-08-14

-   Allow `address_kana` and `address_kanji` to be updated for custom accounts

## 5.1.2 - 2017-08-01

-   Fix documented return type of `autoPagingIterator()` (was missing namespace)

## 5.1.1 - 2017-07-03

-   Fix order returns to use the right URL `/v1/order_returns`

## 5.1.0 - 2017-06-30

-   Add support for OAuth

## 5.0.0 - 2017-06-27

-   `pay` on invoice now takes params as well as opts

## 4.13.0 - 2017-06-19

-   Add support for ephemeral keys

## 4.12.0 - 2017-06-05

-   Clients can implement `getUserAgentInfo()` to add additional user agent information

## 4.11.0 - 2017-06-05

-   Implement `Countable` for `AttachedObject` (`metadata` and `additional_owners`)

## 4.10.0 - 2017-05-25

-   Add support for login links

## 4.9.1 - 2017-05-10

-   Fix docs to include arrays on `$id` parameter for retrieve methods

## 4.9.0 - 2017-04-28

-   Support for checking webhook signatures

## 4.8.1 - 2017-04-24

-   Allow nested field `payout_schedule` to be updated

## 4.8.0 - 2017-04-20

-   Add `\Stripe\Stripe::setLogger()` to support an external PSR-3 compatible logger

## 4.7.0 - 2017-04-10

-   Add support for payouts and recipient transfers

## 4.6.0 - 2017-04-06

-   Please see 4.7.0 instead (no-op release)

## 4.5.1 - 2017-03-22

-   Remove hard dependency on cURL

## 4.5.0 - 2017-03-20

-   Support for detaching sources from customers

## 4.4.2 - 2017-02-27

-   Correct handling of `owner` parameter when updating sources

## 4.4.1 - 2017-02-24

-   Correct the error check on a bad JSON decoding

## 4.4.0 - 2017-01-18

-   Add support for updating sources

## 4.3.0 - 2016-11-30

-   Add support for verifying sources

## 4.2.0 - 2016-11-21

-   Add retrieve method for 3-D Secure resources

## 4.1.1 - 2016-10-21

-   Add docblock with model properties for `Plan`

## 4.1.0 - 2016-10-18

-   Support for 403 status codes (permission denied)

## 4.0.1 - 2016-10-17

-   Fix transfer reversal materialization
-   Fixes for some property definitions in docblocks

## 4.0.0 - 2016-09-28

-   Support for subscription items
-   Drop attempt to force TLS 1.2: please note that this could be breaking if you're using old OS distributions or packages and upgraded recently (so please make sure to test your integration!)

## 3.23.0 - 2016-09-15

-   Add support for Apple Pay domains

## 3.22.0 - 2016-09-13

-   Add `Stripe::setAppInfo` to allow plugins to register user agent information

## 3.21.0 - 2016-08-25

-   Add `Source` model for generic payment sources

## 3.20.0 - 2016-08-08

-   Add `getDeclineCode` to card errors

## 3.19.0 - 2016-07-29

-   Opt requests directly into TLS 1.2 where OpenSSL >= 1.0.1 (see #277 for context)

## 3.18.0 - 2016-07-28

-   Add new `STATUS_` constants for subscriptions

## 3.17.1 - 2016-07-28

-   Fix auto-paging iterator so that it plays nicely with `iterator_to_array`

## 3.17.0 - 2016-07-14

-   Add field annotations to model classes for better editor hinting

## 3.16.0 - 2016-07-12

-   Add `ThreeDSecure` model for 3-D secure payments

## 3.15.0 - 2016-06-29

-   Add static `update` method to all resources that can be changed.

## 3.14.3 - 2016-06-20

-   Make sure that cURL never sends `Expects: 100-continue`, even on large request bodies

## 3.14.2 - 2016-06-03

-   Add `inventory` under `SKU` to list of keys that have nested data and can be updated

## 3.14.1 - 2016-05-27

-   Fix some inconsistencies in PHPDoc

## 3.14.0 - 2016-05-25

-   Add support for returning Relay orders

## 3.13.0 - 2016-05-04

-   Add `list`, `create`, `update`, `retrieve`, and `delete` methods to the Subscription class

## 3.12.1 - 2016-04-07

-   Additional check on value arrays for some extra safety

## 3.12.0 - 2016-03-31

-   Fix bug `refreshFrom` on `StripeObject` would not take an `$opts` array
-   Fix bug where `$opts` not passed to parent `save` method in `Account`
-   Fix bug where non-existent variable was referenced in `reverse` in `Transfer`
-   Update CA cert bundle for compatibility with OpenSSL versions below 1.0.1

## 3.11.0 - 2016-03-22

-   Allow `CurlClient` to be initialized with default `CURLOPT_*` options

## 3.10.1 - 2016-03-22

-   Fix bug where request params and options were ignored in `ApplicationFee`'s `refund.`

## 3.10.0 - 2016-03-15

-   Add `reject` on `Account` to support the new API feature

## 3.9.2 - 2016-03-04

-   Fix error when an object's metadata is set more than once

## 3.9.1 - 2016-02-24

-   Fix encoding behavior of nested arrays for requests (see #227)

## 3.9.0 - 2016-02-09

-   Add automatic pagination mechanism with `autoPagingIterator()`
-   Allow global account ID to be set with `Stripe::setAccountId()`

## 3.8.0 - 2016-02-08

-   Add `CountrySpec` model for looking up country payment information

## 3.7.1 - 2016-02-01

-   Update bundled CA certs

## 3.7.0 - 2016-01-27

-   Support deleting Relay products and SKUs

## 3.6.0 - 2016-01-05

-   Allow configuration of HTTP client timeouts

## 3.5.0 - 2015-12-01

-   Add a verification routine for external accounts

## 3.4.0 - 2015-09-14

-   Products, SKUs, and Orders -- https://stripe.com/relay

## 3.3.0 - 2015-09-11

-   Add support for 429 Rate Limit response

## 3.2.0 - 2015-08-17

-   Add refund listing and retrieval without an associated charge

## 3.1.0 - 2015-08-03

-   Add dispute listing and retrieval
-   Add support for manage account deletion

## 3.0.0 - 2015-07-28

-   Rename `\Stripe\Object` to `\Stripe\StripeObject` (PHP 7 compatibility)
-   Rename `getCode` and `getParam` in exceptions to `getStripeCode` and `getStripeParam`
-   Add support for calling `json_encode` on Stripe objects in PHP 5.4+
-   Start supporting/testing PHP 7

## 2.3.0 - 2015-07-06

-   Add request ID to all Stripe exceptions

## 2.2.0 - 2015-06-01

-   Add support for Alipay accounts as sources
-   Add support for bank accounts as sources (private beta)
-   Add support for bank accounts and cards as external_accounts on Account objects

## 2.1.4 - 2015-05-13

-   Fix CA certificate file path (thanks @lphilps & @matthewarkin)

## 2.1.3 - 2015-05-12

-   Fix to account updating to permit `tos_acceptance` and `personal_address` to be set properly
-   Fix to Transfer reversal creation (thanks @neatness!)
-   Network requests are now done through a swappable class for easier mocking

## 2.1.2 - 2015-04-10

-   Remove SSL cert revokation checking (all pre-Heartbleed certs have expired)
-   Bug fixes to account updating

## 2.1.1 - 2015-02-27

-   Support transfer reversals

## 2.1.0 - 2015-02-19

-   Support new API version (2015-02-18)
-   Added Bitcoin Receiever update and delete actions
-   Edited tests to prefer "source" over "card" as per new API version

## 2.0.1 - 2015-02-16

-   Fix to fetching endpoints that use a non-default baseUrl (`FileUpload`)

## 2.0.0 - 2015-02-14

-   Bumped minimum version to 5.3.3
-   Switched to Stripe namespace instead of Stripe\_ class name prefiexes (thanks @chadicus!)
-   Switched tests to PHPUnit (thanks @chadicus!)
-   Switched style guide to PSR2 (thanks @chadicus!)
-   Added \$opts hash to the end of most methods: this permits passing 'idempotency_key', 'stripe_account', or 'stripe_version'. The last 2 will persist across multiple object loads.
-   Added support for retrieving Account by ID

## 1.18.0 - 2015-01-21

-   Support making bitcoin charges through BitcoinReceiver source object

## 1.17.5 - 2014-12-23

-   Adding support for creating file uploads.

## 1.17.4 - 2014-12-15

-   Saving objects fetched with a custom key now works (thanks @JustinHook & @jpasilan)
-   Added methods for reporting charges as safe or fraudulent and for specifying the reason for refunds

## 1.17.3 - 2014-11-06

-   Better handling of HHVM support for SSL certificate blacklist checking.

## 1.17.2 - 2014-09-23

-   Coupons now are backed by a `Stripe_Coupon` instead of `Stripe_Object`, and support updating metadata
-   Running operations (`create`, `retrieve`, `all`) on upcoming invoice items now works

## 1.17.1 - 2014-07-31

-   Requests now send Content-Type header

## 1.17.0 - 2014-07-29

-   Application Fee refunds now a list instead of array
-   HHVM now works
-   Small bug fixes (thanks @bencromwell & @fastest963)
-   `__toString` now returns the name of the object in addition to its JSON representation

## 1.16.0 - 2014-06-17

-   Add metadata for refunds and disputes

## 1.15.0 - 2014-05-28

-   Support canceling transfers

## 1.14.1 - 2014-05-21

-   Support cards for recipients.

## 1.13.1 - 2014-05-15

-   Fix bug in account resource where `id` wasn't in the result

## 1.13.0 - 2014-04-10

-   Add support for certificate blacklisting
-   Update ca bundle
-   Drop support for HHVM (Temporarily)

## 1.12.0 - 2014-04-01

-   Add Stripe_RateLimitError for catching rate limit errors.
-   Update to Zend coding style (thanks, @jpiasetz)

## 1.11.0 - 2014-01-29

-   Add support for multiple subscriptions per customer

## 1.10.1 - 2013-12-02

-   Add new ApplicationFee

## 1.9.1 - 2013-11-08

-   Fix a bug where a null nestable object causes warnings to fire.

## 1.9.0 - 2013-10-16

-   Add support for metadata API.

## 1.8.4 - 2013-09-18

-   Add support for closing disputes.

## 1.8.3 - 2013-08-13

-   Add new Balance and BalanceTransaction

## 1.8.2 - 2013-08-12

-   Add support for unsetting attributes by updating to NULL. Setting properties to a blank string is now an error.

## 1.8.1 - 2013-07-12

-   Add support for multiple cards API (Stripe API version 2013-07-12: https://stripe.com/docs/upgrades#2013-07-05)

## 1.8.0 - 2013-04-11

-   Allow Transfers to be creatable
-   Add new Recipient resource

## 1.7.15 - 2013-02-21

-   Add 'id' to the list of permanent object attributes

## 1.7.14 - 2013-02-20

-   Don't re-encode strings that are already encoded in UTF-8. If you were previously using plan or coupon objects with UTF-8 IDs, they may have been treated as ISO-8859-1 (Latin-1) and encoded to UTF-8 a 2nd time. You may now need to pass the IDs to utf8_encode before passing them to Stripe_Plan::retrieve or Stripe_Coupon::retrieve.
-   Ensure that all input is encoded in UTF-8 before submitting it to Stripe's servers. (github issue #27)

## 1.7.13 - 2013-02-01

-   Add support for passing options when retrieving Stripe objects e.g., Stripe_Charge::retrieve(array("id"=>"foo", "expand" => array("customer"))); Stripe_Charge::retrieve("foo") will continue to work

## 1.7.12 - 2013-01-15

-   Add support for setting a Stripe API version override

## 1.7.11 - 2012-12-30

-   Version bump to cleanup constants and such (fix issue #26)

## 1.7.10 - 2012-11-08

-   Add support for updating charge disputes.
-   Fix bug preventing retrieval of null attributes

## 1.7.9 - 2012-11-08

-   Fix usage under autoloaders such as the one generated by composer (fix issue #22)

## 1.7.8 - 2012-10-30

-   Add support for creating invoices.
-   Add support for new invoice lines return format
-   Add support for new list objects

## 1.7.7 - 2012-09-14

-   Get all of the various version numbers in the repo in sync (no other changes)

## 1.7.6 - 2012-08-31

-   Add update and pay methods to Invoice resource

## 1.7.5 - 2012-08-23

-   Change internal function names so that Stripe_SingletonApiRequest is E_STRICT-clean (github issue #16)

## 1.7.4 - 2012-08-21

-   Bugfix so that Stripe objects (e.g. Customer, Charge objects) used in API calls are transparently converted to their object IDs

## 1.7.3 - 2012-08-15

-   Add new Account resource

## 1.7.2 - 2012-06-26

-   Make clearer that you should be including lib/Stripe.php, not test/Stripe.php (github issue #14)

## 1.7.1 - 2012-05-24

-   Add missing argument to Stripe_InvalidRequestError constructor in Stripe_ApiResource::instanceUrl. Fixes a warning when Stripe_ApiResource::instanceUrl is called on a resource with no ID (fix issue #12)

## 1.7.0 - 2012-05-17

-   Support Composer and Packagist (github issue #9)
-   Add new deleteDiscount method to Stripe_Customer
-   Add new Transfer resource
-   Switch from using HTTP Basic auth to Bearer auth. (Note: Stripe will support Basic auth for the indefinite future, but recommends Bearer auth when possible going forward)
-   Numerous test suite improvements
<|MERGE_RESOLUTION|>--- conflicted
+++ resolved
@@ -1,11 +1,5 @@
 # Changelog
 
-<<<<<<< HEAD
-## 15.6.0-beta.1 - 2024-08-01
-* [#1728](https://github.com/stripe/stripe-php/pull/1728) Update generated code for beta
-  * Add support for `attach_payment` method on resource `Invoice`
-  * Add support for `last_price_migration_error` on `SubscriptionSchedule` and `Subscription`
-=======
 ## 15.6.0 - 2024-08-08
 * [#1729](https://github.com/stripe/stripe-php/pull/1729) Update generated code
   * Add support for `activate`, `all`, `archive`, `create`, `deactivate`, and `retrieve` methods on resource `Billing.Alert`
@@ -13,7 +7,11 @@
   * Add support for new value `invalid_mandate_reference_prefix_format` on enum `StripeError.code`
   * Add support for `related_customer` on `Identity.VerificationSession`
   * Add support for new value `financial_addresses.aba.forwarding` on enums `Treasury.FinancialAccount.active_features[]`, `Treasury.FinancialAccount.pending_features[]`, and `Treasury.FinancialAccount.restricted_features[]`
->>>>>>> 4209ec90
+
+## 15.6.0-beta.1 - 2024-08-01
+* [#1728](https://github.com/stripe/stripe-php/pull/1728) Update generated code for beta
+  * Add support for `attach_payment` method on resource `Invoice`
+  * Add support for `last_price_migration_error` on `SubscriptionSchedule` and `Subscription`
 
 ## 15.5.0 - 2024-08-01
 * [#1727](https://github.com/stripe/stripe-php/pull/1727) Update generated code
