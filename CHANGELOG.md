--- conflicted
+++ resolved
@@ -1,23 +1,20 @@
 # Changelog
 
-<<<<<<< HEAD
 ## 14.7.0-beta.1 - 2024-05-09
 * [#1691](https://github.com/stripe/stripe-php/pull/1691) Update generated code for beta
   * No new beta features. Merging changes from the main branch.
 
-
-## 14.6.0-beta.1 - 2024-05-02
-* [#1689](https://github.com/stripe/stripe-php/pull/1689) Update generated code for beta
-  * Add support for `rechnung` on `PaymentMethod`
-  * Add support for new value `rechnung` on enum `PaymentMethod.type`
-=======
 ## 14.6.0 - 2024-05-09
 * [#1692](https://github.com/stripe/stripe-php/pull/1692) Update generated code
   * Add support for `update` test helper method on resources `Treasury.OutboundPayment` and `Treasury.OutboundTransfer`
   * Add support for new values `treasury.outbound_payment.tracking_details_updated` and `treasury.outbound_transfer.tracking_details_updated` on enum `Event.type`
   * Add support for `allow_redisplay` on `PaymentMethod`
   * Add support for `tracking_details` on `Treasury.OutboundPayment` and `Treasury.OutboundTransfer`
->>>>>>> cc410881
+
+## 14.6.0-beta.1 - 2024-05-02
+* [#1689](https://github.com/stripe/stripe-php/pull/1689) Update generated code for beta
+  * Add support for `rechnung` on `PaymentMethod`
+  * Add support for new value `rechnung` on enum `PaymentMethod.type`
 
 ## 14.5.0 - 2024-05-02
 * [#1688](https://github.com/stripe/stripe-php/pull/1688) Update generated code
