# Changelog

<<<<<<< HEAD
## 14.11.0-beta.1 - 2024-06-13
* [#1705](https://github.com/stripe/stripe-php/pull/1705) Syncing changes from 14.10.0 release
=======
## 15.0.0 - 2024-06-24
* [#1714](https://github.com/stripe/stripe-php/pull/1714)

  This release changes the pinned API version to 2024-06-20. Please read the [API Upgrade Guide](https://stripe.com/docs/upgrades#2024-06-20) and carefully review the API changes before upgrading.

  ### ⚠️ Breaking changes

    * Remove the unused resource `PlatformTaxFee`
    * Remove the protected method `_searchResource` on resources Charge, Customer, Invoice, PaymentIntent, Price, Product, and Subscription as it is no longer used.

  ### Additions

  * Add support for `finalize_amount` test helper method on resource `Issuing.Authorization`
  * Add support for `fleet` and `fuel` on `Issuing.Authorization`
  * Add support for new value `ch_uid` on enum `TaxId.type`
>>>>>>> 96f0dbe9

## 14.10.0 - 2024-06-13
* [#1706](https://github.com/stripe/stripe-php/pull/1706) Update generated code
  * Add support for `multibanco` on `PaymentMethodConfiguration` and `PaymentMethod`
  * Add support for `twint` on `PaymentMethod`
  * Add support for new values `multibanco` and `twint` on enum `PaymentMethod.type`
  * Add support for `invoice_settings` on `Subscription`
  * Add support for new value `de_stn` on enum `TaxId.type`

## 14.10.0-beta.1 - 2024-05-30
* [#1699](https://github.com/stripe/stripe-php/pull/1699) Update generated code for beta
  * Keeping up with the changes from version 14.9.0

## 14.9.0 - 2024-05-30
* [#1702](https://github.com/stripe/stripe-php/pull/1702) Update generated code
  * Add support for new values `issuing_personalization_design.activated`, `issuing_personalization_design.deactivated`, `issuing_personalization_design.rejected`, and `issuing_personalization_design.updated` on enum `Event.type`
* [#1701](https://github.com/stripe/stripe-php/pull/1701) Added PHPDocs for `create`, `update`, `delete`, `all`, `retrieve` methods after moving them out of traits.
* [#1700](https://github.com/stripe/stripe-php/pull/1700) Add optional appInfo to StripeClient config
  * `StripeClient` can now accept `$appInfo` as a `$config` option, so AppInfo can be set per-client. If not passed in, will fall back on the global AppInfo set by `Stripe::setAppInfo()`.
    * The config expects `$appInfo` to be of type `array{name: string, version?: string, url?: string, partner_id?: string}`

## 14.9.0-beta.1 - 2024-05-23
* [#1696](https://github.com/stripe/stripe-php/pull/1696) Update generated code for beta

## 14.8.0 - 2024-05-23
* [#1698](https://github.com/stripe/stripe-php/pull/1698) Update generated code
  * Add support for new value `terminal_reader_invalid_location_for_payment` on enum `StripeError.code`
* [#1697](https://github.com/stripe/stripe-php/pull/1697) Rename section for object type generation

## 14.8.0-beta.1 - 2024-05-16
* [#1693](https://github.com/stripe/stripe-php/pull/1693) Update generated code for beta

## 14.7.0 - 2024-05-16
* [#1694](https://github.com/stripe/stripe-php/pull/1694) Update generated code
  * Add support for `fee_source` on `ApplicationFee`
  * Add support for `loss_reason` on `Issuing.Dispute`
  * Add support for `application_fee_amount` and `application_fee` on `Payout`
  * Add support for `stripe_s700` on `Terminal.Configuration`

## 14.7.0-beta.1 - 2024-05-09
* [#1691](https://github.com/stripe/stripe-php/pull/1691) Update generated code for beta
  * No new beta features. Merging changes from the main branch.

## 14.6.0 - 2024-05-09
* [#1692](https://github.com/stripe/stripe-php/pull/1692) Update generated code
  * Add support for `update` test helper method on resources `Treasury.OutboundPayment` and `Treasury.OutboundTransfer`
  * Add support for new values `treasury.outbound_payment.tracking_details_updated` and `treasury.outbound_transfer.tracking_details_updated` on enum `Event.type`
  * Add support for `allow_redisplay` on `PaymentMethod`
  * Add support for `tracking_details` on `Treasury.OutboundPayment` and `Treasury.OutboundTransfer`

## 14.6.0-beta.1 - 2024-05-02
* [#1689](https://github.com/stripe/stripe-php/pull/1689) Update generated code for beta
  * Add support for `rechnung` on `PaymentMethod`
  * Add support for new value `rechnung` on enum `PaymentMethod.type`

## 14.5.0 - 2024-05-02
* [#1688](https://github.com/stripe/stripe-php/pull/1688) Update generated code
  * Add support for new value `shipping_address_invalid` on enum `StripeError.code`
  * Add support for `ship_from_details` on `Tax.Calculation` and `Tax.Transaction`

## 14.5.0-beta.1 - 2024-04-25
* [#1683](https://github.com/stripe/stripe-php/pull/1683) Update generated code for beta
  * Add support for `cancel_subscription_schedule` on `QuoteLine`

## 14.4.0 - 2024-04-25
* [#1684](https://github.com/stripe/stripe-php/pull/1684) Update generated code
  * Change type of `Entitlements.ActiveEntitlement.feature` from `string` to `expandable($Entitlements.Feature)`
  * Add support for `mobilepay` on `PaymentMethodConfiguration`

## 14.4.0-beta.1 - 2024-04-18
* [#1679](https://github.com/stripe/stripe-php/pull/1679) Update generated code for beta

## 14.3.0 - 2024-04-18
* [#1681](https://github.com/stripe/stripe-php/pull/1681) Update generated code
  * Add support for `create_preview` method on resource `Invoice`
  * Add support for `saved_payment_method_options` on `Checkout.Session`
* [#1682](https://github.com/stripe/stripe-php/pull/1682) Added @throws to autoPagingIterator. Fixes [#1678](https://github.com/stripe/stripe-php/issues/1678)

## 14.2.0 - 2024-04-16
* [#1680](https://github.com/stripe/stripe-php/pull/1680) Update generated code
  * Add support for new resource `Entitlements.ActiveEntitlementSummary`
  * Add support for new value `entitlements.active_entitlement_summary.updated` on enum `Event.type`
  * Remove support for `config` on `Forwarding.Request`. This field is no longer used by the Forwarding Request API.
  * Add support for `swish` on `PaymentMethodConfiguration`

## 14.2.0-beta.1 - 2024-04-11
* [#1674](https://github.com/stripe/stripe-php/pull/1674) Merged from master

## 14.1.0 - 2024-04-11
* [#1677](https://github.com/stripe/stripe-php/pull/1677) Update generated code
  * Add support for new values `billing_policy_remote_function_response_invalid`, `billing_policy_remote_function_timeout`, `billing_policy_remote_function_unexpected_status_code`, and `billing_policy_remote_function_unreachable` on enum `StripeError.code`
  * Change type of `Billing.MeterEventAdjustment.cancel` from `BillingMeterResourceBillingMeterEventAdjustmentCancel` to `nullable(BillingMeterResourceBillingMeterEventAdjustmentCancel)`
  * Add support for `amazon_pay` on `PaymentMethodConfiguration` and `PaymentMethod`
  * Add support for new value `amazon_pay` on enum `PaymentMethod.type`
  * Add support for new values `bh_vat`, `kz_bin`, `ng_tin`, and `om_vat` on enum `TaxId.type`

## 14.0.0 - 2024-04-10
* [#1673](https://github.com/stripe/stripe-php/pull/1673)

  * This release changes the pinned API version to `2024-04-10`. Please read the [API Upgrade Guide](https://stripe.com/docs/upgrades#2024-04-10) and carefully review the API changes before upgrading.

  ### ⚠️ Breaking changes

   * Rename `features` to `marketing_features` on `Product`
   * Do not force resolution to IPv4 - Forcing IPv4 was causing hard-to-understand failures for users in IPv6-only environments. If you want to force IPv4 yourself, you can do so by telling the API client to use a CurlClient other than the default
  ```php
  $curl = new \Stripe\HttpClient\CurlClient([
    CURLOPT_IPRESOLVE => CURL_IPRESOLVE_V4
  ]);
  \Stripe\ApiRequestor::setHttpClient($curl);
  ```

  #### ⚠️ Removal of enum values, properties and events that are no longer part of the publicly documented Stripe API

  * Remove the below deprecated values on the enum `BalanceTransaction.Type`
      * `obligation_inbound`
      * `obligation_payout`
      * `obligation_payout_failure`
      * `obligation_reversal_outbound`
   * Remove the deprecated value `various` on the enum `Climate.Supplier.RemovalPathway`
   * Remove deprecated events
     * `invoiceitem.updated`
     * `order.created`
     * `recipient.created`
     * `recipient.deleted`
     * `recipient.updated`
     * `sku.created`
     * `sku.deleted`
     * `sku.updated`
   * Remove the deprecated value `service_tax` on the enum `TaxRate.TaxType`
   * Remove support for `id_bank_transfer`, `multibanco`, `netbanking`, `pay_by_bank`, and `upi` on `PaymentMethodConfiguration`
  * Remove the legacy field `rendering_options` in `Invoice`. Use `rendering` instead.

## 13.18.0 - 2024-04-09
* [#1675](https://github.com/stripe/stripe-php/pull/1675) Update generated code
  * Add support for new resources `Entitlements.ActiveEntitlement` and `Entitlements.Feature`
  * Add support for `all` and `retrieve` methods on resource `ActiveEntitlement`
  * Add support for `all`, `create`, `retrieve`, and `update` methods on resource `Feature`
  * Add support for new value `none` on enum `Account.type`
  * Add support for `cancel`, `event_name`, and `type` on `Billing.MeterEventAdjustment`

## 13.18.0-beta.1 - 2024-04-04
* [#1671](https://github.com/stripe/stripe-php/pull/1671) Update generated code for beta
  * Add support for `update` method on resource `Entitlements.Feature`
  * Add support for `risk_controls` on `Account`
  * Change type of `Subscription.discounts` and `SubscriptionItem.discounts` from `nullable(array(expandable($Discount)))` to `array(expandable($Discount))`
* [#1665](https://github.com/stripe/stripe-php/pull/1665) Update generated code for beta

## 13.17.0 - 2024-04-04
* [#1670](https://github.com/stripe/stripe-php/pull/1670) Update generated code
  * Add support for `subscription_item` on `Discount`
  * Add support for `email` and `phone` on `Identity.VerificationReport`
  * Add support for `verification_flow` on `Identity.VerificationReport` and `Identity.VerificationSession`
  * Add support for new value `verification_flow` on enums `Identity.VerificationReport.type` and `Identity.VerificationSession.type`
  * Add support for `provided_details` on `Identity.VerificationSession`
  * Change type of `Invoice.discounts` from `nullable(array(expandable(deletable($Discount))))` to `array(expandable(deletable($Discount)))`
  * Add support for `zip` on `PaymentMethodConfiguration`
  * Add support for `discounts` on `SubscriptionItem` and `Subscription`
  * Add support for new value `mobile_phone_reader` on enum `Terminal.Reader.device_type`

## 13.16.0 - 2024-03-28
* [#1666](https://github.com/stripe/stripe-php/pull/1666) Update generated code
  * Add support for new resources `Billing.MeterEventAdjustment`, `Billing.MeterEvent`, and `Billing.Meter`
  * Add support for `all`, `create`, `deactivate`, `reactivate`, `retrieve`, and `update` methods on resource `Meter`
  * Add support for `create` method on resources `MeterEventAdjustment` and `MeterEvent`
  * Add support for `meter` on `Plan`

## 13.16.0-beta.1 - 2024-03-21
* [#1661](https://github.com/stripe/stripe-php/pull/1661) Update generated code for beta
  * Add support for new resources `Entitlements.ActiveEntitlementSummary` and `Entitlements.ActiveEntitlement`
  * Add support for `all` method on resource `ActiveEntitlement`
  * Add support for `use_stripe_sdk` on `ConfirmationToken`
  * Remove support for `payment_method` on `ConfirmationToken`
  * Change type of `ConfirmationToken.mandate_data` from `ConfirmationTokensResourceMandateData` to `nullable(ConfirmationTokensResourceMandateData)`
  * Add support for `active` and `metadata` on `Entitlements.Feature`
  * Add support for new value `entitlements.active_entitlement_summary.updated` on enum `Event.type`
  * Remove support for value `customer.entitlement_summary.updated` from enum `Event.type`

## 13.15.0 - 2024-03-21
* [#1664](https://github.com/stripe/stripe-php/pull/1664) Update generated code
  * Add support for new resources `ConfirmationToken` and `Forwarding.Request`
  * Add support for `retrieve` method on resource `ConfirmationToken`
  * Add support for `all`, `create`, and `retrieve` methods on resource `Request`
  * Add support for new values `forwarding_api_inactive`, `forwarding_api_invalid_parameter`, `forwarding_api_upstream_connection_error`, and `forwarding_api_upstream_connection_timeout` on enum `StripeError.code`
  * Add support for `mobilepay` on `PaymentMethod`
  * Add support for new value `mobilepay` on enum `PaymentMethod.type`
  * Add support for `name` on `Terminal.Configuration`

## 13.15.0-beta.1 - 2024-03-14
* [#1659](https://github.com/stripe/stripe-php/pull/1659) Update generated code for beta
  * Add support for new resources `Billing.MeterEventAdjustment`, `Billing.MeterEvent`, and `Billing.Meter`
  * Add support for `all`, `create`, `deactivate`, `reactivate`, `retrieve`, and `update` methods on resource `Meter`
  * Add support for `create` method on resources `MeterEventAdjustment` and `MeterEvent`
  * Add support for `create` test helper method on resource `ConfirmationToken`
  * Add support for `add_lines`, `remove_lines`, and `update_lines` methods on resource `Invoice`
  * Add support for `multibanco` on `PaymentMethodConfiguration` and `PaymentMethod`
  * Add support for new value `multibanco` on enum `PaymentMethod.type`
  * Add support for `meter` on `Plan`

## 13.14.0 - 2024-03-14
* [#1660](https://github.com/stripe/stripe-php/pull/1660) Update generated code
  * Add support for new resources `Issuing.PersonalizationDesign` and `Issuing.PhysicalBundle`
  * Add support for `all`, `create`, `retrieve`, and `update` methods on resource `PersonalizationDesign`
  * Add support for `all` and `retrieve` methods on resource `PhysicalBundle`
  * Add support for `personalization_design` on `Issuing.Card`

## 13.14.0-beta.1 - 2024-02-29
* [#1655](https://github.com/stripe/stripe-php/pull/1655) Update generated code for beta
  * Remove support for resource `Entitlements.Event`
  * Change type of `ConfirmationToken.mandate_data` from `nullable(ConfirmationTokensResourceMandateData)` to `ConfirmationTokensResourceMandateData`
  * Remove support for `quantity` and `type` on `Entitlements.Feature`
  * Add support for `livemode` on `Issuing.PersonalizationDesign`
* [#1656](https://github.com/stripe/stripe-php/pull/1656)  Add helper to set beta version

## 13.13.0 - 2024-02-29
* [#1654](https://github.com/stripe/stripe-php/pull/1654) Update generated code
  * Change type of `Identity.VerificationSession.type` from `nullable(enum('document'|'id_number'))` to `enum('document'|'id_number')`
  * Add resources `Application`, `ConnectCollectionTransfer`, `PlatformTaxFee`, `ReserveTransaction`, `SourceMandateNotification`, and `TaxDeductedAtSource`. These classes have no methods on them, and are used to provide more complete types for PHPDocs.
* [#1657](https://github.com/stripe/stripe-php/pull/1657) Update readme to use addBetaVersion

## 13.13.0-beta.1 - 2024-02-23
* [#1652](https://github.com/stripe/stripe-php/pull/1652) Update generated code for beta

## 13.12.0 - 2024-02-22
* [#1651](https://github.com/stripe/stripe-php/pull/1651) Update generated code
  * Add support for `client_reference_id` on `Identity.VerificationReport` and `Identity.VerificationSession`
  * Remove support for value `service_tax` from enum `TaxRate.tax_type`
* [#1650](https://github.com/stripe/stripe-php/pull/1650) Add TaxIds API
  * Add support for `all`, `create`, `delete`, and `retrieve` methods on resource `TaxId`
  * The `instanceUrl` function on `TaxId` now returns the top-level `/v1/tax_ids/{id}` path instead of the `/v1/customers/{customer}/tax_ids/{id}` path.

## 13.12.0-beta.1 - 2024-02-16
* [#1643](https://github.com/stripe/stripe-php/pull/1643) Update generated code for beta
  * Add support for `decrement_authorization` method on resource `PaymentIntent`
  * Add support for `payment_method_options` on `ConfirmationToken`
  * Add support for `payto` and `twint` on `PaymentMethod`
  * Add support for new values `payto` and `twint` on enum `PaymentMethod.type`

## 13.11.0 - 2024-02-15
* [#1639](https://github.com/stripe/stripe-php/pull/1639) Update generated code
  * Add support for `networks` on `Card`
  * Add support for new value `financial_connections.account.refreshed_ownership` on enum `Event.type`
* [#1648](https://github.com/stripe/stripe-php/pull/1648) Remove broken methods on CustomerCashBalanceTransaction
  * Bugfix: remove support for `CustomerCashBalanceTransaction::all` and `CustomerCashBalanceTransaction::retrieve`. These methods were included in the library unintentionally and never functioned.
* [#1647](https://github.com/stripe/stripe-php/pull/1647) Fix \Stripe\Tax\Settings::update
* [#1646](https://github.com/stripe/stripe-php/pull/1646) Add more specific PHPDoc and Psalm type for RequestOptions arrays on services

## 13.11.0-beta.1 - 2024-02-01
* [#1637](https://github.com/stripe/stripe-php/pull/1637) Update generated code for beta
  * Add support for new resources `Entitlements.Event` and `Entitlements.Feature`
  * Add support for `create` method on resource `Event`
  * Add support for `all` and `create` methods on resource `Feature`
  * Add support for new value `customer.entitlement_summary.updated` on enum `Event.type`

## 13.10.0 - 2024-02-01
* [#1636](https://github.com/stripe/stripe-php/pull/1636) Update generated code
  * Add support for new value `swish` on enum `PaymentLink.payment_method_types[]`
  * Add support for `swish` on `PaymentMethod`
  * Add support for new value `swish` on enum `PaymentMethod.type`
  * Add support for `jurisdiction_level` on `TaxRate`
  * Change type of `Terminal.Reader.status` from `string` to `enum('offline'|'online')`
* [#1633](https://github.com/stripe/stripe-php/pull/1633) Update generated code
  * Add support for `issuer` on `Invoice`
  * Add support for `customer_balance` on `PaymentMethodConfiguration`
* [#1630](https://github.com/stripe/stripe-php/pull/1630) Add paginated requests helper function and use in Search and All

## 13.10.0-beta.3 - 2024-01-25
* [#1634](https://github.com/stripe/stripe-php/pull/1634) Update generated code for beta
  * Add support for `create_preview` method on resource `Invoice`
  * Add support for `charged_off_at` on `Capital.FinancingOffer`
  * Add support for `enhanced_eligibility_types` on `Dispute`

## 13.10.0-beta.2 - 2024-01-19
* [#1632](https://github.com/stripe/stripe-php/pull/1632) Beta: report usage of `rawRequest`

## 13.10.0-beta.1 - 2024-01-12
* [#1628](https://github.com/stripe/stripe-php/pull/1628) Update generated code for beta
* [#1626](https://github.com/stripe/stripe-php/pull/1626) Update generated code for beta

## 13.9.0 - 2024-01-12
* [#1629](https://github.com/stripe/stripe-php/pull/1629) Update generated code
  * Add support for new resource `CustomerSession`
  * Add support for `create` method on resource `CustomerSession`
  * Remove support for values `obligation_inbound`, `obligation_payout_failure`, `obligation_payout`, and `obligation_reversal_outbound` from enum `BalanceTransaction.type`
  * Add support for `billing_cycle_anchor_config` on `Subscription`

## 13.9.0-beta.1 - 2024-01-04
* [#1626](https://github.com/stripe/stripe-php/pull/1626) Update generated code for beta
  * Updated stable APIs to the latest version

## 13.8.0 - 2024-01-04
* [#1627](https://github.com/stripe/stripe-php/pull/1627) Update generated code
  * Add support for `retrieve` method on resource `Tax.Registration`

## 13.8.0-beta.1 - 2023-12-22
* [#1622](https://github.com/stripe/stripe-php/pull/1622) Update generated code for beta
  * Add support for new value `shipping_address_invalid` on enum `StripeError.code`
  * Change type of `Invoice.issuer` from `nullable(ConnectAccountReference)` to `ConnectAccountReference`
  * Add support for `ship_from_details` on `Tax.Calculation` and `Tax.Transaction`
* [#1618](https://github.com/stripe/stripe-php/pull/1618) Update generated code for beta

## 13.7.0 - 2023-12-22
* [#1621](https://github.com/stripe/stripe-php/pull/1621) Update generated code
  * Add support for new resource `FinancialConnections.Transaction`
  * Add support for `all` and `retrieve` methods on resource `Transaction`
  * Add support for `subscribe` and `unsubscribe` methods on resource `FinancialConnections.Account`
  * Add support for new value `financial_connections.account.refreshed_transactions` on enum `Event.type`
  * Add support for `subscriptions` and `transaction_refresh` on `FinancialConnections.Account`
  * Add support for new value `transactions` on enum `FinancialConnections.Session.prefetch[]`
  * Add support for `revolut_pay` on `PaymentMethodConfiguration`
  * Remove support for `id_bank_transfer`, `multibanco`, `netbanking`, `pay_by_bank`, and `upi` on `PaymentMethodConfiguration`
  * Change type of `Quote.invoice_settings` from `nullable(InvoiceSettingQuoteSetting)` to `InvoiceSettingQuoteSetting`
  * Add support for `destination_details` on `Refund`

## 13.7.0-beta.1 - 2023-12-08
* [#1617](https://github.com/stripe/stripe-php/pull/1617) Update generated code for beta
  * Add support for `retrieve` method on resource `FinancialConnections.Transaction`
* [#1616](https://github.com/stripe/stripe-php/pull/1616) Merge master into beta

## 13.6.0 - 2023-12-07
* [#1613](https://github.com/stripe/stripe-php/pull/1613) Update generated code
  * Add support for new values `customer_tax_location_invalid` and `financial_connections_no_successful_transaction_refresh` on enum `StripeError.code`
  * Add support for new values `payment_network_reserve_hold` and `payment_network_reserve_release` on enum `BalanceTransaction.type`
  * Remove support for value `various` from enum `Climate.Supplier.removal_pathway`
  * Add support for `inactive_message` and `restrictions` on `PaymentLink`
* [#1612](https://github.com/stripe/stripe-php/pull/1612) Report usage of .save and StripeClient
  * Reports uses of the deprecated `.save` and of `StripeClient` in `X-Stripe-Client-Telemetry`. (You can disable telemetry via `\Stripe\Stripe::setEnableTelemetry(false);`, see the [README](https://github.com/stripe/stripe-php/blob/master/README.md#telemetry).)

## 13.6.0-beta.1 - 2023-11-30
* [#1610](https://github.com/stripe/stripe-php/pull/1610) Update generated code for beta

## 13.5.0 - 2023-11-30
* [#1611](https://github.com/stripe/stripe-php/pull/1611) Update generated code
  * Add support for new resources `Climate.Order`, `Climate.Product`, and `Climate.Supplier`
  * Add support for `all`, `cancel`, `create`, `retrieve`, and `update` methods on resource `Order`
  * Add support for `all` and `retrieve` methods on resources `Product` and `Supplier`
  * Add support for new value `financial_connections_account_inactive` on enum `StripeError.code`
  * Add support for new values `climate_order_purchase` and `climate_order_refund` on enum `BalanceTransaction.type`
  * Add support for new values `climate.order.canceled`, `climate.order.created`, `climate.order.delayed`, `climate.order.delivered`, `climate.order.product_substituted`, `climate.product.created`, and `climate.product.pricing_updated` on enum `Event.type`

## 13.5.0-beta.1 - 2023-11-21
* [#1606](https://github.com/stripe/stripe-php/pull/1606) Update generated code for beta
  * Add support for `components` and `created` on `CustomerSession`
* [#1600](https://github.com/stripe/stripe-php/pull/1600) Update generated code for beta
  * Add support for new value `quote.reestimate_failed` on enum `Event.type`
  * Add support for `metadata` on `QuotePhase`

## 13.4.0 - 2023-11-21
* [#1608](https://github.com/stripe/stripe-php/pull/1608) Update generated code
  Add support for `transferred_to_balance` to `CustomerCashBalanceTransaction`
* [#1605](https://github.com/stripe/stripe-php/pull/1605) Update generated code
  * Add support for `network_data` on `Issuing.Transaction`

## 13.4.0-beta.1 - 2023-11-10
* [#1600](https://github.com/stripe/stripe-php/pull/1600) Update generated code for beta
  * Add support for new value `quote.reestimate_failed` on enum `Event.type`
  * Add support for `metadata` on `QuotePhase`

## 13.3.0 - 2023-11-09
* [#1603](https://github.com/stripe/stripe-php/pull/1603) Update generated code
  * Add support for new value `terminal_reader_hardware_fault` on enum `StripeError.code`

## 13.3.0-beta.1 - 2023-11-02
* [#1598](https://github.com/stripe/stripe-php/pull/1598) Update generated code for beta
  * Add support for `attach_payment_intent` method on resource `Invoice`
  * Add support for `post_payment_amount`, `pre_payment_amount`, and `refunds` on `CreditNote`
  * Add support for new value `invoice.payment.overpaid` on enum `Event.type`
  * Add support for `amounts_due` and `payments` on `Invoice`
  * Add support for `created` on `Issuing.PersonalizationDesign`

## 13.2.1 - 2023-11-06
* [#1602](https://github.com/stripe/stripe-php/pull/1602) Fix error when "id" is not a string.

## 13.2.0 - 2023-11-02
* [#1599](https://github.com/stripe/stripe-php/pull/1599) Update generated code
  * Add support for new resource `Tax.Registration`
  * Add support for `all`, `create`, and `update` methods on resource `Registration`
  * Add support for new value `token_card_network_invalid` on enum `StripeError.code`
  * Add support for new value `payment_unreconciled` on enum `BalanceTransaction.type`
  * Add support for `revolut_pay` on `PaymentMethod`
  * Add support for new value `revolut_pay` on enum `PaymentMethod.type`

## 13.2.0-beta.1 - 2023-10-26
* [#1596](https://github.com/stripe/stripe-php/pull/1596) Update generated code for beta
  * Add support for new resource `Margin`
  * Add support for `all`, `create`, `retrieve`, and `update` methods on resource `Margin`
  * Add support for `default_margins` and `total_margin_amounts` on `Invoice`
  * Add support for `margins` on `InvoiceItem`

## 13.1.0 - 2023-10-26
* [#1595](https://github.com/stripe/stripe-php/pull/1595) Update generated code
  * Add support for new value `balance_invalid_parameter` on enum `StripeError.code`

## 13.1.0-beta.1 - 2023-10-17
* [#1594](https://github.com/stripe/stripe-php/pull/1594) Update generated code for beta
  - Update pinned API version to `2023-10-16`

## 13.0.0 - 2023-10-16
* This release changes the pinned API version to `2023-10-16`. Please read the [API Upgrade Guide](https://stripe.com/docs/upgrades#2023-10-16) and carefully review the API changes before upgrading `stripe-php` package.
* [#1593](https://github.com/stripe/stripe-php/pull/1593) Update generated code
  - Added `additional_tos_acceptances` field on `Person`

## 12.9.0-beta.1 - 2023-10-16
* [#1591](https://github.com/stripe/stripe-php/pull/1591) Update generated code for beta

## 12.8.0 - 2023-10-16
* [#1590](https://github.com/stripe/stripe-php/pull/1590) Update generated code
  * Add support for new values `issuing_token.created` and `issuing_token.updated` on enum `Event.type`

## 12.8.0-beta.1 - 2023-10-11
* [#1588](https://github.com/stripe/stripe-php/pull/1588) Update generated code for beta
  * Add support for new resources `AccountNotice` and `Issuing.CreditUnderwritingRecord`
  * Add support for `all`, `retrieve`, and `update` methods on resource `AccountNotice`
  * Add support for `all`, `correct`, `create_from_application`, `create_from_proactive_review`, `report_decision`, and `retrieve` methods on resource `CreditUnderwritingRecord`
  * Add support for new values `account_notice.created` and `account_notice.updated` on enum `Event.type`

## 12.7.0 - 2023-10-11
* [#1589](https://github.com/stripe/stripe-php/pull/1589) Update generated code
  * Add support for `client_secret`, `redirect_on_completion`, `return_url`, and `ui_mode` on `Checkout.Session`
  * Add support for `offline` on `Terminal.Configuration`

## 12.7.0-beta.1 - 2023-10-05
* [#1587](https://github.com/stripe/stripe-php/pull/1587) Update generated code for beta
  * Add support for `mark_draft` and `mark_stale` methods on resource `Quote`
  * Remove support for `draft_quote` and `mark_stale_quote` methods on resource `Quote`
  * Add support for `allow_backdated_lines` on `Quote`
  * Rename `previewInvoiceLines` to `allPreviewInvoiceLines` on resource `Quote`

## 12.6.0 - 2023-10-05
* [#1586](https://github.com/stripe/stripe-php/pull/1586) Update generated code
  * Add support for new resource `Issuing.Token`
  * Add support for `all`, `retrieve`, and `update` methods on resource `Token`
  * Add support for `token` on `Issuing.Authorization` and `Issuing.Transaction`
* [#1569](https://github.com/stripe/stripe-php/pull/1569) Fix: Do not bother removing `friendsofphp/php-cs-fixer`

## 12.6.0-beta.1 - 2023-09-28
* [#1585](https://github.com/stripe/stripe-php/pull/1585) Update generated code for beta
  * Rename resources `Issuing.CardDesign` and `Issuing.CardBundle` to `Issuing.PersonalizationDesign` and `Issuing.PhysicalBundle`
  * Add support for `reason` on `Event`

## 12.5.0 - 2023-09-28
* [#1582](https://github.com/stripe/stripe-php/pull/1582) Generate Discount, SourceTransaction and use sections in more places
* [#1584](https://github.com/stripe/stripe-php/pull/1584) Update generated code
  * Add support for `rendering` on `Invoice`

## 12.5.0-beta.1 - 2023-09-21
* [#1578](https://github.com/stripe/stripe-php/pull/1578) Update generated code for beta
  * Remove support for `customer` on `ConfirmationToken`
  * Add support for `issuer` on `Invoice`

## 12.4.0 - 2023-09-21
* [#1579](https://github.com/stripe/stripe-php/pull/1579) Update generated code
  * Add back constant for `invoiceitem.updated` webhook event.  This was mistakenly removed in v12.2.0.
* [#1566](https://github.com/stripe/stripe-php/pull/1566) Fix: Remove `squizlabs/php_codesniffer`
* [#1568](https://github.com/stripe/stripe-php/pull/1568) Enhancement: Reference `phpunit.xsd` as installed with `composer`
* [#1565](https://github.com/stripe/stripe-php/pull/1565) Enhancement: Use PHP 8.2 as leading PHP version

## 12.4.0-beta.1 - 2023-09-14
* [#1575](https://github.com/stripe/stripe-php/pull/1575) Update generated code for beta
  * Add support for new resource `ConfirmationToken`
  * Add support for `retrieve` method on resource `ConfirmationToken`
  * Add support for `create` method on resource `Issuing.CardDesign`
  * Add support for `reject_testmode` test helper method on resource `Issuing.CardDesign`
  * Add support for new value `issuing_card_design.rejected` on enum `Event.type`
  * Add support for `features` on `Issuing.CardBundle`
  * Add support for `card_logo`, `carrier_text`, `preferences`, and `rejection_reasons` on `Issuing.CardDesign`
  * Remove support for `preference` on `Issuing.CardDesign`

## 12.3.0 - 2023-09-14
* [#1577](https://github.com/stripe/stripe-php/pull/1577) Update generated code
  * Add support for new resource `PaymentMethodConfiguration`
  * Add support for `all`, `create`, `retrieve`, and `update` methods on resource `PaymentMethodConfiguration`
  * Add support for `payment_method_configuration_details` on `Checkout.Session`, `PaymentIntent`, and `SetupIntent`
* [#1573](https://github.com/stripe/stripe-php/pull/1573) Update generated code
  * Add support for `capture`, `create`, `expire`, `increment`, and `reverse` test helper methods on resource `Issuing.Authorization`
  * Add support for `create_force_capture`, `create_unlinked_refund`, and `refund` test helper methods on resource `Issuing.Transaction`
  * Add support for new value `stripe_tax_inactive` on enum `StripeError.code`

## 12.3.0-beta.1 - 2023-09-07
* [#1574](https://github.com/stripe/stripe-php/pull/1574) Update generated code for beta
  * Release specs are identical.
* [#1572](https://github.com/stripe/stripe-php/pull/1572) Update generated code for beta
  * Remove support for `submit_card` test helper method on resource `Issuing.Card`
  * Add support for new value `platform_default` on enum `Issuing.CardDesign.preference`

## 12.2.0 - 2023-09-07
* [#1571](https://github.com/stripe/stripe-php/pull/1571) Update generated code
  * Add support for new resource `PaymentMethodDomain`
  * Add support for `all`, `create`, `retrieve`, `update`, and `validate` methods on resource `PaymentMethodDomain`
  * Add support for new values `treasury.credit_reversal.created`, `treasury.credit_reversal.posted`, `treasury.debit_reversal.completed`, `treasury.debit_reversal.created`, `treasury.debit_reversal.initial_credit_granted`, `treasury.financial_account.closed`, `treasury.financial_account.created`, `treasury.financial_account.features_status_updated`, `treasury.inbound_transfer.canceled`, `treasury.inbound_transfer.created`, `treasury.inbound_transfer.failed`, `treasury.inbound_transfer.succeeded`, `treasury.outbound_payment.canceled`, `treasury.outbound_payment.created`, `treasury.outbound_payment.expected_arrival_date_updated`, `treasury.outbound_payment.failed`, `treasury.outbound_payment.posted`, `treasury.outbound_payment.returned`, `treasury.outbound_transfer.canceled`, `treasury.outbound_transfer.created`, `treasury.outbound_transfer.expected_arrival_date_updated`, `treasury.outbound_transfer.failed`, `treasury.outbound_transfer.posted`, `treasury.outbound_transfer.returned`, `treasury.received_credit.created`, `treasury.received_credit.failed`, `treasury.received_credit.succeeded`, and `treasury.received_debit.created` on enum `Event.type`
  * Remove support for value `invoiceitem.updated` from enum `Event.type`
  * Add support for `features` on `Product`

## 12.2.0-beta.1 - 2023-08-31
* [#1559](https://github.com/stripe/stripe-php/pull/1559) Update generated code for beta
  * Rename `Quote.previewInvoices` to `Quote.allPreviewInvoices` and `Quote.previewSubscriptionSchedules` to `Quote.allSubscriptionSchedules`

## 12.1.0 - 2023-08-31
* [#1560](https://github.com/stripe/stripe-php/pull/1560) Update generated code
  * Add support for new resource `AccountSession`
  * Add support for `create` method on resource `AccountSession`
  * Add support for new values `obligation_inbound`, `obligation_outbound`, `obligation_payout_failure`, `obligation_payout`, `obligation_reversal_inbound`, and `obligation_reversal_outbound` on enum `BalanceTransaction.type`
  * Change type of `Event.type` from `string` to `enum`
  * Add support for `application` on `PaymentLink`
* [#1562](https://github.com/stripe/stripe-php/pull/1562) Nicer ApiErrorException::__toString()
* [#1558](https://github.com/stripe/stripe-php/pull/1558) Update generated code
  * Add support for `payment_method_details` on `Dispute`
  * Add support for `prefetch` on `FinancialConnections.Session`

## 12.0.0 - 2023-08-18
**⚠️ ACTION REQUIRED: the breaking change in this release likely affects you ⚠️**

## 12.0.0-beta.1 - 2023-08-24
* [#1549](https://github.com/stripe/stripe-php/pull/1549) Update generated code for beta
  * Add support for new resources `QuotePreviewInvoice` and `QuotePreviewSchedule`
  * Remove support for `applies_to` on `Invoice` and `SubscriptionSchedule`
* [#1556](https://github.com/stripe/stripe-php/pull/1556) Merge master into beta

## 11.0.0 - 2023-08-16
Please do not use stripe-php v11. It did not correctly apply the [pinning behavior](https://github.com/stripe/stripe-php/blob/master/CHANGELOG.md#version-pinning) and was removed from packagist

## 10.22.0-beta.1 - 2023-08-10
* [#1545](https://github.com/stripe/stripe-php/pull/1545) Update generated code for beta
  * Add support for `paypal` on `PaymentMethodConfiguration`

## 10.21.0 - 2023-08-10
* [#1546](https://github.com/stripe/stripe-php/pull/1546) Update generated code
  * Add support for new value `payment_reversal` on enum `BalanceTransaction.type`
  * Add support for new value `adjusted_for_overdraft` on enum `CustomerBalanceTransaction.type`

## 10.21.0-beta.1 - 2023-08-03
* [#1541](https://github.com/stripe/stripe-php/pull/1541) Update generated code for beta
  * Add support for `submit_card` test helper method on resource `Issuing.Card`

## 10.20.0 - 2023-08-03
* [#1539](https://github.com/stripe/stripe-php/pull/1539) Update generated code
  * Add support for `subscription_details` on `Invoice`
  * Add support for new values `sepa_debit_fingerprint` and `us_bank_account_fingerprint` on enum `Radar.ValueList.item_type`

## 10.20.0-beta.2 - 2023-07-28
* [#1537](https://github.com/stripe/stripe-php/pull/1537) Update generated code for beta
  * Release specs are identical.
* [#1535](https://github.com/stripe/stripe-php/pull/1535) Update generated code for beta
  * Add support for new resource `Tax.Form`
  * Add support for `all`, `pdf`, and `retrieve` methods on resource `Form`
  * Add support for `payment_method_configuration_details` on `Checkout.Session` and `SetupIntent`
* [#1532](https://github.com/stripe/stripe-php/pull/1532) Update generated code for beta
* [#1531](https://github.com/stripe/stripe-php/pull/1531) Merge master into beta

## 10.20.0-beta.1 - 2023-07-27
  * Updated stable APIs to the latest version

## 10.19.0 - 2023-07-27
* [#1534](https://github.com/stripe/stripe-php/pull/1534) Update generated code
  * Improve PHPDoc type for `ApplicationFee.refunds`
  * Add support for `deleted` on `Apps.Secret`
* [#1526](https://github.com/stripe/stripe-php/pull/1526) Add constants for payment intent cancellation reasons
* [#1533](https://github.com/stripe/stripe-php/pull/1533) Update generated code
  * Add support for new value `service_tax` on enum `TaxRate.tax_type`
* [#1487](https://github.com/stripe/stripe-php/pull/1487) PHPDoc: use union of literals for $method parameter throughout

## 10.18.0 - 2023-07-20
* [#1533](https://github.com/stripe/stripe-php/pull/1533) Update generated code
  * Add support for new value `service_tax` on enum `TaxRate.tax_type`
* [#1526](https://github.com/stripe/stripe-php/pull/1526) Add constants for payment intent cancellation reasons
* [#1487](https://github.com/stripe/stripe-php/pull/1487) PHPDoc: use union of literals for $method parameter throughout

## 10.18.0-beta.1 - 2023-07-13
* [#1527](https://github.com/stripe/stripe-php/pull/1527) Update generated code for beta
  Release specs are identical.
* [#1524](https://github.com/stripe/stripe-php/pull/1524) Update generated code for beta
  * Add support for new resource `PaymentMethodConfiguration`
  * Add support for `all`, `create`, `retrieve`, and `update` methods on resource `PaymentMethodConfiguration`
  * Add support for `payment_method_configuration_details` on `PaymentIntent`
  * Rename `Tax.SettingService` -> `Tax.SettingsService` (parity with main release)
* [#1519](https://github.com/stripe/stripe-php/pull/1519) Update generated code for beta
  * Rename `Tax.SettingsService` -> `Tax.SettingService`

## 10.17.0 - 2023-07-13
* [#1525](https://github.com/stripe/stripe-php/pull/1525) Update generated code
  * Add support for new resource `Tax.Settings`
  * Add support for `retrieve` and `update` methods on resource `Settings`
  * Add support for new value `invalid_tax_location` on enum `StripeError.code`
  * Add support for `product` on `Tax.TransactionLineItem`
  * Add constant for `tax.settings.updated` webhook event
* [#1520](https://github.com/stripe/stripe-php/pull/1520) Update generated code
  * Release specs are identical.

## 10.16.0 - 2023-06-29
* [#1517](https://github.com/stripe/stripe-php/pull/1517) Update generated code
  * Add support for new value `application_fees_not_allowed` on enum `StripeError.code`
  * Add support for `effective_at` on `CreditNote` and `Invoice`
  * Add support for `on_behalf_of` on `Mandate`
* [#1514](https://github.com/stripe/stripe-php/pull/1514) Update generated code
  * Release specs are identical.
* [#1512](https://github.com/stripe/stripe-php/pull/1512) Update generated code
  * Change type of `Checkout.Session.success_url` from `string` to `nullable(string)`

## 10.16.0-beta.1 - 2023-06-22
* [#1515](https://github.com/stripe/stripe-php/pull/1515) Update generated code for beta
  * Add support for new resource `CustomerSession`
  * Add support for `create` method on resource `CustomerSession`
* [#1513](https://github.com/stripe/stripe-php/pull/1513) Update generated code for beta
  * Add support for `payment_details` on `PaymentIntent`
* [#1510](https://github.com/stripe/stripe-php/pull/1510) Update generated code for beta

## 10.15.0 - 2023-06-08
* [#1506](https://github.com/stripe/stripe-php/pull/1506) Update generated code
  * Add support for `preferred_locales` on `Issuing.Cardholder`

## 10.15.0-beta.2 - 2023-06-01
* [#1507](https://github.com/stripe/stripe-php/pull/1507) Update generated code for beta
  * Add support for `subscription_details` on `Invoice`
  * Add support for `set_pause_collection` on `QuoteLine`
  * Remove support for `locations` on `Tax.Settings`

## 10.15.0-beta.1 - 2023-05-25
* [#1500](https://github.com/stripe/stripe-php/pull/1500) Update generated code for beta
* [#1505](https://github.com/stripe/stripe-php/pull/1505) Handle developer message in preview error responses
* [#1504](https://github.com/stripe/stripe-php/pull/1504) Add default values for preview and raw_request parameters

## 10.14.0 - 2023-05-25
* [#1503](https://github.com/stripe/stripe-php/pull/1503) Update generated code
  * Add support for `zip` on `PaymentMethod`
  * Add support for new value `zip` on enum `PaymentMethod.type`
* [#1502](https://github.com/stripe/stripe-php/pull/1502) Generate error codes
* [#1501](https://github.com/stripe/stripe-php/pull/1501) Update generated code

* [#1499](https://github.com/stripe/stripe-php/pull/1499) Update generated code
  * Add support for new values `amusement_tax` and `communications_tax` on enum `TaxRate.tax_type`

## 10.14.0-beta.2 - 2023-05-19
* [#1498](https://github.com/stripe/stripe-php/pull/1498) Update generated code for beta
  * Add support for `subscribe` and `unsubscribe` methods on resource `FinancialConnections.Account`
  * Add support for `status_details` and `status` on `Tax.Settings`
* [#1486](https://github.com/stripe/stripe-php/pull/1486) Add $stripe->rawRequest

## 10.14.0-beta.1 - 2023-05-11
* [#1489](https://github.com/stripe/stripe-php/pull/1489) Update generated code for beta
  * Add support for `head_office` on `Tax.Settings`
* [#1497](https://github.com/stripe/stripe-php/pull/1497) Fix phpstan errors
* [#1484](https://github.com/stripe/stripe-php/pull/1484) Update generated code for beta

## 10.13.0 - 2023-05-11
* [#1490](https://github.com/stripe/stripe-php/pull/1490) Update generated code
  * Add support for `paypal` on `PaymentMethod`
  * Add support for `effective_percentage` on `TaxRate`
* [#1488](https://github.com/stripe/stripe-php/pull/1488) Increment PHPStan to strictness level 2
* [#1483](https://github.com/stripe/stripe-php/pull/1483) Update generated code

* [#1480](https://github.com/stripe/stripe-php/pull/1480) Update generated code
  * Change type of `Identity.VerificationSession.options` from `VerificationSessionOptions` to `nullable(VerificationSessionOptions)`
  * Change type of `Identity.VerificationSession.type` from `enum('document'|'id_number')` to `nullable(enum('document'|'id_number'))`
* [#1478](https://github.com/stripe/stripe-php/pull/1478) Update generated code
  * Release specs are identical.
* [#1475](https://github.com/stripe/stripe-php/pull/1475) Update generated code

## 10.13.0-beta.4 - 2023-04-20
* [#1481](https://github.com/stripe/stripe-php/pull/1481) Update generated code for beta
  * Add support for `country_options` on `Tax.Registration`
  * Remove support for `state` and `type` on `Tax.Registration`

## 10.13.0-beta.3 - 2023-04-13
* [#1477](https://github.com/stripe/stripe-php/pull/1477) Update generated code for beta
  * Add support for `collect_payment_method` and `confirm_payment_intent` methods on resource `Terminal.Reader`

## 10.13.0-beta.2 - 2023-04-06
* [#1472](https://github.com/stripe/stripe-php/pull/1472) Update generated code for beta
  * Updated stable APIs to the latest version

## 10.13.0-beta.1 - 2023-03-30
* [#1469](https://github.com/stripe/stripe-php/pull/1469) Update generated code
  * Add support for new value `ioss` on enum `Tax.Registration.type`

## 10.12.1 - 2023-04-04
* [#1473](https://github.com/stripe/stripe-php/pull/1473) Update generated code
  * Add back `deleted` from `Invoice.status`.

## 10.12.0 - 2023-03-30
* [#1470](https://github.com/stripe/stripe-php/pull/1470) Update generated code
  * Remove support for `create` method on resource `Tax.Transaction`
    * This is not a breaking change, as this method was deprecated before the Tax Transactions API was released in favor of the `createFromCalculation` method.
  * Remove support for value `deleted` from enum `Invoice.status`
    * This is not a breaking change, as the value was never returned or accepted as input.
* [#1468](https://github.com/stripe/stripe-php/pull/1468) Trigger workflow for tags
* [#1467](https://github.com/stripe/stripe-php/pull/1467) Update generated code (new)
  * Release specs are identical.

## 10.12.0-beta.1 - 2023-03-23
* [#1459](https://github.com/stripe/stripe-php/pull/1459) Update generated code for beta (new)
  * Add support for new resources `Tax.CalculationLineItem` and `Tax.TransactionLineItem`
  * Add support for `collect_inputs` method on resource `Terminal.Reader`
  * Add support for `financing_offer` on `Capital.FinancingSummary`
  * Add support for new value `link` on enum `PaymentLink.payment_method_types[]`
  * Add support for `automatic_payment_methods` on `SetupIntent`

## 10.11.0 - 2023-03-23
* [#1458](https://github.com/stripe/stripe-php/pull/1458) Update generated code
  * Add support for new resources `Tax.CalculationLineItem`, `Tax.Calculation`, `Tax.TransactionLineItem`, and `Tax.Transaction`
  * Add support for `create` and `list_line_items` methods on resource `Calculation`
  * Add support for `create_from_calculation`, `create_reversal`, `create`, `list_line_items`, and `retrieve` methods on resource `Transaction`
  * Add support for `currency_conversion` on `Checkout.Session`
  * Add support for new value `automatic_async` on enum `PaymentIntent.capture_method`
  * Add support for new value `link` on enum `PaymentLink.payment_method_types[]`
  * Add support for `automatic_payment_methods` on `SetupIntent`

## 10.11.0-beta.1 - 2023-03-16
* [#1456](https://github.com/stripe/stripe-php/pull/1456) API Updates
  * Add support for `create_from_calculation` method on resource `Tax.Transaction`
  * Change type of `Invoice.applies_to` from `nullable(QuotesResourceQuoteLinesAppliesTo)` to `QuotesResourceQuoteLinesAppliesTo`
  * Add support for `shipping_cost` on `Tax.Calculation` and `Tax.Transaction`
  * Add support for `tax_breakdown` on `Tax.Calculation`
  * Remove support for `tax_summary` on `Tax.Calculation`

## 10.10.0 - 2023-03-16
* [#1457](https://github.com/stripe/stripe-php/pull/1457) API Updates
  * Add support for `future_requirements` and `requirements` on `BankAccount`
  * Add support for new value `automatic_async` on enum `PaymentIntent.capture_method`
  * Add support for new value `cashapp` on enum `PaymentLink.payment_method_types[]`
  * Add support for `cashapp` on `PaymentMethod`
  * Add support for new value `cashapp` on enum `PaymentMethod.type`
* [#1454](https://github.com/stripe/stripe-php/pull/1454) Update generated code (new)
  * Add support for new value `cashapp` on enum `PaymentLink.payment_method_types[]`
  * Add support for `cashapp` on `PaymentMethod`
  * Add support for new value `cashapp` on enum `PaymentMethod.type`

## 10.10.0-beta.1 - 2023-03-09
* [#1451](https://github.com/stripe/stripe-php/pull/1451) API Updates for beta branch
  * Updated stable APIs to the latest version
  * Remove support for `list_transactions` method on resource `Tax.Transaction`
  * Change type of `SubscriptionSchedule.applies_to` from `nullable(QuotesResourceQuoteLinesAppliesTo)` to `QuotesResourceQuoteLinesAppliesTo`
  * Add support for `tax_summary` on `Tax.Calculation`
  * Remove support for `tax_breakdown` on `Tax.Calculation`

## 10.9.1 - 2023-03-14
* [#1453](https://github.com/stripe/stripe-php/pull/1453) Restore StripeClient.getService

## 10.9.0 - 2023-03-09
* [#1450](https://github.com/stripe/stripe-php/pull/1450) API Updates
  * Add support for `cancellation_details` on `Subscription`
  * Fix return types on custom methods (extends https://github.com/stripe/stripe-php/pull/1446)

* [#1446](https://github.com/stripe/stripe-php/pull/1446) stripe->customers->retrievePaymentMethod returns the wrong class (type hint)

## 10.9.0-beta.1 - 2023-03-02
* [#1448](https://github.com/stripe/stripe-php/pull/1448) API Updates for beta branch
  * Updated stable APIs to the latest version
  * Add support for new resources `Issuing.CardBundle` and `Issuing.CardDesign`
  * Add support for `all` and `retrieve` methods on resource `CardBundle`
  * Add support for `all`, `retrieve`, and `update` methods on resource `CardDesign`
  * Add support for `card_design` on `Issuing.Card`

## 10.8.0 - 2023-03-02
* [#1447](https://github.com/stripe/stripe-php/pull/1447) API Updates
  * Add support for `reconciliation_status` on `Payout`
  * Add support for new value `lease_tax` on enum `TaxRate.tax_type`

## 10.8.0-beta.1 - 2023-02-23
* [#1445](https://github.com/stripe/stripe-php/pull/1445) API Updates for beta branch
  * Updated stable APIs to the latest version

## 10.7.0 - 2023-02-23
* [#1444](https://github.com/stripe/stripe-php/pull/1444) API Updates
  * Add support for new value `igst` on enum `TaxRate.tax_type`

## 10.7.0-beta.1 - 2023-02-16
* [#1442](https://github.com/stripe/stripe-php/pull/1442) API Updates for beta branch
  * Updated stable APIs to the latest version
  * Add support for `currency_conversion` on `Checkout.Session`
  * Add support for `limits` on `FinancialConnections.Session`
  * Remove support for `reference` on `Tax.Calculation`

## 10.6.1 - 2023-02-21
* [#1443](https://github.com/stripe/stripe-php/pull/1443) Remove init.php from the list of ignored files

## 10.6.0 - 2023-02-16
* [#1441](https://github.com/stripe/stripe-php/pull/1441) API Updates
  * Add support for `refund_payment` method on resource `Terminal.Reader`
  * Add support for `custom_fields` on `Checkout.Session` and `PaymentLink`
* [#1236](https://github.com/stripe/stripe-php/pull/1236) subscription_proration_date not always presented in Invoice
* [#1431](https://github.com/stripe/stripe-php/pull/1431) Fix: Do not use unbounded version constraint for `actions/checkout`
* [#1436](https://github.com/stripe/stripe-php/pull/1436) Enhancement: Enable and configure `visibility_required` fixer
* [#1432](https://github.com/stripe/stripe-php/pull/1432) Enhancement: Update `actions/cache`
* [#1434](https://github.com/stripe/stripe-php/pull/1434) Fix: Remove parentheses
* [#1433](https://github.com/stripe/stripe-php/pull/1433) Enhancement: Run tests on PHP 8.2
* [#1438](https://github.com/stripe/stripe-php/pull/1438) Update .gitattributes

## 10.6.0-beta.1 - 2023-02-02
* [#1440](https://github.com/stripe/stripe-php/pull/1440) API Updates for beta branch
  * Updated stable APIs to the latest version
  * Add support for `all` method on resource `Transaction`
  * Add support for `inferred_balances_refresh`, `subscriptions`, and `transaction_refresh` on `FinancialConnections.Account`
  * Add support for `manual_entry`, `prefetch`, `status_details`, and `status` on `FinancialConnections.Session`
  * Add support for new resource `FinancialConnections.Transaction`

## 10.5.0 - 2023-02-02
* [#1439](https://github.com/stripe/stripe-php/pull/1439) API Updates
  * Add support for `resume` method on resource `Subscription`
  * Add support for `amount_shipping` and `shipping_cost` on `CreditNote` and `Invoice`
  * Add support for `shipping_details` on `Invoice`
  * Add support for `invoice_creation` on `PaymentLink`
  * Add support for `trial_settings` on `Subscription`
  * Add support for new value `paused` on enum `Subscription.status`

## 10.5.0-beta.2 - 2023-01-26
* [#1429](https://github.com/stripe/stripe-php/pull/1429) API Updates for beta branch
  * Updated stable APIs to the latest version
  * Add support for `list_transactions` method on resource `Tax.Transaction`

## 10.5.0-beta.1 - 2023-01-19
* [#1427](https://github.com/stripe/stripe-php/pull/1427) API Updates for beta branch
  * Updated stable APIs to the latest version
  * Add support for `Tax.Settings` resource.

## 10.4.0 - 2023-01-19
* [#1381](https://github.com/stripe/stripe-php/pull/1381) Add getService methods to StripeClient and AbstractServiceFactory to allow mocking
* [#1424](https://github.com/stripe/stripe-php/pull/1424) API Updates

  * Added `REFUND_CREATED`, `REFUND_UPDATED` event definitions.
* [#1426](https://github.com/stripe/stripe-php/pull/1426) Ignore PHP version for formatting
* [#1425](https://github.com/stripe/stripe-php/pull/1425) Fix Stripe::setAccountId parameter type
* [#1418](https://github.com/stripe/stripe-php/pull/1418) Switch to mb_convert_encoding to fix utf8_encode deprecation warning

## 10.4.0-beta.3 - 2023-01-12
* [#1423](https://github.com/stripe/stripe-php/pull/1423) API Updates for beta branch
  * Updated stable APIs to the latest version
  * Add support for `Tax.Registration` resource.
  * Change `draft_quote` method implementation from hitting `/v1/quotes/{quotes}/draft` to `/v1/quotes/{quotes}/mark_draft`

## 10.4.0-beta.2 - 2023-01-05
* [#1420](https://github.com/stripe/stripe-php/pull/1420) API Updates for beta branch
  * Updated stable APIs to the latest version
  * Add support for `mark_stale_quote` method on resource `Quote`

## 10.4.0-beta.1 - 2022-12-22
* [#1414](https://github.com/stripe/stripe-php/pull/1414) API Updates for beta branch
  * Updated stable APIs to the latest version
  * Move `$stripe->taxCalculations` to `$stripe->tax->calculations` and `$stripe->taxTransactions` to `$stripe->tax->transactions`

## 10.3.0 - 2022-12-22
* [#1413](https://github.com/stripe/stripe-php/pull/1413) API Updates
  Change `CheckoutSession.cancel_url` to be nullable.

## 10.3.0-beta.1 - 2022-12-15
* [#1412](https://github.com/stripe/stripe-php/pull/1412) API Updates for beta branch
  * Updated stable APIs to the latest version
  * Add support for new resources `QuoteLine`, `TaxCalculation`, and `TaxTransaction`
  * Add support for `create` and `list_line_items` methods on resource `TaxCalculation`
  * Add support for `create_reversal`, `create`, and `retrieve` methods on resource `TaxTransaction`

## 10.2.0 - 2022-12-15
* [#1411](https://github.com/stripe/stripe-php/pull/1411) API Updates
  * Add support for new value `invoice_overpaid` on enum `CustomerBalanceTransaction.type`
* [#1407](https://github.com/stripe/stripe-php/pull/1407) API Updates

## 10.2.0-beta.1 - 2022-12-08
* [#1408](https://github.com/stripe/stripe-php/pull/1408) API Updates for beta branch
  * Updated stable APIs to the latest version
* [#1406](https://github.com/stripe/stripe-php/pull/1406) API Updates for beta branch
  * Updated stable APIs to the latest version
* [#1398](https://github.com/stripe/stripe-php/pull/1398) API Updates for beta branch
  * Updated stable APIs to the latest version

## 10.1.0 - 2022-12-06
* [#1405](https://github.com/stripe/stripe-php/pull/1405) API Updates
  * Add support for `flow` on `BillingPortal.Session`
* [#1404](https://github.com/stripe/stripe-php/pull/1404) API Updates
  * Remove support for resources `Order` and `Sku`
  * Remove support for `all`, `cancel`, `create`, `list_line_items`, `reopen`, `retrieve`, `submit`, and `update` methods on resource `Order`
  * Remove support for `all`, `create`, `delete`, `retrieve`, and `update` methods on resource `Sku`
  * Add support for `custom_text` on `Checkout.Session` and `PaymentLink`
  * Add support for `invoice_creation` and `invoice` on `Checkout.Session`
  * Remove support for `product` on `LineItem`
  * Add support for `latest_charge` on `PaymentIntent`
  * Remove support for `charges` on `PaymentIntent`

## 10.0.0 - 2022-11-16
* [#1392](https://github.com/stripe/stripe-php/pull/1392) Next major release changes

Breaking changes that arose during code generation of the library that we postponed for the next major version. For changes to the Stripe products, read more at https://stripe.com/docs/upgrades#2022-11-15.

"⚠️" symbol highlights breaking changes.

## 9.9.0 - 2022-11-08
* [#1394](https://github.com/stripe/stripe-php/pull/1394) API Updates
  * Add support for new values `eg_tin`, `ph_tin`, and `tr_tin` on enum `TaxId.type`
* [#1389](https://github.com/stripe/stripe-php/pull/1389) API Updates
  * Add support for `on_behalf_of` on `Subscription`
* [#1379](https://github.com/stripe/stripe-php/pull/1379) Do not run Coveralls in PR-s

## 9.9.0-beta.2 - 2022-11-02
* [#1390](https://github.com/stripe/stripe-php/pull/1390) API Updates for beta branch
  * Updated beta APIs to the latest stable version

## 9.9.0-beta.1 - 2022-10-21
* [#1384](https://github.com/stripe/stripe-php/pull/1384) API Updates for beta branch
  * Updated stable APIs to the latest version
  * Add support for `network_data` on `Issuing.Transaction`
  * Add support for `paypal` on `Source`
  * Add support for new value `paypal` on enum `Source.type`

## 9.8.0 - 2022-10-20
* [#1383](https://github.com/stripe/stripe-php/pull/1383) API Updates
  * Add support for new values `jp_trn` and `ke_pin` on enum `TaxId.type`
* [#1293](https://github.com/stripe/stripe-php/pull/1293) Install deps in the install step of CI
* [#1291](https://github.com/stripe/stripe-php/pull/1291) Fix: Configure finder for `friendsofphp/php-cs-fixer`

## 9.7.0 - 2022-10-13
* [#1376](https://github.com/stripe/stripe-php/pull/1376) API Updates
  * Add support for `network_data` on `Issuing.Authorization`
* [#1374](https://github.com/stripe/stripe-php/pull/1374) Add request_log_url on ErrorObject
* [#1370](https://github.com/stripe/stripe-php/pull/1370) API Updates
  * Add support for `created` on `Checkout.Session`

## 9.7.0-beta.2 - 2022-10-07
* [#1373](https://github.com/stripe/stripe-php/pull/1373) API Updates for beta branch
  * Updated stable APIs to the latest version

## 9.7.0-beta.1 - 2022-09-26
* [#1368](https://github.com/stripe/stripe-php/pull/1368) API Updates for beta branch
  * Updated stable APIs to the latest version
  * Add `FinancingOffer`, `FinancingSummary` and `FinancingTransaction` resources.

## 9.6.0 - 2022-09-15
* [#1365](https://github.com/stripe/stripe-php/pull/1365) API Updates
  * Add support for `from_invoice` and `latest_revision` on `Invoice`
  * Add support for new value `pix` on enum `PaymentLink.payment_method_types[]`
  * Add support for `pix` on `PaymentMethod`
  * Add support for new value `pix` on enum `PaymentMethod.type`
  * Add support for `created` on `Treasury.CreditReversal` and `Treasury.DebitReversal`

## 9.5.0 - 2022-09-06
* [#1364](https://github.com/stripe/stripe-php/pull/1364) API Updates
  * Add support for new value `terminal_reader_splashscreen` on enum `File.purpose`
* [#1363](https://github.com/stripe/stripe-php/pull/1363) chore: Update PHP tests to handle search methods.

## 9.4.0 - 2022-08-26
* [#1362](https://github.com/stripe/stripe-php/pull/1362) API Updates
  * Add support for `login_page` on `BillingPortal.Configuration`
* [#1360](https://github.com/stripe/stripe-php/pull/1360) Add test coverage using Coveralls
* [#1361](https://github.com/stripe/stripe-php/pull/1361) fix: Fix type hints for error objects.
  * Update `Invoice.last_finalization_error`, `PaymentIntent.last_payment_error`, `SetupAttempt.setup_error` and `SetupIntent.setup_error` type to be `StripeObject`.
    * Addresses https://github.com/stripe/stripe-php/issues/1353. The library today does not actually return a `ErrorObject` for these fields, so the type annotation was incorrect.
* [#1356](https://github.com/stripe/stripe-php/pull/1356) Add beta readme.md section

## 9.4.0-beta.1 - 2022-08-26
* [#1358](https://github.com/stripe/stripe-php/pull/1358) API Updates for beta branch
  * Updated stable APIs to the latest version
  * Add support for the beta [Gift Card API](https://stripe.com/docs/gift-cards).

## 9.3.0 - 2022-08-23
* [#1355](https://github.com/stripe/stripe-php/pull/1355) API Updates
  * Change type of `Treasury.OutboundTransfer.destination_payment_method` from `string` to `string | null`
  * Change the return type of `CustomerService.fundCashBalance` test helper from `CustomerBalanceTransaction` to `CustomerCashBalanceTransaction`.
    * This would generally be considered a breaking change, but we've worked with all existing users to migrate and are comfortable releasing this as a minor as it is solely a test helper method. This was essentially broken prior to this change.

## 9.3.0-beta.1 - 2022-08-23
* [#1354](https://github.com/stripe/stripe-php/pull/1354) API Updates for beta branch
  - Updated stable APIs to the latest version
  - `Stripe-Version` beta headers are not pinned by-default and need to be manually specified, please refer to [beta SDKs README section](https://github.com/stripe/stripe-php/blob/master/README.md#beta-sdks)

## 9.2.0 - 2022-08-19
* [#1352](https://github.com/stripe/stripe-php/pull/1352) API Updates
  * Add support for new resource `CustomerCashBalanceTransaction`
  * Add support for `currency` on `PaymentLink`
  * Add constant for `customer_cash_balance_transaction.created` webhook event.
* [#1351](https://github.com/stripe/stripe-php/pull/1351) Add a support section to the readme
* [#1304](https://github.com/stripe/stripe-php/pull/1304) Allow passing PSR-3 loggers to setLogger as they are compatible

## 9.2.0-beta.1 - 2022-08-11
* [#1349](https://github.com/stripe/stripe-php/pull/1349) API Updates for beta branch
  - Updated stable APIs to the latest version
  - Add `refundPayment` method to Terminal resource

## 9.1.0 - 2022-08-11
* [#1348](https://github.com/stripe/stripe-php/pull/1348) API Updates
  * Add support for `payment_method_collection` on `Checkout.Session` and `PaymentLink`

* [#1346](https://github.com/stripe/stripe-php/pull/1346) API Updates
  * Add support for `expires_at` on `Apps.Secret`

## 9.1.0-beta.1 - 2022-08-03
* [#1345](https://github.com/stripe/stripe-php/pull/1345) API Updates for beta branch
  - Updated stable APIs to the latest version
  - Added the `Order` resource support

## 9.0.0 - 2022-08-02

Breaking changes that arose during code generation of the library that we postponed for the next major version. For changes to the SDK, read more detailed description at https://github.com/stripe/stripe-php/wiki/Migration-guide-for-v9. For changes to the Stripe products, read more at https://stripe.com/docs/upgrades#2022-08-01.

"⚠️" symbol highlights breaking changes.

* [#1344](https://github.com/stripe/stripe-php/pull/1344) API Updates
* [#1337](https://github.com/stripe/stripe-php/pull/1337) API Updates
* [#1273](https://github.com/stripe/stripe-php/pull/1273) Add some PHPDoc return types and fixes
* [#1341](https://github.com/stripe/stripe-php/pull/1341) Next major release changes

## 8.12.0 - 2022-07-25
* [#1332](https://github.com/stripe/stripe-php/pull/1332) API Updates
  * Add support for `default_currency` and `invoice_credit_balance` on `Customer`

## 8.12.0-beta.1 - 2022-07-22
* [#1331](https://github.com/stripe/stripe-php/pull/1331) API Updates for beta branch
  - Updated stable APIs to the latest version
* [#1328](https://github.com/stripe/stripe-php/pull/1328) API Updates for beta branch
  - Updated stable APIs to the latest version
  - Add `QuotePhase` resource
* [#1325](https://github.com/stripe/stripe-php/pull/1325) API Updates for beta branch
  - Updated stable APIs to the latest version
  - Add `QuotePhaseConfiguration` service.
  - Add `Price.migrate_to` property
  - Add `SubscriptionSchedule.amend` method.
  - Add `Discount.subscription_item` property.
  - Add `Quote.subscription_data.billing_behavior`, `billing_cycle_anchor`, `end_behavior`, `from_schedule`, `from_subscription`, `prebilling`, `proration_behavior` properties.
  - Add `phases` parameter to `Quote.create`
  - Add `Subscription.discounts`, `prebilling` properties.
* [#1320](https://github.com/stripe/stripe-php/pull/1320) API Updates for beta branch
  - Include `server_side_confirmation_beta=v1` beta
  - Add `secretKeyConfirmation` to `PaymentIntent`
* [#1317](https://github.com/stripe/stripe-php/pull/1317) API Updates for beta branch
  - Updated stable APIs to the latest version

## 8.11.0 - 2022-07-18
* [#1324](https://github.com/stripe/stripe-php/pull/1324) API Updates
  * Add support for new value `blik` on enum `PaymentLink.payment_method_types[]`
  * Add support for `blik` on `PaymentMethod`
  * Add support for new value `blik` on enum `PaymentMethod.type`
  * Add `Invoice.upcomingLines` method.
  * Add `SourceService.allSourceTransactions` method.
* [#1322](https://github.com/stripe/stripe-php/pull/1322) API Updates
  * Change type of `source_type` on `Transfer` from nullable string to string (comment-only change)

## 8.10.0 - 2022-07-07
* [#1319](https://github.com/stripe/stripe-php/pull/1319) API Updates
  * Add support for `currency_options` on `Coupon` and `Price`
  * Add support for `currency` on `Subscription`
* [#1318](https://github.com/stripe/stripe-php/pull/1318) API Updates
  * Add support for new values financial_connections.account.created, financial_connections.account.deactivated, financial_connections.account.disconnected, financial_connections.account.reactivated, and financial_connections.account.refreshed_balance on `Event`.

## 8.9.0 - 2022-06-29
* [#1316](https://github.com/stripe/stripe-php/pull/1316) API Updates
  * Add support for `deliver_card`, `fail_card`, `return_card`, and `ship_card` test helper methods on resource `Issuing.Card`
  * Add support for `subtotal_excluding_tax` on `CreditNote` and `Invoice`
  * Add support for `amount_excluding_tax` and `unit_amount_excluding_tax` on `CreditNoteLineItem` and `InvoiceLineItem`
  * Add support for `total_excluding_tax` on `Invoice`
  * Change type of `PaymentLink.payment_method_types[]` from `literal('card')` to `enum`
  * Add support for `promptpay` on `PaymentMethod`
  * Add support for new value `promptpay` on enum `PaymentMethod.type`
  * Add support for `hosted_regulatory_receipt_url` and `reversal_details` on `Treasury.ReceivedCredit` and `Treasury.ReceivedDebit`

## 8.8.0 - 2022-06-23
* [#1302](https://github.com/stripe/stripe-php/pull/1302) API Updates
  * Add support for `custom_unit_amount` on `Price`
* [#1301](https://github.com/stripe/stripe-php/pull/1301) API Updates

  Documentation updates.

## 8.7.0 - 2022-06-17
* [#1306](https://github.com/stripe/stripe-php/pull/1306) API Updates
  * Add support for `fund_cash_balance` test helper method on resource `Customer`
  * Add support for `total_excluding_tax` on `CreditNote`
  * Add support for `rendering_options` on `Invoice`
* [#1307](https://github.com/stripe/stripe-php/pull/1307) Support updating pre-release versions
* [#1305](https://github.com/stripe/stripe-php/pull/1305) Trigger workflows on beta branches
* [#1302](https://github.com/stripe/stripe-php/pull/1302) API Updates
  * Add support for `custom_unit_amount` on `Price`
* [#1301](https://github.com/stripe/stripe-php/pull/1301) API Updates

  Documentation updates.

## 8.6.0 - 2022-06-08
* [#1300](https://github.com/stripe/stripe-php/pull/1300) API Updates
  * Add support for `attach_to_self` and `flow_directions` on `SetupAttempt`

## 8.5.0 - 2022-06-01
* [#1298](https://github.com/stripe/stripe-php/pull/1298) API Updates
  * Add support for `radar_options` on `Charge` and `PaymentMethod`
  * Add support for new value `simulated_wisepos_e` on enum `Terminal.Reader.device_type`

## 8.4.0 - 2022-05-26
* [#1296](https://github.com/stripe/stripe-php/pull/1296) API Updates
  * Add support for `persons` method on resource `Account`
  * Add support for `balance_transactions` method on resource `Customer`
  * Add support for `id_number_secondary_provided` on `Person`
* [#1295](https://github.com/stripe/stripe-php/pull/1295) API Updates

## 8.3.0 - 2022-05-23
* [#1294](https://github.com/stripe/stripe-php/pull/1294) API Updates
  * Add support for new resource `Apps.Secret`
  * Add support for `affirm` and `link` on `PaymentMethod`
  * Add support for new values `affirm` and `link` on enum `PaymentMethod.type`
* [#1289](https://github.com/stripe/stripe-php/pull/1289) fix: Update RequestOptions#redactedApiKey to stop exploding null.

## 8.2.0 - 2022-05-19
* [#1286](https://github.com/stripe/stripe-php/pull/1286) API Updates
  * Add support for new resources `Treasury.CreditReversal`, `Treasury.DebitReversal`, `Treasury.FinancialAccountFeatures`, `Treasury.FinancialAccount`, `Treasury.FlowDetails`, `Treasury.InboundTransfer`, `Treasury.OutboundPayment`, `Treasury.OutboundTransfer`, `Treasury.ReceivedCredit`, `Treasury.ReceivedDebit`, `Treasury.TransactionEntry`, and `Treasury.Transaction`
  * Add support for `retrieve_payment_method` method on resource `Customer`
  * Add support for `all` and `list_owners` methods on resource `FinancialConnections.Account`
  * Add support for `treasury` on `Issuing.Authorization`, `Issuing.Dispute`, and `Issuing.Transaction`
  * Add support for `financial_account` on `Issuing.Card`
  * Add support for `client_secret` on `Order`
  * Add support for `attach_to_self` and `flow_directions` on `SetupIntent`

## 8.1.0 - 2022-05-11
* [#1284](https://github.com/stripe/stripe-php/pull/1284) API Updates
  * Add support for `consent_collection`, `customer_creation`, `payment_intent_data`, `shipping_options`, `submit_type`, and `tax_id_collection` on `PaymentLink`
  * Add support for `description` on `Subscription`

## 8.0.0 - 2022-05-09
* [#1283](https://github.com/stripe/stripe-php/pull/1283) Major version release of v8.0.0. The [migration guide](https://github.com/stripe/stripe-php/wiki/Migration-Guide-for-v8) contains more information.
  (⚠️ = breaking changes):
  * ⚠️ Replace the legacy `Order` API with the new `Order` API.
    * Resource modified: `Order`.
    * New methods: `cancel`, `list_line_items`, `reopen`, and `submit`
    * Removed methods: `pay` and `return_order`
    * Removed resources: `OrderItem` and `OrderReturn`
    * Removed references from other resources: `Charge.order`
  * ⚠️ Rename `\FinancialConnections\Account.refresh` method to `\FinancialConnections\Account.refresh_account`
  * Add support for `amount_discount`, `amount_tax`, and `product` on `LineItem`

## 7.128.0 - 2022-05-05
* [#1282](https://github.com/stripe/stripe-php/pull/1282) API Updates
  * Add support for `default_price` on `Product`
  * Add support for `instructions_email` on `Refund`

## 7.127.0 - 2022-05-05
* [#1281](https://github.com/stripe/stripe-php/pull/1281) API Updates
  * Add support for new resources `FinancialConnections.AccountOwner`, `FinancialConnections.AccountOwnership`, `FinancialConnections.Account`, and `FinancialConnections.Session`
* [#1278](https://github.com/stripe/stripe-php/pull/1278) Pin setup-php action version.
* [#1277](https://github.com/stripe/stripe-php/pull/1277) API Updates
  * Add support for `registered_address` on `Person`

## 7.126.0 - 2022-05-03
* [#1276](https://github.com/stripe/stripe-php/pull/1276) API Updates
  * Add support for new resource `CashBalance`
  * Change type of `BillingPortal.Configuration.application` from `$Application` to `deletable($Application)`
  * Add support for `cash_balance` on `Customer`
  * Add support for `application` on `Invoice`, `Quote`, `SubscriptionSchedule`, and `Subscription`
  * Add support for new value `eu_oss_vat` on enum `TaxId.type`
* [#1274](https://github.com/stripe/stripe-php/pull/1274) Fix PHPDoc on Discount for nullable properties
* [#1272](https://github.com/stripe/stripe-php/pull/1272) Allow users to pass a custom IPRESOLVE cURL option.

## 7.125.0 - 2022-04-21
* [#1270](https://github.com/stripe/stripe-php/pull/1270) API Updates
  * Add support for `expire` test helper method on resource `Refund`

## 7.124.0 - 2022-04-18
* [#1265](https://github.com/stripe/stripe-php/pull/1265) API Updates
  * Add support for new resources `FundingInstructions` and `Terminal.Configuration`
  * Add support for `create_funding_instructions` method on resource `Customer`
  * Add support for `amount_details` on `PaymentIntent`
  * Add support for `customer_balance` on `PaymentMethod`
  * Add support for new value `customer_balance` on enum `PaymentMethod.type`
  * Add support for `configuration_overrides` on `Terminal.Location`

## 7.123.0 - 2022-04-13
* [#1263](https://github.com/stripe/stripe-php/pull/1263) API Updates
  * Add support for `increment_authorization` method on resource `PaymentIntent`
* [#1262](https://github.com/stripe/stripe-php/pull/1262) Add support for updating the version of the repo
* [#1230](https://github.com/stripe/stripe-php/pull/1230) Add PHPDoc return types
* [#1242](https://github.com/stripe/stripe-php/pull/1242) Fix some PHPDoc in tests

## 7.122.0 - 2022-04-08
* [#1261](https://github.com/stripe/stripe-php/pull/1261) API Updates
  * Add support for `apply_customer_balance` method on resource `PaymentIntent`
* [#1259](https://github.com/stripe/stripe-php/pull/1259) API Updates

  * Add `payment_intent.partially_funded`, `terminal.reader.action_failed`, and `terminal.reader.action_succeeded` events.

## 7.121.0 - 2022-03-30
* [#1258](https://github.com/stripe/stripe-php/pull/1258) API Updates
  * Add support for `cancel_action`, `process_payment_intent`, `process_setup_intent`, and `set_reader_display` methods on resource `Terminal.Reader`
  * Add support for `action` on `Terminal.Reader`

## 7.120.0 - 2022-03-29
* [#1257](https://github.com/stripe/stripe-php/pull/1257) API Updates
  * Add support for Search API
    * Add support for `search` method on resources `Charge`, `Customer`, `Invoice`, `PaymentIntent`, `Price`, `Product`, and `Subscription`

## 7.119.0 - 2022-03-25
* [#1256](https://github.com/stripe/stripe-php/pull/1256) API Updates
  * Add support for PayNow and US Bank Accounts Debits payments
      * Add support for `paynow` and `us_bank_account` on `PaymentMethod`
      * Add support for new values `paynow` and `us_bank_account` on enum `PaymentMethod.type`
  * Add support for `failure_balance_transaction` on `Charge`

## 7.118.0 - 2022-03-23
* [#1255](https://github.com/stripe/stripe-php/pull/1255) API Updates
  * Add support for `cancel` method on resource `Refund`
  * Add support for new values `bg_uic`, `hu_tin`, and `si_tin` on enum `TaxId.type`
  * Add  `test_helpers.test_clock.advancing`, `test_helpers.test_clock.created`, `test_helpers.test_clock.deleted`, `test_helpers.test_clock.internal_failure`, and `test_helpers.test_clock.ready` events.

## 7.117.0 - 2022-03-18
* [#1254](https://github.com/stripe/stripe-php/pull/1254) API Updates
  * Add support for `status` on `Card`
* [#1251](https://github.com/stripe/stripe-php/pull/1251) Add support for SearchResult objects.
* [#1249](https://github.com/stripe/stripe-php/pull/1249) Add missing constant for payment_behavior

## 7.116.0 - 2022-03-02
* [#1248](https://github.com/stripe/stripe-php/pull/1248) API Updates
  * Add support for `proration_details` on `InvoiceLineItem`

## 7.115.0 - 2022-03-01
* [#1245](https://github.com/stripe/stripe-php/pull/1245) [#1247](https://github.com/stripe/stripe-php/pull/1247) API Updates
  * Add support for new resource `TestHelpers.TestClock`
  * Add support for `test_clock` on `Customer`, `Invoice`, `InvoiceItem`, `Quote`, `Subscription`, and `SubscriptionSchedule`
  * Add support for `next_action` on `Refund`
  * Add support for `konbini` on `PaymentMethod`
* [#1244](https://github.com/stripe/stripe-php/pull/1244) API Updates
  * Add support for new values `bbpos_wisepad3` and `stripe_m2` on enum `Terminal.Reader.device_type`

## 7.114.0 - 2022-02-15
* [#1243](https://github.com/stripe/stripe-php/pull/1243) Add test
* [#1240](https://github.com/stripe/stripe-php/pull/1240) API Updates
  * Add support for `verify_microdeposits` method on resources `PaymentIntent` and `SetupIntent`
* [#1241](https://github.com/stripe/stripe-php/pull/1241) Add generic parameter to \Stripe\Collection usages

## 7.113.0 - 2022-02-03
* [#1239](https://github.com/stripe/stripe-php/pull/1239) API Updates
  * Add `REASON_EXPIRED_UNCAPTURED_CHARGE` enum value on `Refund`.

## 7.112.0 - 2022-01-25
* [#1235](https://github.com/stripe/stripe-php/pull/1235) API Updates
  * Add support for `phone_number_collection` on `PaymentLink`
  * Add support for new value `is_vat` on enum `TaxId.type`

## 7.111.0 - 2022-01-20
* [#1233](https://github.com/stripe/stripe-php/pull/1233) API Updates
  * Add support for new resource `PaymentLink`
  * Add support for `payment_link` on `Checkout.Session`

## 7.110.0 - 2022-01-13
* [#1232](https://github.com/stripe/stripe-php/pull/1232) API Updates
  * Add support for `paid_out_of_band` on `Invoice`

## 7.109.0 - 2022-01-12
* [#1231](https://github.com/stripe/stripe-php/pull/1231) API Updates
  * Add support for `customer_creation` on `Checkout.Session`
* [#1227](https://github.com/stripe/stripe-php/pull/1227) Update docs URLs

## 7.108.0 - 2021-12-22
* [#1226](https://github.com/stripe/stripe-php/pull/1226) Upgrade php-cs-fixer to 3.4.0.
* [#1222](https://github.com/stripe/stripe-php/pull/1222) API Updates
  * Add support for `processing` on `PaymentIntent`
* [#1220](https://github.com/stripe/stripe-php/pull/1220) API Updates

## 7.107.0 - 2021-12-09
* [#1219](https://github.com/stripe/stripe-php/pull/1219) API Updates
  * Add support for `metadata` on `BillingPortal.Configuration`
  * Add support for `wallets` on `Issuing.Card`

## 7.106.0 - 2021-12-09
* [#1218](https://github.com/stripe/stripe-php/pull/1218) API Updates
  * Add support for new values `ge_vat` and `ua_vat` on enum `TaxId.type`
* [#1216](https://github.com/stripe/stripe-php/pull/1216) Fix namespaced classes in @return PHPDoc.
* [#1214](https://github.com/stripe/stripe-php/pull/1214) Announce PHP8 support in CHANGELOG.md

## 7.105.0 - 2021-12-06
* [#1213](https://github.com/stripe/stripe-php/pull/1213) PHP 8.1 missing ReturnTypeWillChange annotations.
* As of this version, PHP 8.1 is officially supported.

## 7.104.0 - 2021-12-01
* [#1211](https://github.com/stripe/stripe-php/pull/1211) PHPStan compatibility with PHP8.x
* [#1209](https://github.com/stripe/stripe-php/pull/1209) PHPUnit compatibility with PHP 8.x

## 7.103.0 - 2021-11-19
* [#1206](https://github.com/stripe/stripe-php/pull/1206) API Updates
  * Add support for new value `jct` on enum `TaxRate.tax_type`

## 7.102.0 - 2021-11-17
* [#1205](https://github.com/stripe/stripe-php/pull/1205) API Updates
  * Add support for `automatic_payment_methods` on `PaymentIntent`

## 7.101.0 - 2021-11-16
* [#1203](https://github.com/stripe/stripe-php/pull/1203) API Updates
  * Add support for new resource `ShippingRate`
  * Add support for `shipping_options` and `shipping_rate` on `Checkout.Session`
  * Add support for `expire` method on resource `Checkout.Session`
  * Add support for `status` on `Checkout.Session`

## 7.100.0 - 2021-10-11
* [#1190](https://github.com/stripe/stripe-php/pull/1190) API Updates
  * Add support for `klarna` on `PaymentMethod`.

## 7.99.0 - 2021-10-11
* [#1188](https://github.com/stripe/stripe-php/pull/1188) API Updates
  * Add support for `list_payment_methods` method on resource `Customer`

## 7.98.0 - 2021-10-07
* [#1187](https://github.com/stripe/stripe-php/pull/1187) API Updates
  * Add support for `phone_number_collection` on `Checkout.Session`
  * Add support for new value `customer_id` on enum `Radar.ValueList.item_type`
  * Add support for new value `bbpos_wisepos_e` on enum `Terminal.Reader.device_type`

## 7.97.0 - 2021-09-16
* [#1181](https://github.com/stripe/stripe-php/pull/1181) API Updates
  * Add support for `full_name_aliases` on `Person`

## 7.96.0 - 2021-09-15
* [#1178](https://github.com/stripe/stripe-php/pull/1178) API Updates
  * Add support for livemode on Reporting.ReportType
  * Add support for new value `rst` on enum `TaxRate.tax_type`

## 7.95.0 - 2021-09-01
* [#1177](https://github.com/stripe/stripe-php/pull/1177) API Updates
  * Add support for `future_requirements` on `Account`, `Capability`, and `Person`
  * Add support for `after_expiration`, `consent`, `consent_collection`, `expires_at`, and `recovered_from` on `Checkout.Session`

## 7.94.0 - 2021-08-19
* [#1173](https://github.com/stripe/stripe-php/pull/1173) API Updates
  * Add support for new value `fil` on enum `Checkout.Session.locale`
  * Add support for new value `au_arn` on enum `TaxId.type`

## 7.93.0 - 2021-08-11
* [#1172](https://github.com/stripe/stripe-php/pull/1172) API Updates
  * Add support for `locale` on `BillingPortal.Session`

* [#1171](https://github.com/stripe/stripe-php/pull/1171) Fix typo in docblock `CurlClient::executeStreamingRequestWithRetries`

## 7.92.0 - 2021-07-28
* [#1167](https://github.com/stripe/stripe-php/pull/1167) API Updates
  * Add support for `account_type` on `BankAccount`
  * Add support for new value `redacted` on enum `Review.closed_reason`

## 7.91.0 - 2021-07-22
* [#1164](https://github.com/stripe/stripe-php/pull/1164) API Updates
  * Add support for new values `hr`, `ko`, and `vi` on enum `Checkout.Session.locale`
  * Add support for `payment_settings` on `Subscription`

## 7.90.0 - 2021-07-20
* [#1163](https://github.com/stripe/stripe-php/pull/1163) API Updates
  * Add support for `wallet` on `Issuing.Transaction`
* [#1160](https://github.com/stripe/stripe-php/pull/1160) Remove unused API error types from docs.

## 7.89.0 - 2021-07-14
* [#1158](https://github.com/stripe/stripe-php/pull/1158) API Updates
  * Add support for `list_computed_upfront_line_items` method on resource `Quote`
* [#1157](https://github.com/stripe/stripe-php/pull/1157) Improve readme for old PHP versions

## 7.88.0 - 2021-07-09
* [#1152](https://github.com/stripe/stripe-php/pull/1152) API Updates
  * Add support for new resource `Quote`
  * Add support for `quote` on `Invoice`
  * Add support for new value `quote_accept` on enum `Invoice.billing_reason`
* [#1155](https://github.com/stripe/stripe-php/pull/1155) Add streaming methods to Service infra
  * Add support for `setStreamingHttpClient` and `streamingHttpClient` to `ApiRequestor`
  * Add support for `getStreamingClient` and `requestStream` to `AbstractService`
  * Add support for `requestStream` to `BaseStripeClient`
  * `\Stripe\RequestOptions::parse` now clones its input if it is already a `RequestOptions` object, to prevent accidental mutation.
* [#1151](https://github.com/stripe/stripe-php/pull/1151) Add `mode` constants into Checkout\Session

## 7.87.0 - 2021-06-30
* [#1149](https://github.com/stripe/stripe-php/pull/1149) API Updates
  * Add support for `wechat_pay` on `PaymentMethod`
* [#1143](https://github.com/stripe/stripe-php/pull/1143) Streaming requests
* [#1138](https://github.com/stripe/stripe-php/pull/1138) Deprecate travis

## 7.86.0 - 2021-06-25
* [#1145](https://github.com/stripe/stripe-php/pull/1145) API Updates
  * Add support for `boleto` on `PaymentMethod`.
  * Add support for `il_vat` as a member of the `TaxID.Type` enum.

## 7.85.0 - 2021-06-18
* [#1142](https://github.com/stripe/stripe-php/pull/1142) API Updates
  * Add support for new TaxId types: `ca_pst_mb`, `ca_pst_bc`, `ca_gst_hst`, and `ca_pst_sk`.

## 7.84.0 - 2021-06-16
* [#1141](https://github.com/stripe/stripe-php/pull/1141) Update PHPDocs
  * Add support for `url` on `Checkout\Session`

## 7.83.0 - 2021-06-07
* [#1140](https://github.com/stripe/stripe-php/pull/1140) API Updates
  * Added support for `tax_id_collection` on `Checkout\Session` and `Checkout\Session#create`
  * Update `Location` to be expandable on `Terminal\Reader`

## 7.82.0 - 2021-06-04
* [#1136](https://github.com/stripe/stripe-php/pull/1136) Update PHPDocs
  * Add support for `controller` on `Account`.

## 7.81.0 - 2021-06-04
* [#1135](https://github.com/stripe/stripe-php/pull/1135) API Updates
  * Add support for new resource `TaxCode`
  * Add support for `automatic_tax` `Invoice` and`Checkout.Session`.
  * Add support for `tax_behavior` on `Price`
  * Add support for `tax_code` on `Product`
  * Add support for `tax` on `Customer`
  * Add support for `tax_type` enum on `TaxRate`

## 7.80.0 - 2021-05-26
* [#1130](https://github.com/stripe/stripe-php/pull/1130) Update PHPDocs

## 7.79.0 - 2021-05-19
* [#1126](https://github.com/stripe/stripe-php/pull/1126) API Updates
  * Added support for new resource `Identity.VerificationReport`
  * Added support for new resource `Identity.VerificationSession`
  * `File#list.purpose` and `File.purpose` added new enum members: `identity_document_downloadable` and `selfie`.

## 7.78.0 - 2021-05-05
* [#1120](https://github.com/stripe/stripe-php/pull/1120) Update PHPDocs
  * Add support for `Radar.EarlyFraudWarning.payment_intent`

## 7.77.0 - 2021-04-12
* [#1110](https://github.com/stripe/stripe-php/pull/1110) Update PHPDocs
  * Add support for `acss_debit` on `PaymentMethod`
  * Add support for `payment_method_options` on `Checkout\Session`
* [#1107](https://github.com/stripe/stripe-php/pull/1107) Remove duplicate object phpdoc

## 7.76.0 - 2021-03-22
* [#1100](https://github.com/stripe/stripe-php/pull/1100) Update PHPDocs
  * Added support for `amount_shipping` on `Checkout.Session.total_details`
* [#1088](https://github.com/stripe/stripe-php/pull/1088) Make possibility to extend CurlClient

## 7.75.0 - 2021-02-22
* [#1094](https://github.com/stripe/stripe-php/pull/1094) Add support for Billing Portal Configuration API

## 7.74.0 - 2021-02-17
* [#1093](https://github.com/stripe/stripe-php/pull/1093) Update PHPDocs
  * Add support for on_behalf_of to Invoice

## 7.73.0 - 2021-02-16
* [#1091](https://github.com/stripe/stripe-php/pull/1091) Update PHPDocs
  * Add support for `afterpay_clearpay` on `PaymentMethod`.

## 7.72.0 - 2021-02-08
* [#1089](https://github.com/stripe/stripe-php/pull/1089) Update PHPDocs
  * Add support for `afterpay_clearpay_payments` on `Account.capabilities`
  * Add support for `payment_settings` on `Invoice`

## 7.71.0 - 2021-02-05
* [#1087](https://github.com/stripe/stripe-php/pull/1087) Update PHPDocs
* [#1086](https://github.com/stripe/stripe-php/pull/1086) Update CA cert bundle URL

## 7.70.0 - 2021-02-03
* [#1085](https://github.com/stripe/stripe-php/pull/1085) Update PHPDocs
  * Add support for `nationality` on `Person`
  * Add member `gb_vat` of `TaxID` enum

## 7.69.0 - 2021-01-21
* [#1079](https://github.com/stripe/stripe-php/pull/1079) Update PHPDocs

## 7.68.0 - 2021-01-14
* [#1063](https://github.com/stripe/stripe-php/pull/1063) Multiple API changes
* [#1061](https://github.com/stripe/stripe-php/pull/1061) Bump phpDocumentor to 3.0.0

## 7.67.0 - 2020-12-09
* [#1060](https://github.com/stripe/stripe-php/pull/1060) Improve PHPDocs for `Discount`
* [#1059](https://github.com/stripe/stripe-php/pull/1059) Upgrade PHPStan to 0.12.59
* [#1057](https://github.com/stripe/stripe-php/pull/1057) Bump PHP-CS-Fixer and update code

## 7.66.1 - 2020-12-01
* [#1054](https://github.com/stripe/stripe-php/pull/1054) Improve error message for invalid keys in StripeClient

## 7.66.0 - 2020-11-24
* [#1053](https://github.com/stripe/stripe-php/pull/1053) Update PHPDocs

## 7.65.0 - 2020-11-19
* [#1050](https://github.com/stripe/stripe-php/pull/1050) Added constants for `proration_behavior` on `Subscription`

## 7.64.0 - 2020-11-18
* [#1049](https://github.com/stripe/stripe-php/pull/1049) Update PHPDocs

## 7.63.0 - 2020-11-17
* [#1048](https://github.com/stripe/stripe-php/pull/1048) Update PHPDocs
* [#1046](https://github.com/stripe/stripe-php/pull/1046) Force IPv4 resolving

## 7.62.0 - 2020-11-09
* [#1041](https://github.com/stripe/stripe-php/pull/1041) Add missing constants on `Event`
* [#1038](https://github.com/stripe/stripe-php/pull/1038) Update PHPDocs

## 7.61.0 - 2020-10-20
* [#1030](https://github.com/stripe/stripe-php/pull/1030) Add support for `jp_rn` and `ru_kpp` as a `type` on `TaxId`

## 7.60.0 - 2020-10-15
* [#1027](https://github.com/stripe/stripe-php/pull/1027) Warn if opts are in params

## 7.58.0 - 2020-10-14
* [#1026](https://github.com/stripe/stripe-php/pull/1026) Add support for the Payout Reverse API

## 7.57.0 - 2020-09-29
* [#1020](https://github.com/stripe/stripe-php/pull/1020) Add support for the `SetupAttempt` resource and List API

## 7.56.0 - 2020-09-25
* [#1019](https://github.com/stripe/stripe-php/pull/1019) Update PHPDocs

## 7.55.0 - 2020-09-24
* [#1018](https://github.com/stripe/stripe-php/pull/1018) Multiple API changes
  * Updated PHPDocs
  * Added `TYPE_CONTRIBUTION` as a constant on `BalanceTransaction`

## 7.54.0 - 2020-09-23
* [#1017](https://github.com/stripe/stripe-php/pull/1017) Updated PHPDoc

## 7.53.1 - 2020-09-22
* [#1015](https://github.com/stripe/stripe-php/pull/1015) Bugfix: don't error on systems with php_uname in disablefunctions with whitespace

## 7.53.0 - 2020-09-21
* [#1016](https://github.com/stripe/stripe-php/pull/1016) Updated PHPDocs

## 7.52.0 - 2020-09-08
* [#1010](https://github.com/stripe/stripe-php/pull/1010) Update PHPDocs

## 7.51.0 - 2020-09-02
* [#1007](https://github.com/stripe/stripe-php/pull/1007) Multiple API changes
  * Add support for the Issuing Dispute Submit API
  * Add constants for `payment_status` on Checkout `Session`
* [#1003](https://github.com/stripe/stripe-php/pull/1003) Add trim to getSignatures to allow for leading whitespace.

## 7.50.0 - 2020-08-28
* [#1005](https://github.com/stripe/stripe-php/pull/1005) Updated PHPDocs

## 7.49.0 - 2020-08-19
* [#998](https://github.com/stripe/stripe-php/pull/998) PHPDocs updated

## 7.48.0 - 2020-08-17
* [#997](https://github.com/stripe/stripe-php/pull/997) PHPDocs updated
* [#996](https://github.com/stripe/stripe-php/pull/996) Fixing telemetry

## 7.47.0 - 2020-08-13
* [#994](https://github.com/stripe/stripe-php/pull/994) Nullable balance_transactions on issuing disputes
* [#991](https://github.com/stripe/stripe-php/pull/991) Fix invalid return types in OAuthService

## 7.46.1 - 2020-08-07
* [#990](https://github.com/stripe/stripe-php/pull/990) PHPdoc changes

## 7.46.0 - 2020-08-05
* [#989](https://github.com/stripe/stripe-php/pull/989) Add support for the `PromotionCode` resource and APIs

## 7.45.0 - 2020-07-28
* [#981](https://github.com/stripe/stripe-php/pull/981) PHPdoc updates

## 7.44.0 - 2020-07-20
* [#948](https://github.com/stripe/stripe-php/pull/948) Add `first()` and `last()` functions to `Collection`

## 7.43.0 - 2020-07-17
* [#975](https://github.com/stripe/stripe-php/pull/975) Add support for `political_exposure` on `Person`

## 7.42.0 - 2020-07-15
* [#974](https://github.com/stripe/stripe-php/pull/974) Add new constants for `purpose` on `File`

## 7.41.1 - 2020-07-15
* [#973](https://github.com/stripe/stripe-php/pull/973) Multiple PHPDoc fixes

## 7.41.0 - 2020-07-14
* [#971](https://github.com/stripe/stripe-php/pull/971) Adds enum values for `billing_address_collection` on Checkout `Session`

## 7.40.0 - 2020-07-06
* [#964](https://github.com/stripe/stripe-php/pull/964) Add OAuthService

## 7.39.0 - 2020-06-25
* [#960](https://github.com/stripe/stripe-php/pull/960) Add constants for `payment_behavior` on `Subscription`

## 7.38.0 - 2020-06-24
* [#959](https://github.com/stripe/stripe-php/pull/959) Add multiple constants missing for `Event`

## 7.37.2 - 2020-06-23
* [#957](https://github.com/stripe/stripe-php/pull/957) Updated PHPDocs

## 7.37.1 - 2020-06-11
* [#952](https://github.com/stripe/stripe-php/pull/952) Improve PHPDoc

## 7.37.0 - 2020-06-09
* [#950](https://github.com/stripe/stripe-php/pull/950) Add support for `id_npwp` and `my_frp` as `type` on `TaxId`

## 7.36.2 - 2020-06-03
* [#946](https://github.com/stripe/stripe-php/pull/946) Update PHPDoc

## 7.36.1 - 2020-05-28
* [#938](https://github.com/stripe/stripe-php/pull/938) Remove extra array_keys() call.
* [#942](https://github.com/stripe/stripe-php/pull/942) fix autopagination for service methods

## 7.36.0 - 2020-05-21
* [#937](https://github.com/stripe/stripe-php/pull/937) Add support for `ae_trn`, `cl_tin` and `sa_vat` as `type` on `TaxId`

## 7.35.0 - 2020-05-20
* [#936](https://github.com/stripe/stripe-php/pull/936) Add `anticipation_repayment` as a `type` on `BalanceTransaction`

## 7.34.0 - 2020-05-18
* [#934](https://github.com/stripe/stripe-php/pull/934) Add support for `issuing_dispute` as a `type` on `BalanceTransaction`

## 7.33.1 - 2020-05-15
* [#933](https://github.com/stripe/stripe-php/pull/933) Services bugfix: convert nested null params to empty strings

## 7.33.0 - 2020-05-14
* [#771](https://github.com/stripe/stripe-php/pull/771) Introduce client/services API. The [migration guide](https://github.com/stripe/stripe-php/wiki/Migration-to-StripeClient-and-services-in-7.33.0) contains before & after examples of the backwards-compatible changes.

## 7.32.1 - 2020-05-13
* [#932](https://github.com/stripe/stripe-php/pull/932) Fix multiple PHPDoc

## 7.32.0 - 2020-05-11
* [#931](https://github.com/stripe/stripe-php/pull/931) Add support for the `LineItem` resource and APIs

## 7.31.0 - 2020-05-01
* [#927](https://github.com/stripe/stripe-php/pull/927) Add support for new tax IDs

## 7.30.0 - 2020-04-29
* [#924](https://github.com/stripe/stripe-php/pull/924) Add support for the `Price` resource and APIs

## 7.29.0 - 2020-04-22
* [#920](https://github.com/stripe/stripe-php/pull/920) Add support for the `Session` resource and APIs on the `BillingPortal` namespace

## 7.28.1 - 2020-04-10
* [#915](https://github.com/stripe/stripe-php/pull/915) Improve PHPdocs for many classes

## 7.28.0 - 2020-04-03
* [#912](https://github.com/stripe/stripe-php/pull/912) Preserve backwards compatibility for typoed `TYPE_ADJUSTEMENT` enum.
* [#911](https://github.com/stripe/stripe-php/pull/911) Codegenerated PHPDoc for nested resources
* [#902](https://github.com/stripe/stripe-php/pull/902) Update docstrings for nested resources

## 7.27.3 - 2020-03-18
* [#899](https://github.com/stripe/stripe-php/pull/899) Convert keys to strings in `StripeObject::toArray()`

## 7.27.2 - 2020-03-13
* [#894](https://github.com/stripe/stripe-php/pull/894) Multiple PHPDocs changes

## 7.27.1 - 2020-03-03
* [#890](https://github.com/stripe/stripe-php/pull/890) Update PHPdoc

## 7.27.0 - 2020-02-28
* [#889](https://github.com/stripe/stripe-php/pull/889) Add new constants for `type` on `TaxId`

## 7.26.0 - 2020-02-26
* [#886](https://github.com/stripe/stripe-php/pull/886) Add support for listing Checkout `Session`
* [#883](https://github.com/stripe/stripe-php/pull/883) Add PHPDoc class descriptions

## 7.25.0 - 2020-02-14
* [#879](https://github.com/stripe/stripe-php/pull/879) Make `\Stripe\Collection` implement `\Countable`
* [#875](https://github.com/stripe/stripe-php/pull/875) Last set of PHP-CS-Fixer updates
* [#874](https://github.com/stripe/stripe-php/pull/874) Enable php_unit_internal_class rule
* [#873](https://github.com/stripe/stripe-php/pull/873) Add support for phpDocumentor in Makefile
* [#872](https://github.com/stripe/stripe-php/pull/872) Another batch of PHP-CS-Fixer rule updates
* [#871](https://github.com/stripe/stripe-php/pull/871) Fix a few PHPDoc comments
* [#870](https://github.com/stripe/stripe-php/pull/870) More PHP-CS-Fixer tweaks

## 7.24.0 - 2020-02-10
* [#862](https://github.com/stripe/stripe-php/pull/862) Better PHPDoc
* [#865](https://github.com/stripe/stripe-php/pull/865) Get closer to `@PhpCsFixer` standard ruleset

## 7.23.0 - 2020-02-05
* [#860](https://github.com/stripe/stripe-php/pull/860) Add PHPDoc types for expandable fields
* [#858](https://github.com/stripe/stripe-php/pull/858) Use `native_function_invocation` PHPStan rule
* [#857](https://github.com/stripe/stripe-php/pull/857) Update PHPDoc on nested resources
* [#855](https://github.com/stripe/stripe-php/pull/855) PHPDoc: `StripeObject` -> `ErrorObject` where appropriate
* [#837](https://github.com/stripe/stripe-php/pull/837) Autogen diff
* [#854](https://github.com/stripe/stripe-php/pull/854) Upgrade PHPStan and fix settings
* [#850](https://github.com/stripe/stripe-php/pull/850) Yet more PHPDoc updates

## 7.22.0 - 2020-01-31
* [#849](https://github.com/stripe/stripe-php/pull/849) Add new constants for `type` on `TaxId`
* [#843](https://github.com/stripe/stripe-php/pull/843) Even more PHPDoc fixes
* [#841](https://github.com/stripe/stripe-php/pull/841) More PHPDoc fixes

## 7.21.1 - 2020-01-29
* [#840](https://github.com/stripe/stripe-php/pull/840) Update phpdocs across multiple resources.

## 7.21.0 - 2020-01-28
* [#839](https://github.com/stripe/stripe-php/pull/839) Add support for `TYPE_ES_CIF` on `TaxId`

## 7.20.0 - 2020-01-23
* [#836](https://github.com/stripe/stripe-php/pull/836) Add new type values for `TaxId`

## 7.19.1 - 2020-01-14
* [#831](https://github.com/stripe/stripe-php/pull/831) Fix incorrect `UnexpectedValueException` instantiation

## 7.19.0 - 2020-01-14
* [#830](https://github.com/stripe/stripe-php/pull/830) Add support for `CreditNoteLineItem`

## 7.18.0 - 2020-01-13
* [#829](https://github.com/stripe/stripe-php/pull/829) Don't call php_uname function if disabled by php.ini

## 7.17.0 - 2020-01-08
* [#821](https://github.com/stripe/stripe-php/pull/821) Improve PHPDoc types for `ApiErrorException.get/setJsonBody()` methods

## 7.16.0 - 2020-01-06
* [#826](https://github.com/stripe/stripe-php/pull/826) Rename remaining `$options` to `$opts`
* [#825](https://github.com/stripe/stripe-php/pull/825) Update PHPDoc

## 7.15.0 - 2020-01-06
* [#824](https://github.com/stripe/stripe-php/pull/824) Add constant `TYPE_SG_UEN` to `TaxId`

## 7.14.2 - 2019-12-04
* [#816](https://github.com/stripe/stripe-php/pull/816) Disable autoloader when checking for `Throwable`

## 7.14.1 - 2019-11-26
* [#812](https://github.com/stripe/stripe-php/pull/812) Fix invalid PHPdoc on `Subscription`

## 7.14.0 - 2019-11-26
* [#811](https://github.com/stripe/stripe-php/pull/811) Add support for `CreditNote` preview.

## 7.13.0 - 2019-11-19
* [#808](https://github.com/stripe/stripe-php/pull/808) Add support for listing lines on an Invoice directly via `Invoice::allLines()`

## 7.12.0 - 2019-11-08

-   [#805](https://github.com/stripe/stripe-php/pull/805) Add Source::allSourceTransactions and SubscriptionItem::allUsageRecordSummaries
-   [#798](https://github.com/stripe/stripe-php/pull/798) The argument of `array_key_exists` cannot be `null`
-   [#803](https://github.com/stripe/stripe-php/pull/803) Removed unwanted got

## 7.11.0 - 2019-11-06

-   [#797](https://github.com/stripe/stripe-php/pull/797) Add support for reverse pagination

## 7.10.0 - 2019-11-05

-   [#795](https://github.com/stripe/stripe-php/pull/795) Add support for `Mandate`

## 7.9.0 - 2019-11-05

-   [#794](https://github.com/stripe/stripe-php/pull/794) Add PHPDoc to `ApiResponse`
-   [#792](https://github.com/stripe/stripe-php/pull/792) Use single quotes for `OBJECT_NAME` constants

## 7.8.0 - 2019-11-05

-   [#790](https://github.com/stripe/stripe-php/pull/790) Mark nullable fields in PHPDoc
-   [#788](https://github.com/stripe/stripe-php/pull/788) Early codegen fixes
-   [#787](https://github.com/stripe/stripe-php/pull/787) Use PHPStan in Travis CI

## 7.7.1 - 2019-10-25

-   [#781](https://github.com/stripe/stripe-php/pull/781) Fix telemetry header
-   [#780](https://github.com/stripe/stripe-php/pull/780) Contributor Convenant

## 7.7.0 - 2019-10-23

-   [#776](https://github.com/stripe/stripe-php/pull/776) Add `CAPABILITY_TRANSFERS` to `Account`
-   [#778](https://github.com/stripe/stripe-php/pull/778) Add support for `TYPE_MX_RFC` type on `TaxId`

## 7.6.0 - 2019-10-22

-   [#770](https://github.com/stripe/stripe-php/pull/770) Add missing constants for Customer's `TaxId`

## 7.5.0 - 2019-10-18

-   [#768](https://github.com/stripe/stripe-php/pull/768) Redact API key in `RequestOptions` debug info

## 7.4.0 - 2019-10-15

-   [#764](https://github.com/stripe/stripe-php/pull/764) Add support for HTTP request monitoring callback

## 7.3.1 - 2019-10-07

-   [#755](https://github.com/stripe/stripe-php/pull/755) Respect Stripe-Should-Retry and Retry-After headers

## 7.3.0 - 2019-10-02

-   [#752](https://github.com/stripe/stripe-php/pull/752) Add `payment_intent.canceled` and `setup_intent.canceled` events
-   [#749](https://github.com/stripe/stripe-php/pull/749) Call `toArray()` on objects only

## 7.2.2 - 2019-09-24

-   [#746](https://github.com/stripe/stripe-php/pull/746) Add missing decline codes

## 7.2.1 - 2019-09-23

-   [#744](https://github.com/stripe/stripe-php/pull/744) Added new PHPDoc

## 7.2.0 - 2019-09-17

-   [#738](https://github.com/stripe/stripe-php/pull/738) Added missing constants for `SetupIntent` events

## 7.1.1 - 2019-09-16

-   [#737](https://github.com/stripe/stripe-php/pull/737) Added new PHPDoc

## 7.1.0 - 2019-09-13

-   [#736](https://github.com/stripe/stripe-php/pull/736) Make `CaseInsensitiveArray` countable and traversable

## 7.0.2 - 2019-09-06

-   [#729](https://github.com/stripe/stripe-php/pull/729) Fix usage of `SignatureVerificationException` in PHPDoc blocks

## 7.0.1 - 2019-09-05

-   [#728](https://github.com/stripe/stripe-php/pull/728) Clean up Collection

## 7.0.0 - 2019-09-03

Major version release. The [migration guide](https://github.com/stripe/stripe-php/wiki/Migration-guide-for-v7) contains a detailed list of backwards-incompatible changes with upgrade instructions.

Pull requests included in this release (cf. [#552](https://github.com/stripe/stripe-php/pull/552)) (⚠️ = breaking changes):

-   ⚠️ Drop support for PHP 5.4 ([#551](https://github.com/stripe/stripe-php/pull/551))
-   ⚠️ Drop support for PHP 5.5 ([#554](https://github.com/stripe/stripe-php/pull/554))
-   Bump dependencies ([#553](https://github.com/stripe/stripe-php/pull/553))
-   Remove `CURLFile` check ([#555](https://github.com/stripe/stripe-php/pull/555))
-   Update constant definitions for PHP >= 5.6 ([#556](https://github.com/stripe/stripe-php/pull/556))
-   ⚠️ Remove `FileUpload` alias ([#557](https://github.com/stripe/stripe-php/pull/557))
-   Remove `curl_reset` check ([#570](https://github.com/stripe/stripe-php/pull/570))
-   Use `\Stripe\<class>::class` constant instead of strings ([#643](https://github.com/stripe/stripe-php/pull/643))
-   Use `array_column` to flatten params ([#686](https://github.com/stripe/stripe-php/pull/686))
-   ⚠️ Remove deprecated methods ([#692](https://github.com/stripe/stripe-php/pull/692))
-   ⚠️ Remove `IssuerFraudRecord` ([#696](https://github.com/stripe/stripe-php/pull/696))
-   Update constructors of Stripe exception classes ([#559](https://github.com/stripe/stripe-php/pull/559))
-   Fix remaining TODOs ([#700](https://github.com/stripe/stripe-php/pull/700))
-   Use yield for autopagination ([#703](https://github.com/stripe/stripe-php/pull/703))
-   ⚠️ Rename fake magic methods and rewrite array conversion ([#704](https://github.com/stripe/stripe-php/pull/704))
-   Add `ErrorObject` to Stripe exceptions ([#705](https://github.com/stripe/stripe-php/pull/705))
-   Start using PHP CS Fixer ([#706](https://github.com/stripe/stripe-php/pull/706))
-   Update error messages for nested resource operations ([#708](https://github.com/stripe/stripe-php/pull/708))
-   Upgrade retry logic ([#707](https://github.com/stripe/stripe-php/pull/707))
-   ⚠️ `Collection` improvements / fixes ([#715](https://github.com/stripe/stripe-php/pull/715))
-   ⚠️ Modernize exceptions ([#709](https://github.com/stripe/stripe-php/pull/709))
-   Add constants for error codes ([#716](https://github.com/stripe/stripe-php/pull/716))
-   Update certificate bundle ([#717](https://github.com/stripe/stripe-php/pull/717))
-   Retry requests on a 429 that's a lock timeout ([#718](https://github.com/stripe/stripe-php/pull/718))
-   Fix `toArray()` calls ([#719](https://github.com/stripe/stripe-php/pull/719))
-   Couple of fixes for PHP 7.4 ([#725](https://github.com/stripe/stripe-php/pull/725))

## 6.43.1 - 2019-08-29

-   [#722](https://github.com/stripe/stripe-php/pull/722) Make `LoggerInterface::error` compatible with its PSR-3 counterpart
-   [#714](https://github.com/stripe/stripe-php/pull/714) Add `pending_setup_intent` property in `Subscription`
-   [#713](https://github.com/stripe/stripe-php/pull/713) Add typehint to `ApiResponse`
-   [#712](https://github.com/stripe/stripe-php/pull/712) Fix comment
-   [#701](https://github.com/stripe/stripe-php/pull/701) Start testing PHP 7.3

## 6.43.0 - 2019-08-09

-   [#694](https://github.com/stripe/stripe-php/pull/694) Add `SubscriptionItem::createUsageRecord` method

## 6.42.0 - 2019-08-09

-   [#688](https://github.com/stripe/stripe-php/pull/688) Remove `SubscriptionScheduleRevision`
    -   Note that this is technically a breaking change, however we've chosen to release it as a minor version in light of the fact that this resource and its API methods were virtually unused.

## 6.41.0 - 2019-07-31

-   [#683](https://github.com/stripe/stripe-php/pull/683) Move the List Balance History API to `/v1/balance_transactions`

## 6.40.0 - 2019-06-27

-   [#675](https://github.com/stripe/stripe-php/pull/675) Add support for `SetupIntent` resource and APIs

## 6.39.2 - 2019-06-26

-   [#676](https://github.com/stripe/stripe-php/pull/676) Fix exception message in `CustomerBalanceTransaction::update()`

## 6.39.1 - 2019-06-25

-   [#674](https://github.com/stripe/stripe-php/pull/674) Add new constants for `collection_method` on `Invoice`

## 6.39.0 - 2019-06-24

-   [#673](https://github.com/stripe/stripe-php/pull/673) Enable request latency telemetry by default

## 6.38.0 - 2019-06-17

-   [#649](https://github.com/stripe/stripe-php/pull/649) Add support for `CustomerBalanceTransaction` resource and APIs

## 6.37.2 - 2019-06-17

-   [#671](https://github.com/stripe/stripe-php/pull/671) Add new PHPDoc
-   [#672](https://github.com/stripe/stripe-php/pull/672) Add constants for `submit_type` on Checkout `Session`

## 6.37.1 - 2019-06-14

-   [#670](https://github.com/stripe/stripe-php/pull/670) Add new PHPDoc

## 6.37.0 - 2019-05-23

-   [#663](https://github.com/stripe/stripe-php/pull/663) Add support for `radar.early_fraud_warning` resource

## 6.36.0 - 2019-05-22

-   [#661](https://github.com/stripe/stripe-php/pull/661) Add constants for new TaxId types
-   [#662](https://github.com/stripe/stripe-php/pull/662) Add constants for BalanceTransaction types

## 6.35.2 - 2019-05-20

-   [#655](https://github.com/stripe/stripe-php/pull/655) Add constants for payment intent statuses
-   [#659](https://github.com/stripe/stripe-php/pull/659) Fix PHPDoc for various nested Account actions
-   [#660](https://github.com/stripe/stripe-php/pull/660) Fix various PHPDoc

## 6.35.1 - 2019-05-20

-   [#658](https://github.com/stripe/stripe-php/pull/658) Use absolute value when checking timestamp tolerance

## 6.35.0 - 2019-05-14

-   [#651](https://github.com/stripe/stripe-php/pull/651) Add support for the Capability resource and APIs

## 6.34.6 - 2019-05-13

-   [#654](https://github.com/stripe/stripe-php/pull/654) Fix typo in definition of `Event::PAYMENT_METHOD_ATTACHED` constant

## 6.34.5 - 2019-05-06

-   [#647](https://github.com/stripe/stripe-php/pull/647) Set the return type to static for more operations

## 6.34.4 - 2019-05-06

-   [#650](https://github.com/stripe/stripe-php/pull/650) Add missing constants for Event types

## 6.34.3 - 2019-05-01

-   [#644](https://github.com/stripe/stripe-php/pull/644) Update return type to `static` to improve static analysis
-   [#645](https://github.com/stripe/stripe-php/pull/645) Fix constant for `payment_intent.payment_failed`

## 6.34.2 - 2019-04-26

-   [#642](https://github.com/stripe/stripe-php/pull/642) Fix an issue where existing idempotency keys would be overwritten when using automatic retries

## 6.34.1 - 2019-04-25

-   [#640](https://github.com/stripe/stripe-php/pull/640) Add missing phpdocs

## 6.34.0 - 2019-04-24

-   [#626](https://github.com/stripe/stripe-php/pull/626) Add support for the `TaxRate` resource and APIs
-   [#639](https://github.com/stripe/stripe-php/pull/639) Fix multiple phpdoc issues

## 6.33.0 - 2019-04-22

-   [#630](https://github.com/stripe/stripe-php/pull/630) Add support for the `TaxId` resource and APIs

## 6.32.1 - 2019-04-19

-   [#636](https://github.com/stripe/stripe-php/pull/636) Correct type of `$personId` in PHPDoc

## 6.32.0 - 2019-04-18

-   [#621](https://github.com/stripe/stripe-php/pull/621) Add support for `CreditNote`

## 6.31.5 - 2019-04-12

-   [#628](https://github.com/stripe/stripe-php/pull/628) Add constants for `person.*` event types
-   [#628](https://github.com/stripe/stripe-php/pull/628) Add missing constants for `Account` and `Person`

## 6.31.4 - 2019-04-05

-   [#624](https://github.com/stripe/stripe-php/pull/624) Fix encoding of nested parameters in multipart requests

## 6.31.3 - 2019-04-02

-   [#623](https://github.com/stripe/stripe-php/pull/623) Only use HTTP/2 with curl >= 7.60.0

## 6.31.2 - 2019-03-25

-   [#619](https://github.com/stripe/stripe-php/pull/619) Fix PHPDoc return types for list methods for nested resources

## 6.31.1 - 2019-03-22

-   [#612](https://github.com/stripe/stripe-php/pull/612) Add a lot of constants
-   [#614](https://github.com/stripe/stripe-php/pull/614) Add missing subscription status constants

## 6.31.0 - 2019-03-18

-   [#600](https://github.com/stripe/stripe-php/pull/600) Add support for the `PaymentMethod` resource and APIs
-   [#606](https://github.com/stripe/stripe-php/pull/606) Add support for retrieving a Checkout `Session`
-   [#611](https://github.com/stripe/stripe-php/pull/611) Add support for deleting a Terminal `Location` and `Reader`

## 6.30.5 - 2019-03-11

-   [#607](https://github.com/stripe/stripe-php/pull/607) Correctly handle case where a metadata key is called `metadata`

## 6.30.4 - 2019-02-27

-   [#602](https://github.com/stripe/stripe-php/pull/602) Add `subscription_schedule` to `Subscription` for PHPDoc.

## 6.30.3 - 2019-02-26

-   [#603](https://github.com/stripe/stripe-php/pull/603) Improve PHPDoc on the `Source` object to cover all types of Sources currently supported.

## 6.30.2 - 2019-02-25

-   [#601](https://github.com/stripe/stripe-php/pull/601) Fix PHPDoc across multiple resources and add support for new events.

## 6.30.1 - 2019-02-16

-   [#599](https://github.com/stripe/stripe-php/pull/599) Fix PHPDoc for `SubscriptionSchedule` and `SubscriptionScheduleRevision`

## 6.30.0 - 2019-02-12

-   [#590](https://github.com/stripe/stripe-php/pull/590) Add support for `SubscriptionSchedule` and `SubscriptionScheduleRevision`

## 6.29.3 - 2019-01-31

-   [#592](https://github.com/stripe/stripe-php/pull/592) Some more PHPDoc fixes

## 6.29.2 - 2019-01-31

-   [#591](https://github.com/stripe/stripe-php/pull/591) Fix PHPDoc for nested resources

## 6.29.1 - 2019-01-25

-   [#566](https://github.com/stripe/stripe-php/pull/566) Fix dangling message contents
-   [#586](https://github.com/stripe/stripe-php/pull/586) Don't overwrite `CURLOPT_HTTP_VERSION` option

## 6.29.0 - 2019-01-23

-   [#579](https://github.com/stripe/stripe-php/pull/579) Rename `CheckoutSession` to `Session` and move it under the `Checkout` namespace. This is a breaking change, but we've reached out to affected merchants and all new merchants would use the new approach.

## 6.28.1 - 2019-01-21

-   [#580](https://github.com/stripe/stripe-php/pull/580) Properly serialize `individual` on `Account` objects

## 6.28.0 - 2019-01-03

-   [#576](https://github.com/stripe/stripe-php/pull/576) Add support for iterating directly over `Collection` instances

## 6.27.0 - 2018-12-21

-   [#571](https://github.com/stripe/stripe-php/pull/571) Add support for the `CheckoutSession` resource

## 6.26.0 - 2018-12-11

-   [#568](https://github.com/stripe/stripe-php/pull/568) Enable persistent connections

## 6.25.0 - 2018-12-10

-   [#567](https://github.com/stripe/stripe-php/pull/567) Add support for account links

## 6.24.0 - 2018-11-28

-   [#562](https://github.com/stripe/stripe-php/pull/562) Add support for the Review resource
-   [#564](https://github.com/stripe/stripe-php/pull/564) Add event name constants for subscription schedule aborted/expiring

## 6.23.0 - 2018-11-27

-   [#542](https://github.com/stripe/stripe-php/pull/542) Add support for `ValueList` and `ValueListItem` for Radar

## 6.22.1 - 2018-11-20

-   [#561](https://github.com/stripe/stripe-php/pull/561) Add cast and some docs to telemetry introduced in 6.22.0/549

## 6.22.0 - 2018-11-15

-   [#549](https://github.com/stripe/stripe-php/pull/549) Add support for client telemetry

## 6.21.1 - 2018-11-12

-   [#548](https://github.com/stripe/stripe-php/pull/548) Don't mutate `Exception` class properties from `OAuthBase` error

## 6.21.0 - 2018-11-08

-   [#537](https://github.com/stripe/stripe-php/pull/537) Add new API endpoints for the `Invoice` resource.

## 6.20.1 - 2018-11-07

-   [#546](https://github.com/stripe/stripe-php/pull/546) Drop files from the Composer package that aren't needed in the release

## 6.20.0 - 2018-10-30

-   [#536](https://github.com/stripe/stripe-php/pull/536) Add support for the `Person` resource
-   [#541](https://github.com/stripe/stripe-php/pull/541) Add support for the `WebhookEndpoint` resource

## 6.19.5 - 2018-10-17

-   [#539](https://github.com/stripe/stripe-php/pull/539) Fix methods on `\Stripe\PaymentIntent` to properly pass arguments to the API.

## 6.19.4 - 2018-10-11

-   [#534](https://github.com/stripe/stripe-php/pull/534) Fix PSR-4 autoloading for `\Stripe\FileUpload` class alias

## 6.19.3 - 2018-10-09

-   [#530](https://github.com/stripe/stripe-php/pull/530) Add constants for `flow` (`FLOW_*`), `status` (`STATUS_*`) and `usage` (`USAGE_*`) on `\Stripe\Source`

## 6.19.2 - 2018-10-08

-   [#531](https://github.com/stripe/stripe-php/pull/531) Store HTTP response headers in case-insensitive array

## 6.19.1 - 2018-09-25

-   [#526](https://github.com/stripe/stripe-php/pull/526) Ignore null values in request parameters

## 6.19.0 - 2018-09-24

-   [#523](https://github.com/stripe/stripe-php/pull/523) Add support for Stripe Terminal

## 6.18.0 - 2018-09-24

-   [#520](https://github.com/stripe/stripe-php/pull/520) Rename `\Stripe\FileUpload` to `\Stripe\File`

## 6.17.2 - 2018-09-18

-   [#522](https://github.com/stripe/stripe-php/pull/522) Fix warning when adding a new additional owner to an existing array

## 6.17.1 - 2018-09-14

-   [#517](https://github.com/stripe/stripe-php/pull/517) Integer-index encode all sequential arrays

## 6.17.0 - 2018-09-05

-   [#514](https://github.com/stripe/stripe-php/pull/514) Add support for reporting resources

## 6.16.0 - 2018-08-23

-   [#509](https://github.com/stripe/stripe-php/pull/509) Add support for usage record summaries

## 6.15.0 - 2018-08-03

-   [#504](https://github.com/stripe/stripe-php/pull/504) Add cancel support for topups

## 6.14.0 - 2018-08-02

-   [#505](https://github.com/stripe/stripe-php/pull/505) Add support for file links

## 6.13.0 - 2018-07-31

-   [#502](https://github.com/stripe/stripe-php/pull/502) Add `isDeleted()` method to `\Stripe\StripeObject`

## 6.12.0 - 2018-07-28

-   [#501](https://github.com/stripe/stripe-php/pull/501) Add support for scheduled query runs (`\Stripe\Sigma\ScheduledQueryRun`) for Sigma

## 6.11.0 - 2018-07-26

-   [#500](https://github.com/stripe/stripe-php/pull/500) Add support for Stripe Issuing

## 6.10.4 - 2018-07-19

-   [#498](https://github.com/stripe/stripe-php/pull/498) Internal improvements to the `\Stripe\ApiResource.classUrl()` method

## 6.10.3 - 2018-07-16

-   [#497](https://github.com/stripe/stripe-php/pull/497) Use HTTP/2 only for HTTPS requests

## 6.10.2 - 2018-07-11

-   [#494](https://github.com/stripe/stripe-php/pull/494) Enable HTTP/2 support

## 6.10.1 - 2018-07-10

-   [#493](https://github.com/stripe/stripe-php/pull/493) Add PHPDoc for `auto_advance` on `\Stripe\Invoice`

## 6.10.0 - 2018-06-28

-   [#488](https://github.com/stripe/stripe-php/pull/488) Add support for `$appPartnerId` to `Stripe::setAppInfo()`

## 6.9.0 - 2018-06-28

-   [#487](https://github.com/stripe/stripe-php/pull/487) Add support for payment intents

## 6.8.2 - 2018-06-24

-   [#486](https://github.com/stripe/stripe-php/pull/486) Make `Account.deauthorize()` return the `StripeObject` from the API

## 6.8.1 - 2018-06-13

-   [#472](https://github.com/stripe/stripe-php/pull/472) Added phpDoc for `ApiRequestor` and others, especially regarding thrown errors

## 6.8.0 - 2018-06-13

-   [#481](https://github.com/stripe/stripe-php/pull/481) Add new `\Stripe\Discount` and `\Stripe\OrderItem` classes, add more PHPDoc describing object attributes

## 6.7.4 - 2018-05-29

-   [#480](https://github.com/stripe/stripe-php/pull/480) PHPDoc changes for API version 2018-05-21 and the addition of the new `CHARGE_EXPIRED` event type

## 6.7.3 - 2018-05-28

-   [#479](https://github.com/stripe/stripe-php/pull/479) Fix unnecessary traits on `\Stripe\InvoiceLineItem`

## 6.7.2 - 2018-05-28

-   [#471](https://github.com/stripe/stripe-php/pull/471) Add `OBJECT_NAME` constant to all API resource classes, add `\Stripe\InvoiceLineItem` class

## 6.7.1 - 2018-05-13

-   [#468](https://github.com/stripe/stripe-php/pull/468) Update fields in PHP docs for accuracy

## 6.7.0 - 2018-05-09

-   [#466](https://github.com/stripe/stripe-php/pull/466) Add support for issuer fraud records

## 6.6.0 - 2018-04-11

-   [#460](https://github.com/stripe/stripe-php/pull/460) Add support for flexible billing primitives

## 6.5.0 - 2018-04-05

-   [#461](https://github.com/stripe/stripe-php/pull/461) Don't zero keys on non-`metadata` subobjects

## 6.4.2 - 2018-03-17

-   [#458](https://github.com/stripe/stripe-php/pull/458) Add PHPDoc for `account` on `\Stripe\Event`

## 6.4.1 - 2018-03-02

-   [#455](https://github.com/stripe/stripe-php/pull/455) Fix namespaces in PHPDoc
-   [#456](https://github.com/stripe/stripe-php/pull/456) Fix namespaces for some exceptions

## 6.4.0 - 2018-02-28

-   [#453](https://github.com/stripe/stripe-php/pull/453) Add constants for `reason` (`REASON_*`) and `status` (`STATUS_*`) on `\Stripe\Dispute`

## 6.3.2 - 2018-02-27

-   [#452](https://github.com/stripe/stripe-php/pull/452) Add PHPDoc for `amount_paid` and `amount_remaining` on `\Stripe\Invoice`

## 6.3.1 - 2018-02-26

-   [#443](https://github.com/stripe/stripe-php/pull/443) Add event types as constants to `\Stripe\Event` class

## 6.3.0 - 2018-02-23

-   [#450](https://github.com/stripe/stripe-php/pull/450) Add support for `code` attribute on all Stripe exceptions

## 6.2.0 - 2018-02-21

-   [#440](https://github.com/stripe/stripe-php/pull/440) Add support for topups
-   [#442](https://github.com/stripe/stripe-php/pull/442) Fix PHPDoc for `\Stripe\Error\SignatureVerification`

## 6.1.0 - 2018-02-12

-   [#435](https://github.com/stripe/stripe-php/pull/435) Fix header persistence on `Collection` objects
-   [#436](https://github.com/stripe/stripe-php/pull/436) Introduce new `Idempotency` error class

## 6.0.0 - 2018-02-07

Major version release. List of backwards incompatible changes to watch out for:

-   The minimum PHP version is now 5.4.0. If you're using PHP 5.3 or older, consider upgrading to a more recent version.

*   `\Stripe\AttachedObject` no longer exists. Attributes that used to be instances of `\Stripe\AttachedObject` (such as `metadata`) are now instances of `\Stripe\StripeObject`.

-   Attributes that used to be PHP arrays (such as `legal_entity->additional_owners` on `\Stripe\Account` instances) are now instances of `\Stripe\StripeObject`, except when they are empty. `\Stripe\StripeObject` has array semantics so this should not be an issue unless you are actively checking types.

*   `\Stripe\Collection` now derives from `\Stripe\StripeObject` rather than from `\Stripe\ApiResource`.

Pull requests included in this release:

-   [#410](https://github.com/stripe/stripe-php/pull/410) Drop support for PHP 5.3
-   [#411](https://github.com/stripe/stripe-php/pull/411) Use traits for common API operations
-   [#414](https://github.com/stripe/stripe-php/pull/414) Use short array syntax
-   [#404](https://github.com/stripe/stripe-php/pull/404) Fix serialization logic
-   [#417](https://github.com/stripe/stripe-php/pull/417) Remove `ExternalAccount` class
-   [#418](https://github.com/stripe/stripe-php/pull/418) Increase test coverage
-   [#421](https://github.com/stripe/stripe-php/pull/421) Update CA bundle and add script for future updates
-   [#422](https://github.com/stripe/stripe-php/pull/422) Use vendored CA bundle for all requests
-   [#428](https://github.com/stripe/stripe-php/pull/428) Support for automatic request retries

## 5.9.2 - 2018-02-07

-   [#431](https://github.com/stripe/stripe-php/pull/431) Update PHPDoc @property tags for latest API version

## 5.9.1 - 2018-02-06

-   [#427](https://github.com/stripe/stripe-php/pull/427) Add and update PHPDoc @property tags on all API resources

## 5.9.0 - 2018-01-17

-   [#421](https://github.com/stripe/stripe-php/pull/421) Updated bundled CA certificates
-   [#423](https://github.com/stripe/stripe-php/pull/423) Escape unsanitized input in OAuth example

## 5.8.0 - 2017-12-20

-   [#403](https://github.com/stripe/stripe-php/pull/403) Add `__debugInfo()` magic method to `StripeObject`

## 5.7.0 - 2017-11-28

-   [#390](https://github.com/stripe/stripe-php/pull/390) Remove some unsupported API methods
-   [#391](https://github.com/stripe/stripe-php/pull/391) Alphabetize the list of API resources in `Util::convertToStripeObject()` and add missing resources
-   [#393](https://github.com/stripe/stripe-php/pull/393) Fix expiry date update for card sources

## 5.6.0 - 2017-10-31

-   [#386](https://github.com/stripe/stripe-php/pull/386) Support for exchange rates APIs

## 5.5.1 - 2017-10-30

-   [#387](https://github.com/stripe/stripe-php/pull/387) Allow `personal_address_kana` and `personal_address_kanji` to be updated on an account

## 5.5.0 - 2017-10-27

-   [#385](https://github.com/stripe/stripe-php/pull/385) Support for listing source transactions

## 5.4.0 - 2017-10-24

-   [#383](https://github.com/stripe/stripe-php/pull/383) Add static methods to manipulate resources from parent
    -   `Account` gains methods for external accounts and login links (e.g. `createExternalAccount`, `createLoginLink`)
    -   `ApplicationFee` gains methods for refunds
    -   `Customer` gains methods for sources
    -   `Transfer` gains methods for reversals

## 5.3.0 - 2017-10-11

-   [#378](https://github.com/stripe/stripe-php/pull/378) Rename source `delete` to `detach` (and deprecate the former)

## 5.2.3 - 2017-09-27

-   Add PHPDoc for `Card`

## 5.2.2 - 2017-09-20

-   Fix deserialization mapping of `FileUpload` objects

## 5.2.1 - 2017-09-14

-   Serialized `shipping` nested attribute

## 5.2.0 - 2017-08-29

-   Add support for `InvalidClient` OAuth error

## 5.1.3 - 2017-08-14

-   Allow `address_kana` and `address_kanji` to be updated for custom accounts

## 5.1.2 - 2017-08-01

-   Fix documented return type of `autoPagingIterator()` (was missing namespace)

## 5.1.1 - 2017-07-03

-   Fix order returns to use the right URL `/v1/order_returns`

## 5.1.0 - 2017-06-30

-   Add support for OAuth

## 5.0.0 - 2017-06-27

-   `pay` on invoice now takes params as well as opts

## 4.13.0 - 2017-06-19

-   Add support for ephemeral keys

## 4.12.0 - 2017-06-05

-   Clients can implement `getUserAgentInfo()` to add additional user agent information

## 4.11.0 - 2017-06-05

-   Implement `Countable` for `AttachedObject` (`metadata` and `additional_owners`)

## 4.10.0 - 2017-05-25

-   Add support for login links

## 4.9.1 - 2017-05-10

-   Fix docs to include arrays on `$id` parameter for retrieve methods

## 4.9.0 - 2017-04-28

-   Support for checking webhook signatures

## 4.8.1 - 2017-04-24

-   Allow nested field `payout_schedule` to be updated

## 4.8.0 - 2017-04-20

-   Add `\Stripe\Stripe::setLogger()` to support an external PSR-3 compatible logger

## 4.7.0 - 2017-04-10

-   Add support for payouts and recipient transfers

## 4.6.0 - 2017-04-06

-   Please see 4.7.0 instead (no-op release)

## 4.5.1 - 2017-03-22

-   Remove hard dependency on cURL

## 4.5.0 - 2017-03-20

-   Support for detaching sources from customers

## 4.4.2 - 2017-02-27

-   Correct handling of `owner` parameter when updating sources

## 4.4.1 - 2017-02-24

-   Correct the error check on a bad JSON decoding

## 4.4.0 - 2017-01-18

-   Add support for updating sources

## 4.3.0 - 2016-11-30

-   Add support for verifying sources

## 4.2.0 - 2016-11-21

-   Add retrieve method for 3-D Secure resources

## 4.1.1 - 2016-10-21

-   Add docblock with model properties for `Plan`

## 4.1.0 - 2016-10-18

-   Support for 403 status codes (permission denied)

## 4.0.1 - 2016-10-17

-   Fix transfer reversal materialization
-   Fixes for some property definitions in docblocks

## 4.0.0 - 2016-09-28

-   Support for subscription items
-   Drop attempt to force TLS 1.2: please note that this could be breaking if you're using old OS distributions or packages and upgraded recently (so please make sure to test your integration!)

## 3.23.0 - 2016-09-15

-   Add support for Apple Pay domains

## 3.22.0 - 2016-09-13

-   Add `Stripe::setAppInfo` to allow plugins to register user agent information

## 3.21.0 - 2016-08-25

-   Add `Source` model for generic payment sources

## 3.20.0 - 2016-08-08

-   Add `getDeclineCode` to card errors

## 3.19.0 - 2016-07-29

-   Opt requests directly into TLS 1.2 where OpenSSL >= 1.0.1 (see #277 for context)

## 3.18.0 - 2016-07-28

-   Add new `STATUS_` constants for subscriptions

## 3.17.1 - 2016-07-28

-   Fix auto-paging iterator so that it plays nicely with `iterator_to_array`

## 3.17.0 - 2016-07-14

-   Add field annotations to model classes for better editor hinting

## 3.16.0 - 2016-07-12

-   Add `ThreeDSecure` model for 3-D secure payments

## 3.15.0 - 2016-06-29

-   Add static `update` method to all resources that can be changed.

## 3.14.3 - 2016-06-20

-   Make sure that cURL never sends `Expects: 100-continue`, even on large request bodies

## 3.14.2 - 2016-06-03

-   Add `inventory` under `SKU` to list of keys that have nested data and can be updated

## 3.14.1 - 2016-05-27

-   Fix some inconsistencies in PHPDoc

## 3.14.0 - 2016-05-25

-   Add support for returning Relay orders

## 3.13.0 - 2016-05-04

-   Add `list`, `create`, `update`, `retrieve`, and `delete` methods to the Subscription class

## 3.12.1 - 2016-04-07

-   Additional check on value arrays for some extra safety

## 3.12.0 - 2016-03-31

-   Fix bug `refreshFrom` on `StripeObject` would not take an `$opts` array
-   Fix bug where `$opts` not passed to parent `save` method in `Account`
-   Fix bug where non-existent variable was referenced in `reverse` in `Transfer`
-   Update CA cert bundle for compatibility with OpenSSL versions below 1.0.1

## 3.11.0 - 2016-03-22

-   Allow `CurlClient` to be initialized with default `CURLOPT_*` options

## 3.10.1 - 2016-03-22

-   Fix bug where request params and options were ignored in `ApplicationFee`'s `refund.`

## 3.10.0 - 2016-03-15

-   Add `reject` on `Account` to support the new API feature

## 3.9.2 - 2016-03-04

-   Fix error when an object's metadata is set more than once

## 3.9.1 - 2016-02-24

-   Fix encoding behavior of nested arrays for requests (see #227)

## 3.9.0 - 2016-02-09

-   Add automatic pagination mechanism with `autoPagingIterator()`
-   Allow global account ID to be set with `Stripe::setAccountId()`

## 3.8.0 - 2016-02-08

-   Add `CountrySpec` model for looking up country payment information

## 3.7.1 - 2016-02-01

-   Update bundled CA certs

## 3.7.0 - 2016-01-27

-   Support deleting Relay products and SKUs

## 3.6.0 - 2016-01-05

-   Allow configuration of HTTP client timeouts

## 3.5.0 - 2015-12-01

-   Add a verification routine for external accounts

## 3.4.0 - 2015-09-14

-   Products, SKUs, and Orders -- https://stripe.com/relay

## 3.3.0 - 2015-09-11

-   Add support for 429 Rate Limit response

## 3.2.0 - 2015-08-17

-   Add refund listing and retrieval without an associated charge

## 3.1.0 - 2015-08-03

-   Add dispute listing and retrieval
-   Add support for manage account deletion

## 3.0.0 - 2015-07-28

-   Rename `\Stripe\Object` to `\Stripe\StripeObject` (PHP 7 compatibility)
-   Rename `getCode` and `getParam` in exceptions to `getStripeCode` and `getStripeParam`
-   Add support for calling `json_encode` on Stripe objects in PHP 5.4+
-   Start supporting/testing PHP 7

## 2.3.0 - 2015-07-06

-   Add request ID to all Stripe exceptions

## 2.2.0 - 2015-06-01

-   Add support for Alipay accounts as sources
-   Add support for bank accounts as sources (private beta)
-   Add support for bank accounts and cards as external_accounts on Account objects

## 2.1.4 - 2015-05-13

-   Fix CA certificate file path (thanks @lphilps & @matthewarkin)

## 2.1.3 - 2015-05-12

-   Fix to account updating to permit `tos_acceptance` and `personal_address` to be set properly
-   Fix to Transfer reversal creation (thanks @neatness!)
-   Network requests are now done through a swappable class for easier mocking

## 2.1.2 - 2015-04-10

-   Remove SSL cert revokation checking (all pre-Heartbleed certs have expired)
-   Bug fixes to account updating

## 2.1.1 - 2015-02-27

-   Support transfer reversals

## 2.1.0 - 2015-02-19

-   Support new API version (2015-02-18)
-   Added Bitcoin Receiever update and delete actions
-   Edited tests to prefer "source" over "card" as per new API version

## 2.0.1 - 2015-02-16

-   Fix to fetching endpoints that use a non-default baseUrl (`FileUpload`)

## 2.0.0 - 2015-02-14

-   Bumped minimum version to 5.3.3
-   Switched to Stripe namespace instead of Stripe\_ class name prefiexes (thanks @chadicus!)
-   Switched tests to PHPUnit (thanks @chadicus!)
-   Switched style guide to PSR2 (thanks @chadicus!)
-   Added \$opts hash to the end of most methods: this permits passing 'idempotency_key', 'stripe_account', or 'stripe_version'. The last 2 will persist across multiple object loads.
-   Added support for retrieving Account by ID

## 1.18.0 - 2015-01-21

-   Support making bitcoin charges through BitcoinReceiver source object

## 1.17.5 - 2014-12-23

-   Adding support for creating file uploads.

## 1.17.4 - 2014-12-15

-   Saving objects fetched with a custom key now works (thanks @JustinHook & @jpasilan)
-   Added methods for reporting charges as safe or fraudulent and for specifying the reason for refunds

## 1.17.3 - 2014-11-06

-   Better handling of HHVM support for SSL certificate blacklist checking.

## 1.17.2 - 2014-09-23

-   Coupons now are backed by a `Stripe_Coupon` instead of `Stripe_Object`, and support updating metadata
-   Running operations (`create`, `retrieve`, `all`) on upcoming invoice items now works

## 1.17.1 - 2014-07-31

-   Requests now send Content-Type header

## 1.17.0 - 2014-07-29

-   Application Fee refunds now a list instead of array
-   HHVM now works
-   Small bug fixes (thanks @bencromwell & @fastest963)
-   `__toString` now returns the name of the object in addition to its JSON representation

## 1.16.0 - 2014-06-17

-   Add metadata for refunds and disputes

## 1.15.0 - 2014-05-28

-   Support canceling transfers

## 1.14.1 - 2014-05-21

-   Support cards for recipients.

## 1.13.1 - 2014-05-15

-   Fix bug in account resource where `id` wasn't in the result

## 1.13.0 - 2014-04-10

-   Add support for certificate blacklisting
-   Update ca bundle
-   Drop support for HHVM (Temporarily)

## 1.12.0 - 2014-04-01

-   Add Stripe_RateLimitError for catching rate limit errors.
-   Update to Zend coding style (thanks, @jpiasetz)

## 1.11.0 - 2014-01-29

-   Add support for multiple subscriptions per customer

## 1.10.1 - 2013-12-02

-   Add new ApplicationFee

## 1.9.1 - 2013-11-08

-   Fix a bug where a null nestable object causes warnings to fire.

## 1.9.0 - 2013-10-16

-   Add support for metadata API.

## 1.8.4 - 2013-09-18

-   Add support for closing disputes.

## 1.8.3 - 2013-08-13

-   Add new Balance and BalanceTransaction

## 1.8.2 - 2013-08-12

-   Add support for unsetting attributes by updating to NULL. Setting properties to a blank string is now an error.

## 1.8.1 - 2013-07-12

-   Add support for multiple cards API (Stripe API version 2013-07-12: https://stripe.com/docs/upgrades#2013-07-05)

## 1.8.0 - 2013-04-11

-   Allow Transfers to be creatable
-   Add new Recipient resource

## 1.7.15 - 2013-02-21

-   Add 'id' to the list of permanent object attributes

## 1.7.14 - 2013-02-20

-   Don't re-encode strings that are already encoded in UTF-8. If you were previously using plan or coupon objects with UTF-8 IDs, they may have been treated as ISO-8859-1 (Latin-1) and encoded to UTF-8 a 2nd time. You may now need to pass the IDs to utf8_encode before passing them to Stripe_Plan::retrieve or Stripe_Coupon::retrieve.
-   Ensure that all input is encoded in UTF-8 before submitting it to Stripe's servers. (github issue #27)

## 1.7.13 - 2013-02-01

-   Add support for passing options when retrieving Stripe objects e.g., Stripe_Charge::retrieve(array("id"=>"foo", "expand" => array("customer"))); Stripe_Charge::retrieve("foo") will continue to work

## 1.7.12 - 2013-01-15

-   Add support for setting a Stripe API version override

## 1.7.11 - 2012-12-30

-   Version bump to cleanup constants and such (fix issue #26)

## 1.7.10 - 2012-11-08

-   Add support for updating charge disputes.
-   Fix bug preventing retrieval of null attributes

## 1.7.9 - 2012-11-08

-   Fix usage under autoloaders such as the one generated by composer (fix issue #22)

## 1.7.8 - 2012-10-30

-   Add support for creating invoices.
-   Add support for new invoice lines return format
-   Add support for new list objects

## 1.7.7 - 2012-09-14

-   Get all of the various version numbers in the repo in sync (no other changes)

## 1.7.6 - 2012-08-31

-   Add update and pay methods to Invoice resource

## 1.7.5 - 2012-08-23

-   Change internal function names so that Stripe_SingletonApiRequest is E_STRICT-clean (github issue #16)

## 1.7.4 - 2012-08-21

-   Bugfix so that Stripe objects (e.g. Customer, Charge objects) used in API calls are transparently converted to their object IDs

## 1.7.3 - 2012-08-15

-   Add new Account resource

## 1.7.2 - 2012-06-26

-   Make clearer that you should be including lib/Stripe.php, not test/Stripe.php (github issue #14)

## 1.7.1 - 2012-05-24

-   Add missing argument to Stripe_InvalidRequestError constructor in Stripe_ApiResource::instanceUrl. Fixes a warning when Stripe_ApiResource::instanceUrl is called on a resource with no ID (fix issue #12)

## 1.7.0 - 2012-05-17

-   Support Composer and Packagist (github issue #9)
-   Add new deleteDiscount method to Stripe_Customer
-   Add new Transfer resource
-   Switch from using HTTP Basic auth to Bearer auth. (Note: Stripe will support Basic auth for the indefinite future, but recommends Bearer auth when possible going forward)
-   Numerous test suite improvements
<|MERGE_RESOLUTION|>--- conflicted
+++ resolved
@@ -1,9 +1,5 @@
 # Changelog
 
-<<<<<<< HEAD
-## 14.11.0-beta.1 - 2024-06-13
-* [#1705](https://github.com/stripe/stripe-php/pull/1705) Syncing changes from 14.10.0 release
-=======
 ## 15.0.0 - 2024-06-24
 * [#1714](https://github.com/stripe/stripe-php/pull/1714)
 
@@ -19,7 +15,9 @@
   * Add support for `finalize_amount` test helper method on resource `Issuing.Authorization`
   * Add support for `fleet` and `fuel` on `Issuing.Authorization`
   * Add support for new value `ch_uid` on enum `TaxId.type`
->>>>>>> 96f0dbe9
+
+## 14.11.0-beta.1 - 2024-06-13
+* [#1705](https://github.com/stripe/stripe-php/pull/1705) Syncing changes from 14.10.0 release
 
 ## 14.10.0 - 2024-06-13
 * [#1706](https://github.com/stripe/stripe-php/pull/1706) Update generated code
