--- conflicted
+++ resolved
@@ -1,6 +1,5 @@
 # Changelog
 
-<<<<<<< HEAD
 ## 10.12.0-beta.1 - 2023-03-23
 * [#1459](https://github.com/stripe/stripe-php/pull/1459) Update generated code for beta (new)
   * Add support for new resources `Tax.CalculationLineItem` and `Tax.TransactionLineItem`
@@ -9,25 +8,6 @@
   * Add support for new value `link` on enum `PaymentLink.payment_method_types[]`
   * Add support for `automatic_payment_methods` on `SetupIntent`
 
-## 10.11.0-beta.1 - 2023-03-16
-* [#1456](https://github.com/stripe/stripe-php/pull/1456) API Updates
-  * Add support for `create_from_calculation` method on resource `Tax.Transaction`
-  * Change type of `Invoice.applies_to` from `nullable(QuotesResourceQuoteLinesAppliesTo)` to `QuotesResourceQuoteLinesAppliesTo`
-  * Add support for `shipping_cost` on `Tax.Calculation` and `Tax.Transaction`
-  * Add support for `tax_breakdown` on `Tax.Calculation`
-  * Remove support for `tax_summary` on `Tax.Calculation`
-
-
-## 10.10.0-beta.1 - 2023-03-09
-* [#1451](https://github.com/stripe/stripe-php/pull/1451) API Updates for beta branch
-  * Updated stable APIs to the latest version
-  * Remove support for `list_transactions` method on resource `Tax.Transaction`
-  * Change type of `SubscriptionSchedule.applies_to` from `nullable(QuotesResourceQuoteLinesAppliesTo)` to `QuotesResourceQuoteLinesAppliesTo`
-  * Add support for `tax_summary` on `Tax.Calculation`
-  * Remove support for `tax_breakdown` on `Tax.Calculation`
-
-
-=======
 ## 10.11.0 - 2023-03-23
 * [#1458](https://github.com/stripe/stripe-php/pull/1458) Update generated code
   * Add support for new resources `Tax.CalculationLineItem`, `Tax.Calculation`, `Tax.TransactionLineItem`, and `Tax.Transaction`
@@ -38,7 +18,14 @@
   * Add support for new value `link` on enum `PaymentLink.payment_method_types[]`
   * Add support for `automatic_payment_methods` on `SetupIntent`
 
->>>>>>> 5b9e1c6a
+## 10.11.0-beta.1 - 2023-03-16
+* [#1456](https://github.com/stripe/stripe-php/pull/1456) API Updates
+  * Add support for `create_from_calculation` method on resource `Tax.Transaction`
+  * Change type of `Invoice.applies_to` from `nullable(QuotesResourceQuoteLinesAppliesTo)` to `QuotesResourceQuoteLinesAppliesTo`
+  * Add support for `shipping_cost` on `Tax.Calculation` and `Tax.Transaction`
+  * Add support for `tax_breakdown` on `Tax.Calculation`
+  * Remove support for `tax_summary` on `Tax.Calculation`
+
 ## 10.10.0 - 2023-03-16
 * [#1457](https://github.com/stripe/stripe-php/pull/1457) API Updates
   * Add support for `future_requirements` and `requirements` on `BankAccount`
@@ -50,6 +37,14 @@
   * Add support for new value `cashapp` on enum `PaymentLink.payment_method_types[]`
   * Add support for `cashapp` on `PaymentMethod`
   * Add support for new value `cashapp` on enum `PaymentMethod.type`
+
+## 10.10.0-beta.1 - 2023-03-09
+* [#1451](https://github.com/stripe/stripe-php/pull/1451) API Updates for beta branch
+  * Updated stable APIs to the latest version
+  * Remove support for `list_transactions` method on resource `Tax.Transaction`
+  * Change type of `SubscriptionSchedule.applies_to` from `nullable(QuotesResourceQuoteLinesAppliesTo)` to `QuotesResourceQuoteLinesAppliesTo`
+  * Add support for `tax_summary` on `Tax.Calculation`
+  * Remove support for `tax_breakdown` on `Tax.Calculation`
 
 ## 10.9.1 - 2023-03-14
 * [#1453](https://github.com/stripe/stripe-php/pull/1453) Restore StripeClient.getService
