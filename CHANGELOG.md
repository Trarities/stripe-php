--- conflicted
+++ resolved
@@ -1,6 +1,9 @@
 # Changelog
 
-<<<<<<< HEAD
+## 10.15.0 - 2023-06-08
+* [#1506](https://github.com/stripe/stripe-php/pull/1506) Update generated code
+  * Add support for `preferred_locales` on `Issuing.Cardholder`
+
 ## 10.15.0-beta.2 - 2023-06-01
 * [#1507](https://github.com/stripe/stripe-php/pull/1507) Update generated code for beta
   * Add support for `subscription_details` on `Invoice`
@@ -11,11 +14,6 @@
 * [#1500](https://github.com/stripe/stripe-php/pull/1500) Update generated code for beta
 * [#1505](https://github.com/stripe/stripe-php/pull/1505) Handle developer message in preview error responses
 * [#1504](https://github.com/stripe/stripe-php/pull/1504) Add default values for preview and raw_request parameters
-=======
-## 10.15.0 - 2023-06-08
-* [#1506](https://github.com/stripe/stripe-php/pull/1506) Update generated code
-  * Add support for `preferred_locales` on `Issuing.Cardholder`
->>>>>>> d0e48cc8
 
 ## 10.14.0 - 2023-05-25
 * [#1503](https://github.com/stripe/stripe-php/pull/1503) Update generated code
