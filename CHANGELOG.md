# Changelog

<<<<<<< HEAD
## 12.5.0-beta.1 - 2023-09-21
* [#1578](https://github.com/stripe/stripe-php/pull/1578) Update generated code for beta
  * Remove support for `customer` on `ConfirmationToken`
  * Add support for `issuer` on `Invoice`
=======
## 12.5.0 - 2023-09-28
* [#1582](https://github.com/stripe/stripe-php/pull/1582) Generate Discount, SourceTransaction and use sections in more places
* [#1584](https://github.com/stripe/stripe-php/pull/1584) Update generated code
  * Add support for `rendering` on `Invoice`
>>>>>>> a4249b4a

## 12.4.0 - 2023-09-21
* [#1579](https://github.com/stripe/stripe-php/pull/1579) Update generated code
  * Add back constant for `invoiceitem.updated` webhook event.  This was mistakenly removed in v12.2.0.
* [#1566](https://github.com/stripe/stripe-php/pull/1566) Fix: Remove `squizlabs/php_codesniffer`
* [#1568](https://github.com/stripe/stripe-php/pull/1568) Enhancement: Reference `phpunit.xsd` as installed with `composer`
* [#1565](https://github.com/stripe/stripe-php/pull/1565) Enhancement: Use PHP 8.2 as leading PHP version

## 12.4.0-beta.1 - 2023-09-14
* [#1575](https://github.com/stripe/stripe-php/pull/1575) Update generated code for beta
  * Add support for new resource `ConfirmationToken`
  * Add support for `retrieve` method on resource `ConfirmationToken`
  * Add support for `create` method on resource `Issuing.CardDesign`
  * Add support for `reject_testmode` test helper method on resource `Issuing.CardDesign`
  * Add support for new value `issuing_card_design.rejected` on enum `Event.type`
  * Add support for `features` on `Issuing.CardBundle`
  * Add support for `card_logo`, `carrier_text`, `preferences`, and `rejection_reasons` on `Issuing.CardDesign`
  * Remove support for `preference` on `Issuing.CardDesign`

## 12.3.0 - 2023-09-14
* [#1577](https://github.com/stripe/stripe-php/pull/1577) Update generated code
  * Add support for new resource `PaymentMethodConfiguration`
  * Add support for `all`, `create`, `retrieve`, and `update` methods on resource `PaymentMethodConfiguration`
  * Add support for `payment_method_configuration_details` on `Checkout.Session`, `PaymentIntent`, and `SetupIntent`
* [#1573](https://github.com/stripe/stripe-php/pull/1573) Update generated code
  * Add support for `capture`, `create`, `expire`, `increment`, and `reverse` test helper methods on resource `Issuing.Authorization`
  * Add support for `create_force_capture`, `create_unlinked_refund`, and `refund` test helper methods on resource `Issuing.Transaction`
  * Add support for new value `stripe_tax_inactive` on enum `StripeError.code`

## 12.3.0-beta.1 - 2023-09-07
* [#1574](https://github.com/stripe/stripe-php/pull/1574) Update generated code for beta
  * Release specs are identical.
* [#1572](https://github.com/stripe/stripe-php/pull/1572) Update generated code for beta
  * Remove support for `submit_card` test helper method on resource `Issuing.Card`
  * Add support for new value `platform_default` on enum `Issuing.CardDesign.preference`

## 12.2.0 - 2023-09-07
* [#1571](https://github.com/stripe/stripe-php/pull/1571) Update generated code
  * Add support for new resource `PaymentMethodDomain`
  * Add support for `all`, `create`, `retrieve`, `update`, and `validate` methods on resource `PaymentMethodDomain`
  * Add support for new values `treasury.credit_reversal.created`, `treasury.credit_reversal.posted`, `treasury.debit_reversal.completed`, `treasury.debit_reversal.created`, `treasury.debit_reversal.initial_credit_granted`, `treasury.financial_account.closed`, `treasury.financial_account.created`, `treasury.financial_account.features_status_updated`, `treasury.inbound_transfer.canceled`, `treasury.inbound_transfer.created`, `treasury.inbound_transfer.failed`, `treasury.inbound_transfer.succeeded`, `treasury.outbound_payment.canceled`, `treasury.outbound_payment.created`, `treasury.outbound_payment.expected_arrival_date_updated`, `treasury.outbound_payment.failed`, `treasury.outbound_payment.posted`, `treasury.outbound_payment.returned`, `treasury.outbound_transfer.canceled`, `treasury.outbound_transfer.created`, `treasury.outbound_transfer.expected_arrival_date_updated`, `treasury.outbound_transfer.failed`, `treasury.outbound_transfer.posted`, `treasury.outbound_transfer.returned`, `treasury.received_credit.created`, `treasury.received_credit.failed`, `treasury.received_credit.succeeded`, and `treasury.received_debit.created` on enum `Event.type`
  * Remove support for value `invoiceitem.updated` from enum `Event.type`
  * Add support for `features` on `Product`

## 12.2.0-beta.1 - 2023-08-31
* [#1559](https://github.com/stripe/stripe-php/pull/1559) Update generated code for beta
  * Rename `Quote.previewInvoices` to `Quote.allPreviewInvoices` and `Quote.previewSubscriptionSchedules` to `Quote.allSubscriptionSchedules`

## 12.1.0 - 2023-08-31
* [#1560](https://github.com/stripe/stripe-php/pull/1560) Update generated code
  * Add support for new resource `AccountSession`
  * Add support for `create` method on resource `AccountSession`
  * Add support for new values `obligation_inbound`, `obligation_outbound`, `obligation_payout_failure`, `obligation_payout`, `obligation_reversal_inbound`, and `obligation_reversal_outbound` on enum `BalanceTransaction.type`
  * Change type of `Event.type` from `string` to `enum`
  * Add support for `application` on `PaymentLink`
* [#1562](https://github.com/stripe/stripe-php/pull/1562) Nicer ApiErrorException::__toString()
* [#1558](https://github.com/stripe/stripe-php/pull/1558) Update generated code
  * Add support for `payment_method_details` on `Dispute`
  * Add support for `prefetch` on `FinancialConnections.Session`

## 12.0.0 - 2023-08-18
**⚠️ ACTION REQUIRED: the breaking change in this release likely affects you ⚠️**

## 12.0.0-beta.1 - 2023-08-24
* [#1549](https://github.com/stripe/stripe-php/pull/1549) Update generated code for beta
  * Add support for new resources `QuotePreviewInvoice` and `QuotePreviewSchedule`
  * Remove support for `applies_to` on `Invoice` and `SubscriptionSchedule`
* [#1556](https://github.com/stripe/stripe-php/pull/1556) Merge master into beta

## 11.0.0 - 2023-08-16
Please do not use stripe-php v11. It did not correctly apply the [pinning behavior](https://github.com/stripe/stripe-php/blob/master/CHANGELOG.md#version-pinning) and was removed from packagist

## 10.22.0-beta.1 - 2023-08-10
* [#1545](https://github.com/stripe/stripe-php/pull/1545) Update generated code for beta
  * Add support for `paypal` on `PaymentMethodConfiguration`

## 10.21.0 - 2023-08-10
* [#1546](https://github.com/stripe/stripe-php/pull/1546) Update generated code
  * Add support for new value `payment_reversal` on enum `BalanceTransaction.type`
  * Add support for new value `adjusted_for_overdraft` on enum `CustomerBalanceTransaction.type`

## 10.21.0-beta.1 - 2023-08-03
* [#1541](https://github.com/stripe/stripe-php/pull/1541) Update generated code for beta
  * Add support for `submit_card` test helper method on resource `Issuing.Card`

## 10.20.0 - 2023-08-03
* [#1539](https://github.com/stripe/stripe-php/pull/1539) Update generated code
  * Add support for `subscription_details` on `Invoice`
  * Add support for new values `sepa_debit_fingerprint` and `us_bank_account_fingerprint` on enum `Radar.ValueList.item_type`

## 10.20.0-beta.2 - 2023-07-28
* [#1537](https://github.com/stripe/stripe-php/pull/1537) Update generated code for beta
  * Release specs are identical.
* [#1535](https://github.com/stripe/stripe-php/pull/1535) Update generated code for beta
  * Add support for new resource `Tax.Form`
  * Add support for `all`, `pdf`, and `retrieve` methods on resource `Form`
  * Add support for `payment_method_configuration_details` on `Checkout.Session` and `SetupIntent`
* [#1532](https://github.com/stripe/stripe-php/pull/1532) Update generated code for beta
* [#1531](https://github.com/stripe/stripe-php/pull/1531) Merge master into beta

## 10.20.0-beta.1 - 2023-07-27
  * Updated stable APIs to the latest version

## 10.19.0 - 2023-07-27
* [#1534](https://github.com/stripe/stripe-php/pull/1534) Update generated code
  * Improve PHPDoc type for `ApplicationFee.refunds`
  * Add support for `deleted` on `Apps.Secret`
* [#1526](https://github.com/stripe/stripe-php/pull/1526) Add constants for payment intent cancellation reasons
* [#1533](https://github.com/stripe/stripe-php/pull/1533) Update generated code
  * Add support for new value `service_tax` on enum `TaxRate.tax_type`
* [#1487](https://github.com/stripe/stripe-php/pull/1487) PHPDoc: use union of literals for $method parameter throughout

## 10.18.0 - 2023-07-20
* [#1533](https://github.com/stripe/stripe-php/pull/1533) Update generated code
  * Add support for new value `service_tax` on enum `TaxRate.tax_type`
* [#1526](https://github.com/stripe/stripe-php/pull/1526) Add constants for payment intent cancellation reasons
* [#1487](https://github.com/stripe/stripe-php/pull/1487) PHPDoc: use union of literals for $method parameter throughout

## 10.18.0-beta.1 - 2023-07-13
* [#1527](https://github.com/stripe/stripe-php/pull/1527) Update generated code for beta
  Release specs are identical.
* [#1524](https://github.com/stripe/stripe-php/pull/1524) Update generated code for beta
  * Add support for new resource `PaymentMethodConfiguration`
  * Add support for `all`, `create`, `retrieve`, and `update` methods on resource `PaymentMethodConfiguration`
  * Add support for `payment_method_configuration_details` on `PaymentIntent`
  * Rename `Tax.SettingService` -> `Tax.SettingsService` (parity with main release)
* [#1519](https://github.com/stripe/stripe-php/pull/1519) Update generated code for beta
  * Rename `Tax.SettingsService` -> `Tax.SettingService`

## 10.17.0 - 2023-07-13
* [#1525](https://github.com/stripe/stripe-php/pull/1525) Update generated code
  * Add support for new resource `Tax.Settings`
  * Add support for `retrieve` and `update` methods on resource `Settings`
  * Add support for new value `invalid_tax_location` on enum `StripeError.code`
  * Add support for `product` on `Tax.TransactionLineItem`
  * Add constant for `tax.settings.updated` webhook event
* [#1520](https://github.com/stripe/stripe-php/pull/1520) Update generated code
  * Release specs are identical.

## 10.16.0 - 2023-06-29
* [#1517](https://github.com/stripe/stripe-php/pull/1517) Update generated code
  * Add support for new value `application_fees_not_allowed` on enum `StripeError.code`
  * Add support for `effective_at` on `CreditNote` and `Invoice`
  * Add support for `on_behalf_of` on `Mandate`
* [#1514](https://github.com/stripe/stripe-php/pull/1514) Update generated code
  * Release specs are identical.
* [#1512](https://github.com/stripe/stripe-php/pull/1512) Update generated code
  * Change type of `Checkout.Session.success_url` from `string` to `nullable(string)`

## 10.16.0-beta.1 - 2023-06-22
* [#1515](https://github.com/stripe/stripe-php/pull/1515) Update generated code for beta
  * Add support for new resource `CustomerSession`
  * Add support for `create` method on resource `CustomerSession`
* [#1513](https://github.com/stripe/stripe-php/pull/1513) Update generated code for beta
  * Add support for `payment_details` on `PaymentIntent`
* [#1510](https://github.com/stripe/stripe-php/pull/1510) Update generated code for beta

## 10.15.0 - 2023-06-08
* [#1506](https://github.com/stripe/stripe-php/pull/1506) Update generated code
  * Add support for `preferred_locales` on `Issuing.Cardholder`

## 10.15.0-beta.2 - 2023-06-01
* [#1507](https://github.com/stripe/stripe-php/pull/1507) Update generated code for beta
  * Add support for `subscription_details` on `Invoice`
  * Add support for `set_pause_collection` on `QuoteLine`
  * Remove support for `locations` on `Tax.Settings`

## 10.15.0-beta.1 - 2023-05-25
* [#1500](https://github.com/stripe/stripe-php/pull/1500) Update generated code for beta
* [#1505](https://github.com/stripe/stripe-php/pull/1505) Handle developer message in preview error responses
* [#1504](https://github.com/stripe/stripe-php/pull/1504) Add default values for preview and raw_request parameters

## 10.14.0 - 2023-05-25
* [#1503](https://github.com/stripe/stripe-php/pull/1503) Update generated code
  * Add support for `zip` on `PaymentMethod`
  * Add support for new value `zip` on enum `PaymentMethod.type`
* [#1502](https://github.com/stripe/stripe-php/pull/1502) Generate error codes
* [#1501](https://github.com/stripe/stripe-php/pull/1501) Update generated code

* [#1499](https://github.com/stripe/stripe-php/pull/1499) Update generated code
  * Add support for new values `amusement_tax` and `communications_tax` on enum `TaxRate.tax_type`

## 10.14.0-beta.2 - 2023-05-19
* [#1498](https://github.com/stripe/stripe-php/pull/1498) Update generated code for beta
  * Add support for `subscribe` and `unsubscribe` methods on resource `FinancialConnections.Account`
  * Add support for `status_details` and `status` on `Tax.Settings`
* [#1486](https://github.com/stripe/stripe-php/pull/1486) Add $stripe->rawRequest

## 10.14.0-beta.1 - 2023-05-11
* [#1489](https://github.com/stripe/stripe-php/pull/1489) Update generated code for beta
  * Add support for `head_office` on `Tax.Settings`
* [#1497](https://github.com/stripe/stripe-php/pull/1497) Fix phpstan errors
* [#1484](https://github.com/stripe/stripe-php/pull/1484) Update generated code for beta

## 10.13.0 - 2023-05-11
* [#1490](https://github.com/stripe/stripe-php/pull/1490) Update generated code
  * Add support for `paypal` on `PaymentMethod`
  * Add support for `effective_percentage` on `TaxRate`
* [#1488](https://github.com/stripe/stripe-php/pull/1488) Increment PHPStan to strictness level 2
* [#1483](https://github.com/stripe/stripe-php/pull/1483) Update generated code

* [#1480](https://github.com/stripe/stripe-php/pull/1480) Update generated code
  * Change type of `Identity.VerificationSession.options` from `VerificationSessionOptions` to `nullable(VerificationSessionOptions)`
  * Change type of `Identity.VerificationSession.type` from `enum('document'|'id_number')` to `nullable(enum('document'|'id_number'))`
* [#1478](https://github.com/stripe/stripe-php/pull/1478) Update generated code
  * Release specs are identical.
* [#1475](https://github.com/stripe/stripe-php/pull/1475) Update generated code

## 10.13.0-beta.4 - 2023-04-20
* [#1481](https://github.com/stripe/stripe-php/pull/1481) Update generated code for beta
  * Add support for `country_options` on `Tax.Registration`
  * Remove support for `state` and `type` on `Tax.Registration`

## 10.13.0-beta.3 - 2023-04-13
* [#1477](https://github.com/stripe/stripe-php/pull/1477) Update generated code for beta
  * Add support for `collect_payment_method` and `confirm_payment_intent` methods on resource `Terminal.Reader`

## 10.13.0-beta.2 - 2023-04-06
* [#1472](https://github.com/stripe/stripe-php/pull/1472) Update generated code for beta
  * Updated stable APIs to the latest version

## 10.13.0-beta.1 - 2023-03-30
* [#1469](https://github.com/stripe/stripe-php/pull/1469) Update generated code
  * Add support for new value `ioss` on enum `Tax.Registration.type`

## 10.12.1 - 2023-04-04
* [#1473](https://github.com/stripe/stripe-php/pull/1473) Update generated code
  * Add back `deleted` from `Invoice.status`.

## 10.12.0 - 2023-03-30
* [#1470](https://github.com/stripe/stripe-php/pull/1470) Update generated code
  * Remove support for `create` method on resource `Tax.Transaction`
    * This is not a breaking change, as this method was deprecated before the Tax Transactions API was released in favor of the `createFromCalculation` method.
  * Remove support for value `deleted` from enum `Invoice.status`
    * This is not a breaking change, as the value was never returned or accepted as input.
* [#1468](https://github.com/stripe/stripe-php/pull/1468) Trigger workflow for tags
* [#1467](https://github.com/stripe/stripe-php/pull/1467) Update generated code (new)
  * Release specs are identical.

## 10.12.0-beta.1 - 2023-03-23
* [#1459](https://github.com/stripe/stripe-php/pull/1459) Update generated code for beta (new)
  * Add support for new resources `Tax.CalculationLineItem` and `Tax.TransactionLineItem`
  * Add support for `collect_inputs` method on resource `Terminal.Reader`
  * Add support for `financing_offer` on `Capital.FinancingSummary`
  * Add support for new value `link` on enum `PaymentLink.payment_method_types[]`
  * Add support for `automatic_payment_methods` on `SetupIntent`

## 10.11.0 - 2023-03-23
* [#1458](https://github.com/stripe/stripe-php/pull/1458) Update generated code
  * Add support for new resources `Tax.CalculationLineItem`, `Tax.Calculation`, `Tax.TransactionLineItem`, and `Tax.Transaction`
  * Add support for `create` and `list_line_items` methods on resource `Calculation`
  * Add support for `create_from_calculation`, `create_reversal`, `create`, `list_line_items`, and `retrieve` methods on resource `Transaction`
  * Add support for `currency_conversion` on `Checkout.Session`
  * Add support for new value `automatic_async` on enum `PaymentIntent.capture_method`
  * Add support for new value `link` on enum `PaymentLink.payment_method_types[]`
  * Add support for `automatic_payment_methods` on `SetupIntent`

## 10.11.0-beta.1 - 2023-03-16
* [#1456](https://github.com/stripe/stripe-php/pull/1456) API Updates
  * Add support for `create_from_calculation` method on resource `Tax.Transaction`
  * Change type of `Invoice.applies_to` from `nullable(QuotesResourceQuoteLinesAppliesTo)` to `QuotesResourceQuoteLinesAppliesTo`
  * Add support for `shipping_cost` on `Tax.Calculation` and `Tax.Transaction`
  * Add support for `tax_breakdown` on `Tax.Calculation`
  * Remove support for `tax_summary` on `Tax.Calculation`

## 10.10.0 - 2023-03-16
* [#1457](https://github.com/stripe/stripe-php/pull/1457) API Updates
  * Add support for `future_requirements` and `requirements` on `BankAccount`
  * Add support for new value `automatic_async` on enum `PaymentIntent.capture_method`
  * Add support for new value `cashapp` on enum `PaymentLink.payment_method_types[]`
  * Add support for `cashapp` on `PaymentMethod`
  * Add support for new value `cashapp` on enum `PaymentMethod.type`
* [#1454](https://github.com/stripe/stripe-php/pull/1454) Update generated code (new)
  * Add support for new value `cashapp` on enum `PaymentLink.payment_method_types[]`
  * Add support for `cashapp` on `PaymentMethod`
  * Add support for new value `cashapp` on enum `PaymentMethod.type`

## 10.10.0-beta.1 - 2023-03-09
* [#1451](https://github.com/stripe/stripe-php/pull/1451) API Updates for beta branch
  * Updated stable APIs to the latest version
  * Remove support for `list_transactions` method on resource `Tax.Transaction`
  * Change type of `SubscriptionSchedule.applies_to` from `nullable(QuotesResourceQuoteLinesAppliesTo)` to `QuotesResourceQuoteLinesAppliesTo`
  * Add support for `tax_summary` on `Tax.Calculation`
  * Remove support for `tax_breakdown` on `Tax.Calculation`

## 10.9.1 - 2023-03-14
* [#1453](https://github.com/stripe/stripe-php/pull/1453) Restore StripeClient.getService

## 10.9.0 - 2023-03-09
* [#1450](https://github.com/stripe/stripe-php/pull/1450) API Updates
  * Add support for `cancellation_details` on `Subscription`
  * Fix return types on custom methods (extends https://github.com/stripe/stripe-php/pull/1446)

* [#1446](https://github.com/stripe/stripe-php/pull/1446) stripe->customers->retrievePaymentMethod returns the wrong class (type hint)

## 10.9.0-beta.1 - 2023-03-02
* [#1448](https://github.com/stripe/stripe-php/pull/1448) API Updates for beta branch
  * Updated stable APIs to the latest version
  * Add support for new resources `Issuing.CardBundle` and `Issuing.CardDesign`
  * Add support for `all` and `retrieve` methods on resource `CardBundle`
  * Add support for `all`, `retrieve`, and `update` methods on resource `CardDesign`
  * Add support for `card_design` on `Issuing.Card`

## 10.8.0 - 2023-03-02
* [#1447](https://github.com/stripe/stripe-php/pull/1447) API Updates
  * Add support for `reconciliation_status` on `Payout`
  * Add support for new value `lease_tax` on enum `TaxRate.tax_type`

## 10.8.0-beta.1 - 2023-02-23
* [#1445](https://github.com/stripe/stripe-php/pull/1445) API Updates for beta branch
  * Updated stable APIs to the latest version

## 10.7.0 - 2023-02-23
* [#1444](https://github.com/stripe/stripe-php/pull/1444) API Updates
  * Add support for new value `igst` on enum `TaxRate.tax_type`

## 10.7.0-beta.1 - 2023-02-16
* [#1442](https://github.com/stripe/stripe-php/pull/1442) API Updates for beta branch
  * Updated stable APIs to the latest version
  * Add support for `currency_conversion` on `Checkout.Session`
  * Add support for `limits` on `FinancialConnections.Session`
  * Remove support for `reference` on `Tax.Calculation`

## 10.6.1 - 2023-02-21
* [#1443](https://github.com/stripe/stripe-php/pull/1443) Remove init.php from the list of ignored files

## 10.6.0 - 2023-02-16
* [#1441](https://github.com/stripe/stripe-php/pull/1441) API Updates
  * Add support for `refund_payment` method on resource `Terminal.Reader`
  * Add support for `custom_fields` on `Checkout.Session` and `PaymentLink`
* [#1236](https://github.com/stripe/stripe-php/pull/1236) subscription_proration_date not always presented in Invoice
* [#1431](https://github.com/stripe/stripe-php/pull/1431) Fix: Do not use unbounded version constraint for `actions/checkout`
* [#1436](https://github.com/stripe/stripe-php/pull/1436) Enhancement: Enable and configure `visibility_required` fixer
* [#1432](https://github.com/stripe/stripe-php/pull/1432) Enhancement: Update `actions/cache`
* [#1434](https://github.com/stripe/stripe-php/pull/1434) Fix: Remove parentheses
* [#1433](https://github.com/stripe/stripe-php/pull/1433) Enhancement: Run tests on PHP 8.2
* [#1438](https://github.com/stripe/stripe-php/pull/1438) Update .gitattributes

## 10.6.0-beta.1 - 2023-02-02
* [#1440](https://github.com/stripe/stripe-php/pull/1440) API Updates for beta branch
  * Updated stable APIs to the latest version
  * Add support for `all` method on resource `Transaction`
  * Add support for `inferred_balances_refresh`, `subscriptions`, and `transaction_refresh` on `FinancialConnections.Account`
  * Add support for `manual_entry`, `prefetch`, `status_details`, and `status` on `FinancialConnections.Session`
  * Add support for new resource `FinancialConnections.Transaction`

## 10.5.0 - 2023-02-02
* [#1439](https://github.com/stripe/stripe-php/pull/1439) API Updates
  * Add support for `resume` method on resource `Subscription`
  * Add support for `amount_shipping` and `shipping_cost` on `CreditNote` and `Invoice`
  * Add support for `shipping_details` on `Invoice`
  * Add support for `invoice_creation` on `PaymentLink`
  * Add support for `trial_settings` on `Subscription`
  * Add support for new value `paused` on enum `Subscription.status`

## 10.5.0-beta.2 - 2023-01-26
* [#1429](https://github.com/stripe/stripe-php/pull/1429) API Updates for beta branch
  * Updated stable APIs to the latest version
  * Add support for `list_transactions` method on resource `Tax.Transaction`

## 10.5.0-beta.1 - 2023-01-19
* [#1427](https://github.com/stripe/stripe-php/pull/1427) API Updates for beta branch
  * Updated stable APIs to the latest version
  * Add support for `Tax.Settings` resource.

## 10.4.0 - 2023-01-19
* [#1381](https://github.com/stripe/stripe-php/pull/1381) Add getService methods to StripeClient and AbstractServiceFactory to allow mocking
* [#1424](https://github.com/stripe/stripe-php/pull/1424) API Updates

  * Added `REFUND_CREATED`, `REFUND_UPDATED` event definitions.
* [#1426](https://github.com/stripe/stripe-php/pull/1426) Ignore PHP version for formatting
* [#1425](https://github.com/stripe/stripe-php/pull/1425) Fix Stripe::setAccountId parameter type
* [#1418](https://github.com/stripe/stripe-php/pull/1418) Switch to mb_convert_encoding to fix utf8_encode deprecation warning

## 10.4.0-beta.3 - 2023-01-12
* [#1423](https://github.com/stripe/stripe-php/pull/1423) API Updates for beta branch
  * Updated stable APIs to the latest version
  * Add support for `Tax.Registration` resource.
  * Change `draft_quote` method implementation from hitting `/v1/quotes/{quotes}/draft` to `/v1/quotes/{quotes}/mark_draft`

## 10.4.0-beta.2 - 2023-01-05
* [#1420](https://github.com/stripe/stripe-php/pull/1420) API Updates for beta branch
  * Updated stable APIs to the latest version
  * Add support for `mark_stale_quote` method on resource `Quote`

## 10.4.0-beta.1 - 2022-12-22
* [#1414](https://github.com/stripe/stripe-php/pull/1414) API Updates for beta branch
  * Updated stable APIs to the latest version
  * Move `$stripe->taxCalculations` to `$stripe->tax->calculations` and `$stripe->taxTransactions` to `$stripe->tax->transactions`

## 10.3.0 - 2022-12-22
* [#1413](https://github.com/stripe/stripe-php/pull/1413) API Updates
  Change `CheckoutSession.cancel_url` to be nullable.

## 10.3.0-beta.1 - 2022-12-15
* [#1412](https://github.com/stripe/stripe-php/pull/1412) API Updates for beta branch
  * Updated stable APIs to the latest version
  * Add support for new resources `QuoteLine`, `TaxCalculation`, and `TaxTransaction`
  * Add support for `create` and `list_line_items` methods on resource `TaxCalculation`
  * Add support for `create_reversal`, `create`, and `retrieve` methods on resource `TaxTransaction`

## 10.2.0 - 2022-12-15
* [#1411](https://github.com/stripe/stripe-php/pull/1411) API Updates
  * Add support for new value `invoice_overpaid` on enum `CustomerBalanceTransaction.type`
* [#1407](https://github.com/stripe/stripe-php/pull/1407) API Updates

## 10.2.0-beta.1 - 2022-12-08
* [#1408](https://github.com/stripe/stripe-php/pull/1408) API Updates for beta branch
  * Updated stable APIs to the latest version
* [#1406](https://github.com/stripe/stripe-php/pull/1406) API Updates for beta branch
  * Updated stable APIs to the latest version
* [#1398](https://github.com/stripe/stripe-php/pull/1398) API Updates for beta branch
  * Updated stable APIs to the latest version

## 10.1.0 - 2022-12-06
* [#1405](https://github.com/stripe/stripe-php/pull/1405) API Updates
  * Add support for `flow` on `BillingPortal.Session`
* [#1404](https://github.com/stripe/stripe-php/pull/1404) API Updates
  * Remove support for resources `Order` and `Sku`
  * Remove support for `all`, `cancel`, `create`, `list_line_items`, `reopen`, `retrieve`, `submit`, and `update` methods on resource `Order`
  * Remove support for `all`, `create`, `delete`, `retrieve`, and `update` methods on resource `Sku`
  * Add support for `custom_text` on `Checkout.Session` and `PaymentLink`
  * Add support for `invoice_creation` and `invoice` on `Checkout.Session`
  * Remove support for `product` on `LineItem`
  * Add support for `latest_charge` on `PaymentIntent`
  * Remove support for `charges` on `PaymentIntent`

## 10.0.0 - 2022-11-16
* [#1392](https://github.com/stripe/stripe-php/pull/1392) Next major release changes

Breaking changes that arose during code generation of the library that we postponed for the next major version. For changes to the Stripe products, read more at https://stripe.com/docs/upgrades#2022-11-15.

"⚠️" symbol highlights breaking changes.

## 9.9.0 - 2022-11-08
* [#1394](https://github.com/stripe/stripe-php/pull/1394) API Updates
  * Add support for new values `eg_tin`, `ph_tin`, and `tr_tin` on enum `TaxId.type`
* [#1389](https://github.com/stripe/stripe-php/pull/1389) API Updates
  * Add support for `on_behalf_of` on `Subscription`
* [#1379](https://github.com/stripe/stripe-php/pull/1379) Do not run Coveralls in PR-s

## 9.9.0-beta.2 - 2022-11-02
* [#1390](https://github.com/stripe/stripe-php/pull/1390) API Updates for beta branch
  * Updated beta APIs to the latest stable version

## 9.9.0-beta.1 - 2022-10-21
* [#1384](https://github.com/stripe/stripe-php/pull/1384) API Updates for beta branch
  * Updated stable APIs to the latest version
  * Add support for `network_data` on `Issuing.Transaction`
  * Add support for `paypal` on `Source`
  * Add support for new value `paypal` on enum `Source.type`

## 9.8.0 - 2022-10-20
* [#1383](https://github.com/stripe/stripe-php/pull/1383) API Updates
  * Add support for new values `jp_trn` and `ke_pin` on enum `TaxId.type`
* [#1293](https://github.com/stripe/stripe-php/pull/1293) Install deps in the install step of CI
* [#1291](https://github.com/stripe/stripe-php/pull/1291) Fix: Configure finder for `friendsofphp/php-cs-fixer`

## 9.7.0 - 2022-10-13
* [#1376](https://github.com/stripe/stripe-php/pull/1376) API Updates
  * Add support for `network_data` on `Issuing.Authorization`
* [#1374](https://github.com/stripe/stripe-php/pull/1374) Add request_log_url on ErrorObject
* [#1370](https://github.com/stripe/stripe-php/pull/1370) API Updates
  * Add support for `created` on `Checkout.Session`

## 9.7.0-beta.2 - 2022-10-07
* [#1373](https://github.com/stripe/stripe-php/pull/1373) API Updates for beta branch
  * Updated stable APIs to the latest version

## 9.7.0-beta.1 - 2022-09-26
* [#1368](https://github.com/stripe/stripe-php/pull/1368) API Updates for beta branch
  * Updated stable APIs to the latest version
  * Add `FinancingOffer`, `FinancingSummary` and `FinancingTransaction` resources.

## 9.6.0 - 2022-09-15
* [#1365](https://github.com/stripe/stripe-php/pull/1365) API Updates
  * Add support for `from_invoice` and `latest_revision` on `Invoice`
  * Add support for new value `pix` on enum `PaymentLink.payment_method_types[]`
  * Add support for `pix` on `PaymentMethod`
  * Add support for new value `pix` on enum `PaymentMethod.type`
  * Add support for `created` on `Treasury.CreditReversal` and `Treasury.DebitReversal`

## 9.5.0 - 2022-09-06
* [#1364](https://github.com/stripe/stripe-php/pull/1364) API Updates
  * Add support for new value `terminal_reader_splashscreen` on enum `File.purpose`
* [#1363](https://github.com/stripe/stripe-php/pull/1363) chore: Update PHP tests to handle search methods.

## 9.4.0 - 2022-08-26
* [#1362](https://github.com/stripe/stripe-php/pull/1362) API Updates
  * Add support for `login_page` on `BillingPortal.Configuration`
* [#1360](https://github.com/stripe/stripe-php/pull/1360) Add test coverage using Coveralls
* [#1361](https://github.com/stripe/stripe-php/pull/1361) fix: Fix type hints for error objects.
  * Update `Invoice.last_finalization_error`, `PaymentIntent.last_payment_error`, `SetupAttempt.setup_error` and `SetupIntent.setup_error` type to be `StripeObject`.
    * Addresses https://github.com/stripe/stripe-php/issues/1353. The library today does not actually return a `ErrorObject` for these fields, so the type annotation was incorrect.
* [#1356](https://github.com/stripe/stripe-php/pull/1356) Add beta readme.md section

## 9.4.0-beta.1 - 2022-08-26
* [#1358](https://github.com/stripe/stripe-php/pull/1358) API Updates for beta branch
  * Updated stable APIs to the latest version
  * Add support for the beta [Gift Card API](https://stripe.com/docs/gift-cards).

## 9.3.0 - 2022-08-23
* [#1355](https://github.com/stripe/stripe-php/pull/1355) API Updates
  * Change type of `Treasury.OutboundTransfer.destination_payment_method` from `string` to `string | null`
  * Change the return type of `CustomerService.fundCashBalance` test helper from `CustomerBalanceTransaction` to `CustomerCashBalanceTransaction`.
    * This would generally be considered a breaking change, but we've worked with all existing users to migrate and are comfortable releasing this as a minor as it is solely a test helper method. This was essentially broken prior to this change.

## 9.3.0-beta.1 - 2022-08-23
* [#1354](https://github.com/stripe/stripe-php/pull/1354) API Updates for beta branch
  - Updated stable APIs to the latest version
  - `Stripe-Version` beta headers are not pinned by-default and need to be manually specified, please refer to [beta SDKs README section](https://github.com/stripe/stripe-php/blob/master/README.md#beta-sdks)

## 9.2.0 - 2022-08-19
* [#1352](https://github.com/stripe/stripe-php/pull/1352) API Updates
  * Add support for new resource `CustomerCashBalanceTransaction`
  * Add support for `currency` on `PaymentLink`
  * Add constant for `customer_cash_balance_transaction.created` webhook event.
* [#1351](https://github.com/stripe/stripe-php/pull/1351) Add a support section to the readme
* [#1304](https://github.com/stripe/stripe-php/pull/1304) Allow passing PSR-3 loggers to setLogger as they are compatible

## 9.2.0-beta.1 - 2022-08-11
* [#1349](https://github.com/stripe/stripe-php/pull/1349) API Updates for beta branch
  - Updated stable APIs to the latest version
  - Add `refundPayment` method to Terminal resource

## 9.1.0 - 2022-08-11
* [#1348](https://github.com/stripe/stripe-php/pull/1348) API Updates
  * Add support for `payment_method_collection` on `Checkout.Session` and `PaymentLink`

* [#1346](https://github.com/stripe/stripe-php/pull/1346) API Updates
  * Add support for `expires_at` on `Apps.Secret`

## 9.1.0-beta.1 - 2022-08-03
* [#1345](https://github.com/stripe/stripe-php/pull/1345) API Updates for beta branch
  - Updated stable APIs to the latest version
  - Added the `Order` resource support

## 9.0.0 - 2022-08-02

Breaking changes that arose during code generation of the library that we postponed for the next major version. For changes to the SDK, read more detailed description at https://github.com/stripe/stripe-php/wiki/Migration-guide-for-v9. For changes to the Stripe products, read more at https://stripe.com/docs/upgrades#2022-08-01.

"⚠️" symbol highlights breaking changes.

* [#1344](https://github.com/stripe/stripe-php/pull/1344) API Updates
* [#1337](https://github.com/stripe/stripe-php/pull/1337) API Updates
* [#1273](https://github.com/stripe/stripe-php/pull/1273) Add some PHPDoc return types and fixes
* [#1341](https://github.com/stripe/stripe-php/pull/1341) Next major release changes

## 8.12.0 - 2022-07-25
* [#1332](https://github.com/stripe/stripe-php/pull/1332) API Updates
  * Add support for `default_currency` and `invoice_credit_balance` on `Customer`

## 8.12.0-beta.1 - 2022-07-22
* [#1331](https://github.com/stripe/stripe-php/pull/1331) API Updates for beta branch
  - Updated stable APIs to the latest version
* [#1328](https://github.com/stripe/stripe-php/pull/1328) API Updates for beta branch
  - Updated stable APIs to the latest version
  - Add `QuotePhase` resource
* [#1325](https://github.com/stripe/stripe-php/pull/1325) API Updates for beta branch
  - Updated stable APIs to the latest version
  - Add `QuotePhaseConfiguration` service.
  - Add `Price.migrate_to` property
  - Add `SubscriptionSchedule.amend` method.
  - Add `Discount.subscription_item` property.
  - Add `Quote.subscription_data.billing_behavior`, `billing_cycle_anchor`, `end_behavior`, `from_schedule`, `from_subscription`, `prebilling`, `proration_behavior` properties.
  - Add `phases` parameter to `Quote.create`
  - Add `Subscription.discounts`, `prebilling` properties.
* [#1320](https://github.com/stripe/stripe-php/pull/1320) API Updates for beta branch
  - Include `server_side_confirmation_beta=v1` beta
  - Add `secretKeyConfirmation` to `PaymentIntent`
* [#1317](https://github.com/stripe/stripe-php/pull/1317) API Updates for beta branch
  - Updated stable APIs to the latest version

## 8.11.0 - 2022-07-18
* [#1324](https://github.com/stripe/stripe-php/pull/1324) API Updates
  * Add support for new value `blik` on enum `PaymentLink.payment_method_types[]`
  * Add support for `blik` on `PaymentMethod`
  * Add support for new value `blik` on enum `PaymentMethod.type`
  * Add `Invoice.upcomingLines` method.
  * Add `SourceService.allSourceTransactions` method.
* [#1322](https://github.com/stripe/stripe-php/pull/1322) API Updates
  * Change type of `source_type` on `Transfer` from nullable string to string (comment-only change)

## 8.10.0 - 2022-07-07
* [#1319](https://github.com/stripe/stripe-php/pull/1319) API Updates
  * Add support for `currency_options` on `Coupon` and `Price`
  * Add support for `currency` on `Subscription`
* [#1318](https://github.com/stripe/stripe-php/pull/1318) API Updates
  * Add support for new values financial_connections.account.created, financial_connections.account.deactivated, financial_connections.account.disconnected, financial_connections.account.reactivated, and financial_connections.account.refreshed_balance on `Event`.

## 8.9.0 - 2022-06-29
* [#1316](https://github.com/stripe/stripe-php/pull/1316) API Updates
  * Add support for `deliver_card`, `fail_card`, `return_card`, and `ship_card` test helper methods on resource `Issuing.Card`
  * Add support for `subtotal_excluding_tax` on `CreditNote` and `Invoice`
  * Add support for `amount_excluding_tax` and `unit_amount_excluding_tax` on `CreditNoteLineItem` and `InvoiceLineItem`
  * Add support for `total_excluding_tax` on `Invoice`
  * Change type of `PaymentLink.payment_method_types[]` from `literal('card')` to `enum`
  * Add support for `promptpay` on `PaymentMethod`
  * Add support for new value `promptpay` on enum `PaymentMethod.type`
  * Add support for `hosted_regulatory_receipt_url` and `reversal_details` on `Treasury.ReceivedCredit` and `Treasury.ReceivedDebit`

## 8.8.0 - 2022-06-23
* [#1302](https://github.com/stripe/stripe-php/pull/1302) API Updates
  * Add support for `custom_unit_amount` on `Price`
* [#1301](https://github.com/stripe/stripe-php/pull/1301) API Updates

  Documentation updates.

## 8.7.0 - 2022-06-17
* [#1306](https://github.com/stripe/stripe-php/pull/1306) API Updates
  * Add support for `fund_cash_balance` test helper method on resource `Customer`
  * Add support for `total_excluding_tax` on `CreditNote`
  * Add support for `rendering_options` on `Invoice`
* [#1307](https://github.com/stripe/stripe-php/pull/1307) Support updating pre-release versions
* [#1305](https://github.com/stripe/stripe-php/pull/1305) Trigger workflows on beta branches
* [#1302](https://github.com/stripe/stripe-php/pull/1302) API Updates
  * Add support for `custom_unit_amount` on `Price`
* [#1301](https://github.com/stripe/stripe-php/pull/1301) API Updates

  Documentation updates.

## 8.6.0 - 2022-06-08
* [#1300](https://github.com/stripe/stripe-php/pull/1300) API Updates
  * Add support for `attach_to_self` and `flow_directions` on `SetupAttempt`

## 8.5.0 - 2022-06-01
* [#1298](https://github.com/stripe/stripe-php/pull/1298) API Updates
  * Add support for `radar_options` on `Charge` and `PaymentMethod`
  * Add support for new value `simulated_wisepos_e` on enum `Terminal.Reader.device_type`

## 8.4.0 - 2022-05-26
* [#1296](https://github.com/stripe/stripe-php/pull/1296) API Updates
  * Add support for `persons` method on resource `Account`
  * Add support for `balance_transactions` method on resource `Customer`
  * Add support for `id_number_secondary_provided` on `Person`
* [#1295](https://github.com/stripe/stripe-php/pull/1295) API Updates

## 8.3.0 - 2022-05-23
* [#1294](https://github.com/stripe/stripe-php/pull/1294) API Updates
  * Add support for new resource `Apps.Secret`
  * Add support for `affirm` and `link` on `PaymentMethod`
  * Add support for new values `affirm` and `link` on enum `PaymentMethod.type`
* [#1289](https://github.com/stripe/stripe-php/pull/1289) fix: Update RequestOptions#redactedApiKey to stop exploding null.

## 8.2.0 - 2022-05-19
* [#1286](https://github.com/stripe/stripe-php/pull/1286) API Updates
  * Add support for new resources `Treasury.CreditReversal`, `Treasury.DebitReversal`, `Treasury.FinancialAccountFeatures`, `Treasury.FinancialAccount`, `Treasury.FlowDetails`, `Treasury.InboundTransfer`, `Treasury.OutboundPayment`, `Treasury.OutboundTransfer`, `Treasury.ReceivedCredit`, `Treasury.ReceivedDebit`, `Treasury.TransactionEntry`, and `Treasury.Transaction`
  * Add support for `retrieve_payment_method` method on resource `Customer`
  * Add support for `all` and `list_owners` methods on resource `FinancialConnections.Account`
  * Add support for `treasury` on `Issuing.Authorization`, `Issuing.Dispute`, and `Issuing.Transaction`
  * Add support for `financial_account` on `Issuing.Card`
  * Add support for `client_secret` on `Order`
  * Add support for `attach_to_self` and `flow_directions` on `SetupIntent`

## 8.1.0 - 2022-05-11
* [#1284](https://github.com/stripe/stripe-php/pull/1284) API Updates
  * Add support for `consent_collection`, `customer_creation`, `payment_intent_data`, `shipping_options`, `submit_type`, and `tax_id_collection` on `PaymentLink`
  * Add support for `description` on `Subscription`

## 8.0.0 - 2022-05-09
* [#1283](https://github.com/stripe/stripe-php/pull/1283) Major version release of v8.0.0. The [migration guide](https://github.com/stripe/stripe-php/wiki/Migration-Guide-for-v8) contains more information.
  (⚠️ = breaking changes):
  * ⚠️ Replace the legacy `Order` API with the new `Order` API.
    * Resource modified: `Order`.
    * New methods: `cancel`, `list_line_items`, `reopen`, and `submit`
    * Removed methods: `pay` and `return_order`
    * Removed resources: `OrderItem` and `OrderReturn`
    * Removed references from other resources: `Charge.order`
  * ⚠️ Rename `\FinancialConnections\Account.refresh` method to `\FinancialConnections\Account.refresh_account`
  * Add support for `amount_discount`, `amount_tax`, and `product` on `LineItem`

## 7.128.0 - 2022-05-05
* [#1282](https://github.com/stripe/stripe-php/pull/1282) API Updates
  * Add support for `default_price` on `Product`
  * Add support for `instructions_email` on `Refund`

## 7.127.0 - 2022-05-05
* [#1281](https://github.com/stripe/stripe-php/pull/1281) API Updates
  * Add support for new resources `FinancialConnections.AccountOwner`, `FinancialConnections.AccountOwnership`, `FinancialConnections.Account`, and `FinancialConnections.Session`
* [#1278](https://github.com/stripe/stripe-php/pull/1278) Pin setup-php action version.
* [#1277](https://github.com/stripe/stripe-php/pull/1277) API Updates
  * Add support for `registered_address` on `Person`

## 7.126.0 - 2022-05-03
* [#1276](https://github.com/stripe/stripe-php/pull/1276) API Updates
  * Add support for new resource `CashBalance`
  * Change type of `BillingPortal.Configuration.application` from `$Application` to `deletable($Application)`
  * Add support for `cash_balance` on `Customer`
  * Add support for `application` on `Invoice`, `Quote`, `SubscriptionSchedule`, and `Subscription`
  * Add support for new value `eu_oss_vat` on enum `TaxId.type`
* [#1274](https://github.com/stripe/stripe-php/pull/1274) Fix PHPDoc on Discount for nullable properties
* [#1272](https://github.com/stripe/stripe-php/pull/1272) Allow users to pass a custom IPRESOLVE cURL option.

## 7.125.0 - 2022-04-21
* [#1270](https://github.com/stripe/stripe-php/pull/1270) API Updates
  * Add support for `expire` test helper method on resource `Refund`

## 7.124.0 - 2022-04-18
* [#1265](https://github.com/stripe/stripe-php/pull/1265) API Updates
  * Add support for new resources `FundingInstructions` and `Terminal.Configuration`
  * Add support for `create_funding_instructions` method on resource `Customer`
  * Add support for `amount_details` on `PaymentIntent`
  * Add support for `customer_balance` on `PaymentMethod`
  * Add support for new value `customer_balance` on enum `PaymentMethod.type`
  * Add support for `configuration_overrides` on `Terminal.Location`

## 7.123.0 - 2022-04-13
* [#1263](https://github.com/stripe/stripe-php/pull/1263) API Updates
  * Add support for `increment_authorization` method on resource `PaymentIntent`
* [#1262](https://github.com/stripe/stripe-php/pull/1262) Add support for updating the version of the repo
* [#1230](https://github.com/stripe/stripe-php/pull/1230) Add PHPDoc return types
* [#1242](https://github.com/stripe/stripe-php/pull/1242) Fix some PHPDoc in tests

## 7.122.0 - 2022-04-08
* [#1261](https://github.com/stripe/stripe-php/pull/1261) API Updates
  * Add support for `apply_customer_balance` method on resource `PaymentIntent`
* [#1259](https://github.com/stripe/stripe-php/pull/1259) API Updates

  * Add `payment_intent.partially_funded`, `terminal.reader.action_failed`, and `terminal.reader.action_succeeded` events.

## 7.121.0 - 2022-03-30
* [#1258](https://github.com/stripe/stripe-php/pull/1258) API Updates
  * Add support for `cancel_action`, `process_payment_intent`, `process_setup_intent`, and `set_reader_display` methods on resource `Terminal.Reader`
  * Add support for `action` on `Terminal.Reader`

## 7.120.0 - 2022-03-29
* [#1257](https://github.com/stripe/stripe-php/pull/1257) API Updates
  * Add support for Search API
    * Add support for `search` method on resources `Charge`, `Customer`, `Invoice`, `PaymentIntent`, `Price`, `Product`, and `Subscription`

## 7.119.0 - 2022-03-25
* [#1256](https://github.com/stripe/stripe-php/pull/1256) API Updates
  * Add support for PayNow and US Bank Accounts Debits payments
      * Add support for `paynow` and `us_bank_account` on `PaymentMethod`
      * Add support for new values `paynow` and `us_bank_account` on enum `PaymentMethod.type`
  * Add support for `failure_balance_transaction` on `Charge`

## 7.118.0 - 2022-03-23
* [#1255](https://github.com/stripe/stripe-php/pull/1255) API Updates
  * Add support for `cancel` method on resource `Refund`
  * Add support for new values `bg_uic`, `hu_tin`, and `si_tin` on enum `TaxId.type`
  * Add  `test_helpers.test_clock.advancing`, `test_helpers.test_clock.created`, `test_helpers.test_clock.deleted`, `test_helpers.test_clock.internal_failure`, and `test_helpers.test_clock.ready` events.

## 7.117.0 - 2022-03-18
* [#1254](https://github.com/stripe/stripe-php/pull/1254) API Updates
  * Add support for `status` on `Card`
* [#1251](https://github.com/stripe/stripe-php/pull/1251) Add support for SearchResult objects.
* [#1249](https://github.com/stripe/stripe-php/pull/1249) Add missing constant for payment_behavior

## 7.116.0 - 2022-03-02
* [#1248](https://github.com/stripe/stripe-php/pull/1248) API Updates
  * Add support for `proration_details` on `InvoiceLineItem`

## 7.115.0 - 2022-03-01
* [#1245](https://github.com/stripe/stripe-php/pull/1245) [#1247](https://github.com/stripe/stripe-php/pull/1247) API Updates
  * Add support for new resource `TestHelpers.TestClock`
  * Add support for `test_clock` on `Customer`, `Invoice`, `InvoiceItem`, `Quote`, `Subscription`, and `SubscriptionSchedule`
  * Add support for `next_action` on `Refund`
  * Add support for `konbini` on `PaymentMethod`
* [#1244](https://github.com/stripe/stripe-php/pull/1244) API Updates
  * Add support for new values `bbpos_wisepad3` and `stripe_m2` on enum `Terminal.Reader.device_type`

## 7.114.0 - 2022-02-15
* [#1243](https://github.com/stripe/stripe-php/pull/1243) Add test
* [#1240](https://github.com/stripe/stripe-php/pull/1240) API Updates
  * Add support for `verify_microdeposits` method on resources `PaymentIntent` and `SetupIntent`
* [#1241](https://github.com/stripe/stripe-php/pull/1241) Add generic parameter to \Stripe\Collection usages

## 7.113.0 - 2022-02-03
* [#1239](https://github.com/stripe/stripe-php/pull/1239) API Updates
  * Add `REASON_EXPIRED_UNCAPTURED_CHARGE` enum value on `Refund`.

## 7.112.0 - 2022-01-25
* [#1235](https://github.com/stripe/stripe-php/pull/1235) API Updates
  * Add support for `phone_number_collection` on `PaymentLink`
  * Add support for new value `is_vat` on enum `TaxId.type`

## 7.111.0 - 2022-01-20
* [#1233](https://github.com/stripe/stripe-php/pull/1233) API Updates
  * Add support for new resource `PaymentLink`
  * Add support for `payment_link` on `Checkout.Session`

## 7.110.0 - 2022-01-13
* [#1232](https://github.com/stripe/stripe-php/pull/1232) API Updates
  * Add support for `paid_out_of_band` on `Invoice`

## 7.109.0 - 2022-01-12
* [#1231](https://github.com/stripe/stripe-php/pull/1231) API Updates
  * Add support for `customer_creation` on `Checkout.Session`
* [#1227](https://github.com/stripe/stripe-php/pull/1227) Update docs URLs

## 7.108.0 - 2021-12-22
* [#1226](https://github.com/stripe/stripe-php/pull/1226) Upgrade php-cs-fixer to 3.4.0.
* [#1222](https://github.com/stripe/stripe-php/pull/1222) API Updates
  * Add support for `processing` on `PaymentIntent`
* [#1220](https://github.com/stripe/stripe-php/pull/1220) API Updates

## 7.107.0 - 2021-12-09
* [#1219](https://github.com/stripe/stripe-php/pull/1219) API Updates
  * Add support for `metadata` on `BillingPortal.Configuration`
  * Add support for `wallets` on `Issuing.Card`

## 7.106.0 - 2021-12-09
* [#1218](https://github.com/stripe/stripe-php/pull/1218) API Updates
  * Add support for new values `ge_vat` and `ua_vat` on enum `TaxId.type`
* [#1216](https://github.com/stripe/stripe-php/pull/1216) Fix namespaced classes in @return PHPDoc.
* [#1214](https://github.com/stripe/stripe-php/pull/1214) Announce PHP8 support in CHANGELOG.md

## 7.105.0 - 2021-12-06
* [#1213](https://github.com/stripe/stripe-php/pull/1213) PHP 8.1 missing ReturnTypeWillChange annotations.
* As of this version, PHP 8.1 is officially supported.

## 7.104.0 - 2021-12-01
* [#1211](https://github.com/stripe/stripe-php/pull/1211) PHPStan compatibility with PHP8.x
* [#1209](https://github.com/stripe/stripe-php/pull/1209) PHPUnit compatibility with PHP 8.x

## 7.103.0 - 2021-11-19
* [#1206](https://github.com/stripe/stripe-php/pull/1206) API Updates
  * Add support for new value `jct` on enum `TaxRate.tax_type`

## 7.102.0 - 2021-11-17
* [#1205](https://github.com/stripe/stripe-php/pull/1205) API Updates
  * Add support for `automatic_payment_methods` on `PaymentIntent`

## 7.101.0 - 2021-11-16
* [#1203](https://github.com/stripe/stripe-php/pull/1203) API Updates
  * Add support for new resource `ShippingRate`
  * Add support for `shipping_options` and `shipping_rate` on `Checkout.Session`
  * Add support for `expire` method on resource `Checkout.Session`
  * Add support for `status` on `Checkout.Session`

## 7.100.0 - 2021-10-11
* [#1190](https://github.com/stripe/stripe-php/pull/1190) API Updates
  * Add support for `klarna` on `PaymentMethod`.

## 7.99.0 - 2021-10-11
* [#1188](https://github.com/stripe/stripe-php/pull/1188) API Updates
  * Add support for `list_payment_methods` method on resource `Customer`

## 7.98.0 - 2021-10-07
* [#1187](https://github.com/stripe/stripe-php/pull/1187) API Updates
  * Add support for `phone_number_collection` on `Checkout.Session`
  * Add support for new value `customer_id` on enum `Radar.ValueList.item_type`
  * Add support for new value `bbpos_wisepos_e` on enum `Terminal.Reader.device_type`

## 7.97.0 - 2021-09-16
* [#1181](https://github.com/stripe/stripe-php/pull/1181) API Updates
  * Add support for `full_name_aliases` on `Person`

## 7.96.0 - 2021-09-15
* [#1178](https://github.com/stripe/stripe-php/pull/1178) API Updates
  * Add support for livemode on Reporting.ReportType
  * Add support for new value `rst` on enum `TaxRate.tax_type`

## 7.95.0 - 2021-09-01
* [#1177](https://github.com/stripe/stripe-php/pull/1177) API Updates
  * Add support for `future_requirements` on `Account`, `Capability`, and `Person`
  * Add support for `after_expiration`, `consent`, `consent_collection`, `expires_at`, and `recovered_from` on `Checkout.Session`

## 7.94.0 - 2021-08-19
* [#1173](https://github.com/stripe/stripe-php/pull/1173) API Updates
  * Add support for new value `fil` on enum `Checkout.Session.locale`
  * Add support for new value `au_arn` on enum `TaxId.type`

## 7.93.0 - 2021-08-11
* [#1172](https://github.com/stripe/stripe-php/pull/1172) API Updates
  * Add support for `locale` on `BillingPortal.Session`

* [#1171](https://github.com/stripe/stripe-php/pull/1171) Fix typo in docblock `CurlClient::executeStreamingRequestWithRetries`

## 7.92.0 - 2021-07-28
* [#1167](https://github.com/stripe/stripe-php/pull/1167) API Updates
  * Add support for `account_type` on `BankAccount`
  * Add support for new value `redacted` on enum `Review.closed_reason`

## 7.91.0 - 2021-07-22
* [#1164](https://github.com/stripe/stripe-php/pull/1164) API Updates
  * Add support for new values `hr`, `ko`, and `vi` on enum `Checkout.Session.locale`
  * Add support for `payment_settings` on `Subscription`

## 7.90.0 - 2021-07-20
* [#1163](https://github.com/stripe/stripe-php/pull/1163) API Updates
  * Add support for `wallet` on `Issuing.Transaction`
* [#1160](https://github.com/stripe/stripe-php/pull/1160) Remove unused API error types from docs.

## 7.89.0 - 2021-07-14
* [#1158](https://github.com/stripe/stripe-php/pull/1158) API Updates
  * Add support for `list_computed_upfront_line_items` method on resource `Quote`
* [#1157](https://github.com/stripe/stripe-php/pull/1157) Improve readme for old PHP versions

## 7.88.0 - 2021-07-09
* [#1152](https://github.com/stripe/stripe-php/pull/1152) API Updates
  * Add support for new resource `Quote`
  * Add support for `quote` on `Invoice`
  * Add support for new value `quote_accept` on enum `Invoice.billing_reason`
* [#1155](https://github.com/stripe/stripe-php/pull/1155) Add streaming methods to Service infra
  * Add support for `setStreamingHttpClient` and `streamingHttpClient` to `ApiRequestor`
  * Add support for `getStreamingClient` and `requestStream` to `AbstractService`
  * Add support for `requestStream` to `BaseStripeClient`
  * `\Stripe\RequestOptions::parse` now clones its input if it is already a `RequestOptions` object, to prevent accidental mutation.
* [#1151](https://github.com/stripe/stripe-php/pull/1151) Add `mode` constants into Checkout\Session

## 7.87.0 - 2021-06-30
* [#1149](https://github.com/stripe/stripe-php/pull/1149) API Updates
  * Add support for `wechat_pay` on `PaymentMethod`
* [#1143](https://github.com/stripe/stripe-php/pull/1143) Streaming requests
* [#1138](https://github.com/stripe/stripe-php/pull/1138) Deprecate travis

## 7.86.0 - 2021-06-25
* [#1145](https://github.com/stripe/stripe-php/pull/1145) API Updates
  * Add support for `boleto` on `PaymentMethod`.
  * Add support for `il_vat` as a member of the `TaxID.Type` enum.

## 7.85.0 - 2021-06-18
* [#1142](https://github.com/stripe/stripe-php/pull/1142) API Updates
  * Add support for new TaxId types: `ca_pst_mb`, `ca_pst_bc`, `ca_gst_hst`, and `ca_pst_sk`.

## 7.84.0 - 2021-06-16
* [#1141](https://github.com/stripe/stripe-php/pull/1141) Update PHPDocs
  * Add support for `url` on `Checkout\Session`

## 7.83.0 - 2021-06-07
* [#1140](https://github.com/stripe/stripe-php/pull/1140) API Updates
  * Added support for `tax_id_collection` on `Checkout\Session` and `Checkout\Session#create`
  * Update `Location` to be expandable on `Terminal\Reader`

## 7.82.0 - 2021-06-04
* [#1136](https://github.com/stripe/stripe-php/pull/1136) Update PHPDocs
  * Add support for `controller` on `Account`.

## 7.81.0 - 2021-06-04
* [#1135](https://github.com/stripe/stripe-php/pull/1135) API Updates
  * Add support for new resource `TaxCode`
  * Add support for `automatic_tax` `Invoice` and`Checkout.Session`.
  * Add support for `tax_behavior` on `Price`
  * Add support for `tax_code` on `Product`
  * Add support for `tax` on `Customer`
  * Add support for `tax_type` enum on `TaxRate`

## 7.80.0 - 2021-05-26
* [#1130](https://github.com/stripe/stripe-php/pull/1130) Update PHPDocs

## 7.79.0 - 2021-05-19
* [#1126](https://github.com/stripe/stripe-php/pull/1126) API Updates
  * Added support for new resource `Identity.VerificationReport`
  * Added support for new resource `Identity.VerificationSession`
  * `File#list.purpose` and `File.purpose` added new enum members: `identity_document_downloadable` and `selfie`.

## 7.78.0 - 2021-05-05
* [#1120](https://github.com/stripe/stripe-php/pull/1120) Update PHPDocs
  * Add support for `Radar.EarlyFraudWarning.payment_intent`

## 7.77.0 - 2021-04-12
* [#1110](https://github.com/stripe/stripe-php/pull/1110) Update PHPDocs
  * Add support for `acss_debit` on `PaymentMethod`
  * Add support for `payment_method_options` on `Checkout\Session`
* [#1107](https://github.com/stripe/stripe-php/pull/1107) Remove duplicate object phpdoc

## 7.76.0 - 2021-03-22
* [#1100](https://github.com/stripe/stripe-php/pull/1100) Update PHPDocs
  * Added support for `amount_shipping` on `Checkout.Session.total_details`
* [#1088](https://github.com/stripe/stripe-php/pull/1088) Make possibility to extend CurlClient

## 7.75.0 - 2021-02-22
* [#1094](https://github.com/stripe/stripe-php/pull/1094) Add support for Billing Portal Configuration API

## 7.74.0 - 2021-02-17
* [#1093](https://github.com/stripe/stripe-php/pull/1093) Update PHPDocs
  * Add support for on_behalf_of to Invoice

## 7.73.0 - 2021-02-16
* [#1091](https://github.com/stripe/stripe-php/pull/1091) Update PHPDocs
  * Add support for `afterpay_clearpay` on `PaymentMethod`.

## 7.72.0 - 2021-02-08
* [#1089](https://github.com/stripe/stripe-php/pull/1089) Update PHPDocs
  * Add support for `afterpay_clearpay_payments` on `Account.capabilities`
  * Add support for `payment_settings` on `Invoice`

## 7.71.0 - 2021-02-05
* [#1087](https://github.com/stripe/stripe-php/pull/1087) Update PHPDocs
* [#1086](https://github.com/stripe/stripe-php/pull/1086) Update CA cert bundle URL

## 7.70.0 - 2021-02-03
* [#1085](https://github.com/stripe/stripe-php/pull/1085) Update PHPDocs
  * Add support for `nationality` on `Person`
  * Add member `gb_vat` of `TaxID` enum

## 7.69.0 - 2021-01-21
* [#1079](https://github.com/stripe/stripe-php/pull/1079) Update PHPDocs

## 7.68.0 - 2021-01-14
* [#1063](https://github.com/stripe/stripe-php/pull/1063) Multiple API changes
* [#1061](https://github.com/stripe/stripe-php/pull/1061) Bump phpDocumentor to 3.0.0

## 7.67.0 - 2020-12-09
* [#1060](https://github.com/stripe/stripe-php/pull/1060) Improve PHPDocs for `Discount`
* [#1059](https://github.com/stripe/stripe-php/pull/1059) Upgrade PHPStan to 0.12.59
* [#1057](https://github.com/stripe/stripe-php/pull/1057) Bump PHP-CS-Fixer and update code

## 7.66.1 - 2020-12-01
* [#1054](https://github.com/stripe/stripe-php/pull/1054) Improve error message for invalid keys in StripeClient

## 7.66.0 - 2020-11-24
* [#1053](https://github.com/stripe/stripe-php/pull/1053) Update PHPDocs

## 7.65.0 - 2020-11-19
* [#1050](https://github.com/stripe/stripe-php/pull/1050) Added constants for `proration_behavior` on `Subscription`

## 7.64.0 - 2020-11-18
* [#1049](https://github.com/stripe/stripe-php/pull/1049) Update PHPDocs

## 7.63.0 - 2020-11-17
* [#1048](https://github.com/stripe/stripe-php/pull/1048) Update PHPDocs
* [#1046](https://github.com/stripe/stripe-php/pull/1046) Force IPv4 resolving

## 7.62.0 - 2020-11-09
* [#1041](https://github.com/stripe/stripe-php/pull/1041) Add missing constants on `Event`
* [#1038](https://github.com/stripe/stripe-php/pull/1038) Update PHPDocs

## 7.61.0 - 2020-10-20
* [#1030](https://github.com/stripe/stripe-php/pull/1030) Add support for `jp_rn` and `ru_kpp` as a `type` on `TaxId`

## 7.60.0 - 2020-10-15
* [#1027](https://github.com/stripe/stripe-php/pull/1027) Warn if opts are in params

## 7.58.0 - 2020-10-14
* [#1026](https://github.com/stripe/stripe-php/pull/1026) Add support for the Payout Reverse API

## 7.57.0 - 2020-09-29
* [#1020](https://github.com/stripe/stripe-php/pull/1020) Add support for the `SetupAttempt` resource and List API

## 7.56.0 - 2020-09-25
* [#1019](https://github.com/stripe/stripe-php/pull/1019) Update PHPDocs

## 7.55.0 - 2020-09-24
* [#1018](https://github.com/stripe/stripe-php/pull/1018) Multiple API changes
  * Updated PHPDocs
  * Added `TYPE_CONTRIBUTION` as a constant on `BalanceTransaction`

## 7.54.0 - 2020-09-23
* [#1017](https://github.com/stripe/stripe-php/pull/1017) Updated PHPDoc

## 7.53.1 - 2020-09-22
* [#1015](https://github.com/stripe/stripe-php/pull/1015) Bugfix: don't error on systems with php_uname in disablefunctions with whitespace

## 7.53.0 - 2020-09-21
* [#1016](https://github.com/stripe/stripe-php/pull/1016) Updated PHPDocs

## 7.52.0 - 2020-09-08
* [#1010](https://github.com/stripe/stripe-php/pull/1010) Update PHPDocs

## 7.51.0 - 2020-09-02
* [#1007](https://github.com/stripe/stripe-php/pull/1007) Multiple API changes
  * Add support for the Issuing Dispute Submit API
  * Add constants for `payment_status` on Checkout `Session`
* [#1003](https://github.com/stripe/stripe-php/pull/1003) Add trim to getSignatures to allow for leading whitespace.

## 7.50.0 - 2020-08-28
* [#1005](https://github.com/stripe/stripe-php/pull/1005) Updated PHPDocs

## 7.49.0 - 2020-08-19
* [#998](https://github.com/stripe/stripe-php/pull/998) PHPDocs updated

## 7.48.0 - 2020-08-17
* [#997](https://github.com/stripe/stripe-php/pull/997) PHPDocs updated
* [#996](https://github.com/stripe/stripe-php/pull/996) Fixing telemetry

## 7.47.0 - 2020-08-13
* [#994](https://github.com/stripe/stripe-php/pull/994) Nullable balance_transactions on issuing disputes
* [#991](https://github.com/stripe/stripe-php/pull/991) Fix invalid return types in OAuthService

## 7.46.1 - 2020-08-07
* [#990](https://github.com/stripe/stripe-php/pull/990) PHPdoc changes

## 7.46.0 - 2020-08-05
* [#989](https://github.com/stripe/stripe-php/pull/989) Add support for the `PromotionCode` resource and APIs

## 7.45.0 - 2020-07-28
* [#981](https://github.com/stripe/stripe-php/pull/981) PHPdoc updates

## 7.44.0 - 2020-07-20
* [#948](https://github.com/stripe/stripe-php/pull/948) Add `first()` and `last()` functions to `Collection`

## 7.43.0 - 2020-07-17
* [#975](https://github.com/stripe/stripe-php/pull/975) Add support for `political_exposure` on `Person`

## 7.42.0 - 2020-07-15
* [#974](https://github.com/stripe/stripe-php/pull/974) Add new constants for `purpose` on `File`

## 7.41.1 - 2020-07-15
* [#973](https://github.com/stripe/stripe-php/pull/973) Multiple PHPDoc fixes

## 7.41.0 - 2020-07-14
* [#971](https://github.com/stripe/stripe-php/pull/971) Adds enum values for `billing_address_collection` on Checkout `Session`

## 7.40.0 - 2020-07-06
* [#964](https://github.com/stripe/stripe-php/pull/964) Add OAuthService

## 7.39.0 - 2020-06-25
* [#960](https://github.com/stripe/stripe-php/pull/960) Add constants for `payment_behavior` on `Subscription`

## 7.38.0 - 2020-06-24
* [#959](https://github.com/stripe/stripe-php/pull/959) Add multiple constants missing for `Event`

## 7.37.2 - 2020-06-23
* [#957](https://github.com/stripe/stripe-php/pull/957) Updated PHPDocs

## 7.37.1 - 2020-06-11
* [#952](https://github.com/stripe/stripe-php/pull/952) Improve PHPDoc

## 7.37.0 - 2020-06-09
* [#950](https://github.com/stripe/stripe-php/pull/950) Add support for `id_npwp` and `my_frp` as `type` on `TaxId`

## 7.36.2 - 2020-06-03
* [#946](https://github.com/stripe/stripe-php/pull/946) Update PHPDoc

## 7.36.1 - 2020-05-28
* [#938](https://github.com/stripe/stripe-php/pull/938) Remove extra array_keys() call.
* [#942](https://github.com/stripe/stripe-php/pull/942) fix autopagination for service methods

## 7.36.0 - 2020-05-21
* [#937](https://github.com/stripe/stripe-php/pull/937) Add support for `ae_trn`, `cl_tin` and `sa_vat` as `type` on `TaxId`

## 7.35.0 - 2020-05-20
* [#936](https://github.com/stripe/stripe-php/pull/936) Add `anticipation_repayment` as a `type` on `BalanceTransaction`

## 7.34.0 - 2020-05-18
* [#934](https://github.com/stripe/stripe-php/pull/934) Add support for `issuing_dispute` as a `type` on `BalanceTransaction`

## 7.33.1 - 2020-05-15
* [#933](https://github.com/stripe/stripe-php/pull/933) Services bugfix: convert nested null params to empty strings

## 7.33.0 - 2020-05-14
* [#771](https://github.com/stripe/stripe-php/pull/771) Introduce client/services API. The [migration guide](https://github.com/stripe/stripe-php/wiki/Migration-to-StripeClient-and-services-in-7.33.0) contains before & after examples of the backwards-compatible changes.

## 7.32.1 - 2020-05-13
* [#932](https://github.com/stripe/stripe-php/pull/932) Fix multiple PHPDoc

## 7.32.0 - 2020-05-11
* [#931](https://github.com/stripe/stripe-php/pull/931) Add support for the `LineItem` resource and APIs

## 7.31.0 - 2020-05-01
* [#927](https://github.com/stripe/stripe-php/pull/927) Add support for new tax IDs

## 7.30.0 - 2020-04-29
* [#924](https://github.com/stripe/stripe-php/pull/924) Add support for the `Price` resource and APIs

## 7.29.0 - 2020-04-22
* [#920](https://github.com/stripe/stripe-php/pull/920) Add support for the `Session` resource and APIs on the `BillingPortal` namespace

## 7.28.1 - 2020-04-10
* [#915](https://github.com/stripe/stripe-php/pull/915) Improve PHPdocs for many classes

## 7.28.0 - 2020-04-03
* [#912](https://github.com/stripe/stripe-php/pull/912) Preserve backwards compatibility for typoed `TYPE_ADJUSTEMENT` enum.
* [#911](https://github.com/stripe/stripe-php/pull/911) Codegenerated PHPDoc for nested resources
* [#902](https://github.com/stripe/stripe-php/pull/902) Update docstrings for nested resources

## 7.27.3 - 2020-03-18
* [#899](https://github.com/stripe/stripe-php/pull/899) Convert keys to strings in `StripeObject::toArray()`

## 7.27.2 - 2020-03-13
* [#894](https://github.com/stripe/stripe-php/pull/894) Multiple PHPDocs changes

## 7.27.1 - 2020-03-03
* [#890](https://github.com/stripe/stripe-php/pull/890) Update PHPdoc

## 7.27.0 - 2020-02-28
* [#889](https://github.com/stripe/stripe-php/pull/889) Add new constants for `type` on `TaxId`

## 7.26.0 - 2020-02-26
* [#886](https://github.com/stripe/stripe-php/pull/886) Add support for listing Checkout `Session`
* [#883](https://github.com/stripe/stripe-php/pull/883) Add PHPDoc class descriptions

## 7.25.0 - 2020-02-14
* [#879](https://github.com/stripe/stripe-php/pull/879) Make `\Stripe\Collection` implement `\Countable`
* [#875](https://github.com/stripe/stripe-php/pull/875) Last set of PHP-CS-Fixer updates
* [#874](https://github.com/stripe/stripe-php/pull/874) Enable php_unit_internal_class rule
* [#873](https://github.com/stripe/stripe-php/pull/873) Add support for phpDocumentor in Makefile
* [#872](https://github.com/stripe/stripe-php/pull/872) Another batch of PHP-CS-Fixer rule updates
* [#871](https://github.com/stripe/stripe-php/pull/871) Fix a few PHPDoc comments
* [#870](https://github.com/stripe/stripe-php/pull/870) More PHP-CS-Fixer tweaks

## 7.24.0 - 2020-02-10
* [#862](https://github.com/stripe/stripe-php/pull/862) Better PHPDoc
* [#865](https://github.com/stripe/stripe-php/pull/865) Get closer to `@PhpCsFixer` standard ruleset

## 7.23.0 - 2020-02-05
* [#860](https://github.com/stripe/stripe-php/pull/860) Add PHPDoc types for expandable fields
* [#858](https://github.com/stripe/stripe-php/pull/858) Use `native_function_invocation` PHPStan rule
* [#857](https://github.com/stripe/stripe-php/pull/857) Update PHPDoc on nested resources
* [#855](https://github.com/stripe/stripe-php/pull/855) PHPDoc: `StripeObject` -> `ErrorObject` where appropriate
* [#837](https://github.com/stripe/stripe-php/pull/837) Autogen diff
* [#854](https://github.com/stripe/stripe-php/pull/854) Upgrade PHPStan and fix settings
* [#850](https://github.com/stripe/stripe-php/pull/850) Yet more PHPDoc updates

## 7.22.0 - 2020-01-31
* [#849](https://github.com/stripe/stripe-php/pull/849) Add new constants for `type` on `TaxId`
* [#843](https://github.com/stripe/stripe-php/pull/843) Even more PHPDoc fixes
* [#841](https://github.com/stripe/stripe-php/pull/841) More PHPDoc fixes

## 7.21.1 - 2020-01-29
* [#840](https://github.com/stripe/stripe-php/pull/840) Update phpdocs across multiple resources.

## 7.21.0 - 2020-01-28
* [#839](https://github.com/stripe/stripe-php/pull/839) Add support for `TYPE_ES_CIF` on `TaxId`

## 7.20.0 - 2020-01-23
* [#836](https://github.com/stripe/stripe-php/pull/836) Add new type values for `TaxId`

## 7.19.1 - 2020-01-14
* [#831](https://github.com/stripe/stripe-php/pull/831) Fix incorrect `UnexpectedValueException` instantiation

## 7.19.0 - 2020-01-14
* [#830](https://github.com/stripe/stripe-php/pull/830) Add support for `CreditNoteLineItem`

## 7.18.0 - 2020-01-13
* [#829](https://github.com/stripe/stripe-php/pull/829) Don't call php_uname function if disabled by php.ini

## 7.17.0 - 2020-01-08
* [#821](https://github.com/stripe/stripe-php/pull/821) Improve PHPDoc types for `ApiErrorException.get/setJsonBody()` methods

## 7.16.0 - 2020-01-06
* [#826](https://github.com/stripe/stripe-php/pull/826) Rename remaining `$options` to `$opts`
* [#825](https://github.com/stripe/stripe-php/pull/825) Update PHPDoc

## 7.15.0 - 2020-01-06
* [#824](https://github.com/stripe/stripe-php/pull/824) Add constant `TYPE_SG_UEN` to `TaxId`

## 7.14.2 - 2019-12-04
* [#816](https://github.com/stripe/stripe-php/pull/816) Disable autoloader when checking for `Throwable`

## 7.14.1 - 2019-11-26
* [#812](https://github.com/stripe/stripe-php/pull/812) Fix invalid PHPdoc on `Subscription`

## 7.14.0 - 2019-11-26
* [#811](https://github.com/stripe/stripe-php/pull/811) Add support for `CreditNote` preview.

## 7.13.0 - 2019-11-19
* [#808](https://github.com/stripe/stripe-php/pull/808) Add support for listing lines on an Invoice directly via `Invoice::allLines()`

## 7.12.0 - 2019-11-08

-   [#805](https://github.com/stripe/stripe-php/pull/805) Add Source::allSourceTransactions and SubscriptionItem::allUsageRecordSummaries
-   [#798](https://github.com/stripe/stripe-php/pull/798) The argument of `array_key_exists` cannot be `null`
-   [#803](https://github.com/stripe/stripe-php/pull/803) Removed unwanted got

## 7.11.0 - 2019-11-06

-   [#797](https://github.com/stripe/stripe-php/pull/797) Add support for reverse pagination

## 7.10.0 - 2019-11-05

-   [#795](https://github.com/stripe/stripe-php/pull/795) Add support for `Mandate`

## 7.9.0 - 2019-11-05

-   [#794](https://github.com/stripe/stripe-php/pull/794) Add PHPDoc to `ApiResponse`
-   [#792](https://github.com/stripe/stripe-php/pull/792) Use single quotes for `OBJECT_NAME` constants

## 7.8.0 - 2019-11-05

-   [#790](https://github.com/stripe/stripe-php/pull/790) Mark nullable fields in PHPDoc
-   [#788](https://github.com/stripe/stripe-php/pull/788) Early codegen fixes
-   [#787](https://github.com/stripe/stripe-php/pull/787) Use PHPStan in Travis CI

## 7.7.1 - 2019-10-25

-   [#781](https://github.com/stripe/stripe-php/pull/781) Fix telemetry header
-   [#780](https://github.com/stripe/stripe-php/pull/780) Contributor Convenant

## 7.7.0 - 2019-10-23

-   [#776](https://github.com/stripe/stripe-php/pull/776) Add `CAPABILITY_TRANSFERS` to `Account`
-   [#778](https://github.com/stripe/stripe-php/pull/778) Add support for `TYPE_MX_RFC` type on `TaxId`

## 7.6.0 - 2019-10-22

-   [#770](https://github.com/stripe/stripe-php/pull/770) Add missing constants for Customer's `TaxId`

## 7.5.0 - 2019-10-18

-   [#768](https://github.com/stripe/stripe-php/pull/768) Redact API key in `RequestOptions` debug info

## 7.4.0 - 2019-10-15

-   [#764](https://github.com/stripe/stripe-php/pull/764) Add support for HTTP request monitoring callback

## 7.3.1 - 2019-10-07

-   [#755](https://github.com/stripe/stripe-php/pull/755) Respect Stripe-Should-Retry and Retry-After headers

## 7.3.0 - 2019-10-02

-   [#752](https://github.com/stripe/stripe-php/pull/752) Add `payment_intent.canceled` and `setup_intent.canceled` events
-   [#749](https://github.com/stripe/stripe-php/pull/749) Call `toArray()` on objects only

## 7.2.2 - 2019-09-24

-   [#746](https://github.com/stripe/stripe-php/pull/746) Add missing decline codes

## 7.2.1 - 2019-09-23

-   [#744](https://github.com/stripe/stripe-php/pull/744) Added new PHPDoc

## 7.2.0 - 2019-09-17

-   [#738](https://github.com/stripe/stripe-php/pull/738) Added missing constants for `SetupIntent` events

## 7.1.1 - 2019-09-16

-   [#737](https://github.com/stripe/stripe-php/pull/737) Added new PHPDoc

## 7.1.0 - 2019-09-13

-   [#736](https://github.com/stripe/stripe-php/pull/736) Make `CaseInsensitiveArray` countable and traversable

## 7.0.2 - 2019-09-06

-   [#729](https://github.com/stripe/stripe-php/pull/729) Fix usage of `SignatureVerificationException` in PHPDoc blocks

## 7.0.1 - 2019-09-05

-   [#728](https://github.com/stripe/stripe-php/pull/728) Clean up Collection

## 7.0.0 - 2019-09-03

Major version release. The [migration guide](https://github.com/stripe/stripe-php/wiki/Migration-guide-for-v7) contains a detailed list of backwards-incompatible changes with upgrade instructions.

Pull requests included in this release (cf. [#552](https://github.com/stripe/stripe-php/pull/552)) (⚠️ = breaking changes):

-   ⚠️ Drop support for PHP 5.4 ([#551](https://github.com/stripe/stripe-php/pull/551))
-   ⚠️ Drop support for PHP 5.5 ([#554](https://github.com/stripe/stripe-php/pull/554))
-   Bump dependencies ([#553](https://github.com/stripe/stripe-php/pull/553))
-   Remove `CURLFile` check ([#555](https://github.com/stripe/stripe-php/pull/555))
-   Update constant definitions for PHP >= 5.6 ([#556](https://github.com/stripe/stripe-php/pull/556))
-   ⚠️ Remove `FileUpload` alias ([#557](https://github.com/stripe/stripe-php/pull/557))
-   Remove `curl_reset` check ([#570](https://github.com/stripe/stripe-php/pull/570))
-   Use `\Stripe\<class>::class` constant instead of strings ([#643](https://github.com/stripe/stripe-php/pull/643))
-   Use `array_column` to flatten params ([#686](https://github.com/stripe/stripe-php/pull/686))
-   ⚠️ Remove deprecated methods ([#692](https://github.com/stripe/stripe-php/pull/692))
-   ⚠️ Remove `IssuerFraudRecord` ([#696](https://github.com/stripe/stripe-php/pull/696))
-   Update constructors of Stripe exception classes ([#559](https://github.com/stripe/stripe-php/pull/559))
-   Fix remaining TODOs ([#700](https://github.com/stripe/stripe-php/pull/700))
-   Use yield for autopagination ([#703](https://github.com/stripe/stripe-php/pull/703))
-   ⚠️ Rename fake magic methods and rewrite array conversion ([#704](https://github.com/stripe/stripe-php/pull/704))
-   Add `ErrorObject` to Stripe exceptions ([#705](https://github.com/stripe/stripe-php/pull/705))
-   Start using PHP CS Fixer ([#706](https://github.com/stripe/stripe-php/pull/706))
-   Update error messages for nested resource operations ([#708](https://github.com/stripe/stripe-php/pull/708))
-   Upgrade retry logic ([#707](https://github.com/stripe/stripe-php/pull/707))
-   ⚠️ `Collection` improvements / fixes ([#715](https://github.com/stripe/stripe-php/pull/715))
-   ⚠️ Modernize exceptions ([#709](https://github.com/stripe/stripe-php/pull/709))
-   Add constants for error codes ([#716](https://github.com/stripe/stripe-php/pull/716))
-   Update certificate bundle ([#717](https://github.com/stripe/stripe-php/pull/717))
-   Retry requests on a 429 that's a lock timeout ([#718](https://github.com/stripe/stripe-php/pull/718))
-   Fix `toArray()` calls ([#719](https://github.com/stripe/stripe-php/pull/719))
-   Couple of fixes for PHP 7.4 ([#725](https://github.com/stripe/stripe-php/pull/725))

## 6.43.1 - 2019-08-29

-   [#722](https://github.com/stripe/stripe-php/pull/722) Make `LoggerInterface::error` compatible with its PSR-3 counterpart
-   [#714](https://github.com/stripe/stripe-php/pull/714) Add `pending_setup_intent` property in `Subscription`
-   [#713](https://github.com/stripe/stripe-php/pull/713) Add typehint to `ApiResponse`
-   [#712](https://github.com/stripe/stripe-php/pull/712) Fix comment
-   [#701](https://github.com/stripe/stripe-php/pull/701) Start testing PHP 7.3

## 6.43.0 - 2019-08-09

-   [#694](https://github.com/stripe/stripe-php/pull/694) Add `SubscriptionItem::createUsageRecord` method

## 6.42.0 - 2019-08-09

-   [#688](https://github.com/stripe/stripe-php/pull/688) Remove `SubscriptionScheduleRevision`
    -   Note that this is technically a breaking change, however we've chosen to release it as a minor version in light of the fact that this resource and its API methods were virtually unused.

## 6.41.0 - 2019-07-31

-   [#683](https://github.com/stripe/stripe-php/pull/683) Move the List Balance History API to `/v1/balance_transactions`

## 6.40.0 - 2019-06-27

-   [#675](https://github.com/stripe/stripe-php/pull/675) Add support for `SetupIntent` resource and APIs

## 6.39.2 - 2019-06-26

-   [#676](https://github.com/stripe/stripe-php/pull/676) Fix exception message in `CustomerBalanceTransaction::update()`

## 6.39.1 - 2019-06-25

-   [#674](https://github.com/stripe/stripe-php/pull/674) Add new constants for `collection_method` on `Invoice`

## 6.39.0 - 2019-06-24

-   [#673](https://github.com/stripe/stripe-php/pull/673) Enable request latency telemetry by default

## 6.38.0 - 2019-06-17

-   [#649](https://github.com/stripe/stripe-php/pull/649) Add support for `CustomerBalanceTransaction` resource and APIs

## 6.37.2 - 2019-06-17

-   [#671](https://github.com/stripe/stripe-php/pull/671) Add new PHPDoc
-   [#672](https://github.com/stripe/stripe-php/pull/672) Add constants for `submit_type` on Checkout `Session`

## 6.37.1 - 2019-06-14

-   [#670](https://github.com/stripe/stripe-php/pull/670) Add new PHPDoc

## 6.37.0 - 2019-05-23

-   [#663](https://github.com/stripe/stripe-php/pull/663) Add support for `radar.early_fraud_warning` resource

## 6.36.0 - 2019-05-22

-   [#661](https://github.com/stripe/stripe-php/pull/661) Add constants for new TaxId types
-   [#662](https://github.com/stripe/stripe-php/pull/662) Add constants for BalanceTransaction types

## 6.35.2 - 2019-05-20

-   [#655](https://github.com/stripe/stripe-php/pull/655) Add constants for payment intent statuses
-   [#659](https://github.com/stripe/stripe-php/pull/659) Fix PHPDoc for various nested Account actions
-   [#660](https://github.com/stripe/stripe-php/pull/660) Fix various PHPDoc

## 6.35.1 - 2019-05-20

-   [#658](https://github.com/stripe/stripe-php/pull/658) Use absolute value when checking timestamp tolerance

## 6.35.0 - 2019-05-14

-   [#651](https://github.com/stripe/stripe-php/pull/651) Add support for the Capability resource and APIs

## 6.34.6 - 2019-05-13

-   [#654](https://github.com/stripe/stripe-php/pull/654) Fix typo in definition of `Event::PAYMENT_METHOD_ATTACHED` constant

## 6.34.5 - 2019-05-06

-   [#647](https://github.com/stripe/stripe-php/pull/647) Set the return type to static for more operations

## 6.34.4 - 2019-05-06

-   [#650](https://github.com/stripe/stripe-php/pull/650) Add missing constants for Event types

## 6.34.3 - 2019-05-01

-   [#644](https://github.com/stripe/stripe-php/pull/644) Update return type to `static` to improve static analysis
-   [#645](https://github.com/stripe/stripe-php/pull/645) Fix constant for `payment_intent.payment_failed`

## 6.34.2 - 2019-04-26

-   [#642](https://github.com/stripe/stripe-php/pull/642) Fix an issue where existing idempotency keys would be overwritten when using automatic retries

## 6.34.1 - 2019-04-25

-   [#640](https://github.com/stripe/stripe-php/pull/640) Add missing phpdocs

## 6.34.0 - 2019-04-24

-   [#626](https://github.com/stripe/stripe-php/pull/626) Add support for the `TaxRate` resource and APIs
-   [#639](https://github.com/stripe/stripe-php/pull/639) Fix multiple phpdoc issues

## 6.33.0 - 2019-04-22

-   [#630](https://github.com/stripe/stripe-php/pull/630) Add support for the `TaxId` resource and APIs

## 6.32.1 - 2019-04-19

-   [#636](https://github.com/stripe/stripe-php/pull/636) Correct type of `$personId` in PHPDoc

## 6.32.0 - 2019-04-18

-   [#621](https://github.com/stripe/stripe-php/pull/621) Add support for `CreditNote`

## 6.31.5 - 2019-04-12

-   [#628](https://github.com/stripe/stripe-php/pull/628) Add constants for `person.*` event types
-   [#628](https://github.com/stripe/stripe-php/pull/628) Add missing constants for `Account` and `Person`

## 6.31.4 - 2019-04-05

-   [#624](https://github.com/stripe/stripe-php/pull/624) Fix encoding of nested parameters in multipart requests

## 6.31.3 - 2019-04-02

-   [#623](https://github.com/stripe/stripe-php/pull/623) Only use HTTP/2 with curl >= 7.60.0

## 6.31.2 - 2019-03-25

-   [#619](https://github.com/stripe/stripe-php/pull/619) Fix PHPDoc return types for list methods for nested resources

## 6.31.1 - 2019-03-22

-   [#612](https://github.com/stripe/stripe-php/pull/612) Add a lot of constants
-   [#614](https://github.com/stripe/stripe-php/pull/614) Add missing subscription status constants

## 6.31.0 - 2019-03-18

-   [#600](https://github.com/stripe/stripe-php/pull/600) Add support for the `PaymentMethod` resource and APIs
-   [#606](https://github.com/stripe/stripe-php/pull/606) Add support for retrieving a Checkout `Session`
-   [#611](https://github.com/stripe/stripe-php/pull/611) Add support for deleting a Terminal `Location` and `Reader`

## 6.30.5 - 2019-03-11

-   [#607](https://github.com/stripe/stripe-php/pull/607) Correctly handle case where a metadata key is called `metadata`

## 6.30.4 - 2019-02-27

-   [#602](https://github.com/stripe/stripe-php/pull/602) Add `subscription_schedule` to `Subscription` for PHPDoc.

## 6.30.3 - 2019-02-26

-   [#603](https://github.com/stripe/stripe-php/pull/603) Improve PHPDoc on the `Source` object to cover all types of Sources currently supported.

## 6.30.2 - 2019-02-25

-   [#601](https://github.com/stripe/stripe-php/pull/601) Fix PHPDoc across multiple resources and add support for new events.

## 6.30.1 - 2019-02-16

-   [#599](https://github.com/stripe/stripe-php/pull/599) Fix PHPDoc for `SubscriptionSchedule` and `SubscriptionScheduleRevision`

## 6.30.0 - 2019-02-12

-   [#590](https://github.com/stripe/stripe-php/pull/590) Add support for `SubscriptionSchedule` and `SubscriptionScheduleRevision`

## 6.29.3 - 2019-01-31

-   [#592](https://github.com/stripe/stripe-php/pull/592) Some more PHPDoc fixes

## 6.29.2 - 2019-01-31

-   [#591](https://github.com/stripe/stripe-php/pull/591) Fix PHPDoc for nested resources

## 6.29.1 - 2019-01-25

-   [#566](https://github.com/stripe/stripe-php/pull/566) Fix dangling message contents
-   [#586](https://github.com/stripe/stripe-php/pull/586) Don't overwrite `CURLOPT_HTTP_VERSION` option

## 6.29.0 - 2019-01-23

-   [#579](https://github.com/stripe/stripe-php/pull/579) Rename `CheckoutSession` to `Session` and move it under the `Checkout` namespace. This is a breaking change, but we've reached out to affected merchants and all new merchants would use the new approach.

## 6.28.1 - 2019-01-21

-   [#580](https://github.com/stripe/stripe-php/pull/580) Properly serialize `individual` on `Account` objects

## 6.28.0 - 2019-01-03

-   [#576](https://github.com/stripe/stripe-php/pull/576) Add support for iterating directly over `Collection` instances

## 6.27.0 - 2018-12-21

-   [#571](https://github.com/stripe/stripe-php/pull/571) Add support for the `CheckoutSession` resource

## 6.26.0 - 2018-12-11

-   [#568](https://github.com/stripe/stripe-php/pull/568) Enable persistent connections

## 6.25.0 - 2018-12-10

-   [#567](https://github.com/stripe/stripe-php/pull/567) Add support for account links

## 6.24.0 - 2018-11-28

-   [#562](https://github.com/stripe/stripe-php/pull/562) Add support for the Review resource
-   [#564](https://github.com/stripe/stripe-php/pull/564) Add event name constants for subscription schedule aborted/expiring

## 6.23.0 - 2018-11-27

-   [#542](https://github.com/stripe/stripe-php/pull/542) Add support for `ValueList` and `ValueListItem` for Radar

## 6.22.1 - 2018-11-20

-   [#561](https://github.com/stripe/stripe-php/pull/561) Add cast and some docs to telemetry introduced in 6.22.0/549

## 6.22.0 - 2018-11-15

-   [#549](https://github.com/stripe/stripe-php/pull/549) Add support for client telemetry

## 6.21.1 - 2018-11-12

-   [#548](https://github.com/stripe/stripe-php/pull/548) Don't mutate `Exception` class properties from `OAuthBase` error

## 6.21.0 - 2018-11-08

-   [#537](https://github.com/stripe/stripe-php/pull/537) Add new API endpoints for the `Invoice` resource.

## 6.20.1 - 2018-11-07

-   [#546](https://github.com/stripe/stripe-php/pull/546) Drop files from the Composer package that aren't needed in the release

## 6.20.0 - 2018-10-30

-   [#536](https://github.com/stripe/stripe-php/pull/536) Add support for the `Person` resource
-   [#541](https://github.com/stripe/stripe-php/pull/541) Add support for the `WebhookEndpoint` resource

## 6.19.5 - 2018-10-17

-   [#539](https://github.com/stripe/stripe-php/pull/539) Fix methods on `\Stripe\PaymentIntent` to properly pass arguments to the API.

## 6.19.4 - 2018-10-11

-   [#534](https://github.com/stripe/stripe-php/pull/534) Fix PSR-4 autoloading for `\Stripe\FileUpload` class alias

## 6.19.3 - 2018-10-09

-   [#530](https://github.com/stripe/stripe-php/pull/530) Add constants for `flow` (`FLOW_*`), `status` (`STATUS_*`) and `usage` (`USAGE_*`) on `\Stripe\Source`

## 6.19.2 - 2018-10-08

-   [#531](https://github.com/stripe/stripe-php/pull/531) Store HTTP response headers in case-insensitive array

## 6.19.1 - 2018-09-25

-   [#526](https://github.com/stripe/stripe-php/pull/526) Ignore null values in request parameters

## 6.19.0 - 2018-09-24

-   [#523](https://github.com/stripe/stripe-php/pull/523) Add support for Stripe Terminal

## 6.18.0 - 2018-09-24

-   [#520](https://github.com/stripe/stripe-php/pull/520) Rename `\Stripe\FileUpload` to `\Stripe\File`

## 6.17.2 - 2018-09-18

-   [#522](https://github.com/stripe/stripe-php/pull/522) Fix warning when adding a new additional owner to an existing array

## 6.17.1 - 2018-09-14

-   [#517](https://github.com/stripe/stripe-php/pull/517) Integer-index encode all sequential arrays

## 6.17.0 - 2018-09-05

-   [#514](https://github.com/stripe/stripe-php/pull/514) Add support for reporting resources

## 6.16.0 - 2018-08-23

-   [#509](https://github.com/stripe/stripe-php/pull/509) Add support for usage record summaries

## 6.15.0 - 2018-08-03

-   [#504](https://github.com/stripe/stripe-php/pull/504) Add cancel support for topups

## 6.14.0 - 2018-08-02

-   [#505](https://github.com/stripe/stripe-php/pull/505) Add support for file links

## 6.13.0 - 2018-07-31

-   [#502](https://github.com/stripe/stripe-php/pull/502) Add `isDeleted()` method to `\Stripe\StripeObject`

## 6.12.0 - 2018-07-28

-   [#501](https://github.com/stripe/stripe-php/pull/501) Add support for scheduled query runs (`\Stripe\Sigma\ScheduledQueryRun`) for Sigma

## 6.11.0 - 2018-07-26

-   [#500](https://github.com/stripe/stripe-php/pull/500) Add support for Stripe Issuing

## 6.10.4 - 2018-07-19

-   [#498](https://github.com/stripe/stripe-php/pull/498) Internal improvements to the `\Stripe\ApiResource.classUrl()` method

## 6.10.3 - 2018-07-16

-   [#497](https://github.com/stripe/stripe-php/pull/497) Use HTTP/2 only for HTTPS requests

## 6.10.2 - 2018-07-11

-   [#494](https://github.com/stripe/stripe-php/pull/494) Enable HTTP/2 support

## 6.10.1 - 2018-07-10

-   [#493](https://github.com/stripe/stripe-php/pull/493) Add PHPDoc for `auto_advance` on `\Stripe\Invoice`

## 6.10.0 - 2018-06-28

-   [#488](https://github.com/stripe/stripe-php/pull/488) Add support for `$appPartnerId` to `Stripe::setAppInfo()`

## 6.9.0 - 2018-06-28

-   [#487](https://github.com/stripe/stripe-php/pull/487) Add support for payment intents

## 6.8.2 - 2018-06-24

-   [#486](https://github.com/stripe/stripe-php/pull/486) Make `Account.deauthorize()` return the `StripeObject` from the API

## 6.8.1 - 2018-06-13

-   [#472](https://github.com/stripe/stripe-php/pull/472) Added phpDoc for `ApiRequestor` and others, especially regarding thrown errors

## 6.8.0 - 2018-06-13

-   [#481](https://github.com/stripe/stripe-php/pull/481) Add new `\Stripe\Discount` and `\Stripe\OrderItem` classes, add more PHPDoc describing object attributes

## 6.7.4 - 2018-05-29

-   [#480](https://github.com/stripe/stripe-php/pull/480) PHPDoc changes for API version 2018-05-21 and the addition of the new `CHARGE_EXPIRED` event type

## 6.7.3 - 2018-05-28

-   [#479](https://github.com/stripe/stripe-php/pull/479) Fix unnecessary traits on `\Stripe\InvoiceLineItem`

## 6.7.2 - 2018-05-28

-   [#471](https://github.com/stripe/stripe-php/pull/471) Add `OBJECT_NAME` constant to all API resource classes, add `\Stripe\InvoiceLineItem` class

## 6.7.1 - 2018-05-13

-   [#468](https://github.com/stripe/stripe-php/pull/468) Update fields in PHP docs for accuracy

## 6.7.0 - 2018-05-09

-   [#466](https://github.com/stripe/stripe-php/pull/466) Add support for issuer fraud records

## 6.6.0 - 2018-04-11

-   [#460](https://github.com/stripe/stripe-php/pull/460) Add support for flexible billing primitives

## 6.5.0 - 2018-04-05

-   [#461](https://github.com/stripe/stripe-php/pull/461) Don't zero keys on non-`metadata` subobjects

## 6.4.2 - 2018-03-17

-   [#458](https://github.com/stripe/stripe-php/pull/458) Add PHPDoc for `account` on `\Stripe\Event`

## 6.4.1 - 2018-03-02

-   [#455](https://github.com/stripe/stripe-php/pull/455) Fix namespaces in PHPDoc
-   [#456](https://github.com/stripe/stripe-php/pull/456) Fix namespaces for some exceptions

## 6.4.0 - 2018-02-28

-   [#453](https://github.com/stripe/stripe-php/pull/453) Add constants for `reason` (`REASON_*`) and `status` (`STATUS_*`) on `\Stripe\Dispute`

## 6.3.2 - 2018-02-27

-   [#452](https://github.com/stripe/stripe-php/pull/452) Add PHPDoc for `amount_paid` and `amount_remaining` on `\Stripe\Invoice`

## 6.3.1 - 2018-02-26

-   [#443](https://github.com/stripe/stripe-php/pull/443) Add event types as constants to `\Stripe\Event` class

## 6.3.0 - 2018-02-23

-   [#450](https://github.com/stripe/stripe-php/pull/450) Add support for `code` attribute on all Stripe exceptions

## 6.2.0 - 2018-02-21

-   [#440](https://github.com/stripe/stripe-php/pull/440) Add support for topups
-   [#442](https://github.com/stripe/stripe-php/pull/442) Fix PHPDoc for `\Stripe\Error\SignatureVerification`

## 6.1.0 - 2018-02-12

-   [#435](https://github.com/stripe/stripe-php/pull/435) Fix header persistence on `Collection` objects
-   [#436](https://github.com/stripe/stripe-php/pull/436) Introduce new `Idempotency` error class

## 6.0.0 - 2018-02-07

Major version release. List of backwards incompatible changes to watch out for:

-   The minimum PHP version is now 5.4.0. If you're using PHP 5.3 or older, consider upgrading to a more recent version.

*   `\Stripe\AttachedObject` no longer exists. Attributes that used to be instances of `\Stripe\AttachedObject` (such as `metadata`) are now instances of `\Stripe\StripeObject`.

-   Attributes that used to be PHP arrays (such as `legal_entity->additional_owners` on `\Stripe\Account` instances) are now instances of `\Stripe\StripeObject`, except when they are empty. `\Stripe\StripeObject` has array semantics so this should not be an issue unless you are actively checking types.

*   `\Stripe\Collection` now derives from `\Stripe\StripeObject` rather than from `\Stripe\ApiResource`.

Pull requests included in this release:

-   [#410](https://github.com/stripe/stripe-php/pull/410) Drop support for PHP 5.3
-   [#411](https://github.com/stripe/stripe-php/pull/411) Use traits for common API operations
-   [#414](https://github.com/stripe/stripe-php/pull/414) Use short array syntax
-   [#404](https://github.com/stripe/stripe-php/pull/404) Fix serialization logic
-   [#417](https://github.com/stripe/stripe-php/pull/417) Remove `ExternalAccount` class
-   [#418](https://github.com/stripe/stripe-php/pull/418) Increase test coverage
-   [#421](https://github.com/stripe/stripe-php/pull/421) Update CA bundle and add script for future updates
-   [#422](https://github.com/stripe/stripe-php/pull/422) Use vendored CA bundle for all requests
-   [#428](https://github.com/stripe/stripe-php/pull/428) Support for automatic request retries

## 5.9.2 - 2018-02-07

-   [#431](https://github.com/stripe/stripe-php/pull/431) Update PHPDoc @property tags for latest API version

## 5.9.1 - 2018-02-06

-   [#427](https://github.com/stripe/stripe-php/pull/427) Add and update PHPDoc @property tags on all API resources

## 5.9.0 - 2018-01-17

-   [#421](https://github.com/stripe/stripe-php/pull/421) Updated bundled CA certificates
-   [#423](https://github.com/stripe/stripe-php/pull/423) Escape unsanitized input in OAuth example

## 5.8.0 - 2017-12-20

-   [#403](https://github.com/stripe/stripe-php/pull/403) Add `__debugInfo()` magic method to `StripeObject`

## 5.7.0 - 2017-11-28

-   [#390](https://github.com/stripe/stripe-php/pull/390) Remove some unsupported API methods
-   [#391](https://github.com/stripe/stripe-php/pull/391) Alphabetize the list of API resources in `Util::convertToStripeObject()` and add missing resources
-   [#393](https://github.com/stripe/stripe-php/pull/393) Fix expiry date update for card sources

## 5.6.0 - 2017-10-31

-   [#386](https://github.com/stripe/stripe-php/pull/386) Support for exchange rates APIs

## 5.5.1 - 2017-10-30

-   [#387](https://github.com/stripe/stripe-php/pull/387) Allow `personal_address_kana` and `personal_address_kanji` to be updated on an account

## 5.5.0 - 2017-10-27

-   [#385](https://github.com/stripe/stripe-php/pull/385) Support for listing source transactions

## 5.4.0 - 2017-10-24

-   [#383](https://github.com/stripe/stripe-php/pull/383) Add static methods to manipulate resources from parent
    -   `Account` gains methods for external accounts and login links (e.g. `createExternalAccount`, `createLoginLink`)
    -   `ApplicationFee` gains methods for refunds
    -   `Customer` gains methods for sources
    -   `Transfer` gains methods for reversals

## 5.3.0 - 2017-10-11

-   [#378](https://github.com/stripe/stripe-php/pull/378) Rename source `delete` to `detach` (and deprecate the former)

## 5.2.3 - 2017-09-27

-   Add PHPDoc for `Card`

## 5.2.2 - 2017-09-20

-   Fix deserialization mapping of `FileUpload` objects

## 5.2.1 - 2017-09-14

-   Serialized `shipping` nested attribute

## 5.2.0 - 2017-08-29

-   Add support for `InvalidClient` OAuth error

## 5.1.3 - 2017-08-14

-   Allow `address_kana` and `address_kanji` to be updated for custom accounts

## 5.1.2 - 2017-08-01

-   Fix documented return type of `autoPagingIterator()` (was missing namespace)

## 5.1.1 - 2017-07-03

-   Fix order returns to use the right URL `/v1/order_returns`

## 5.1.0 - 2017-06-30

-   Add support for OAuth

## 5.0.0 - 2017-06-27

-   `pay` on invoice now takes params as well as opts

## 4.13.0 - 2017-06-19

-   Add support for ephemeral keys

## 4.12.0 - 2017-06-05

-   Clients can implement `getUserAgentInfo()` to add additional user agent information

## 4.11.0 - 2017-06-05

-   Implement `Countable` for `AttachedObject` (`metadata` and `additional_owners`)

## 4.10.0 - 2017-05-25

-   Add support for login links

## 4.9.1 - 2017-05-10

-   Fix docs to include arrays on `$id` parameter for retrieve methods

## 4.9.0 - 2017-04-28

-   Support for checking webhook signatures

## 4.8.1 - 2017-04-24

-   Allow nested field `payout_schedule` to be updated

## 4.8.0 - 2017-04-20

-   Add `\Stripe\Stripe::setLogger()` to support an external PSR-3 compatible logger

## 4.7.0 - 2017-04-10

-   Add support for payouts and recipient transfers

## 4.6.0 - 2017-04-06

-   Please see 4.7.0 instead (no-op release)

## 4.5.1 - 2017-03-22

-   Remove hard dependency on cURL

## 4.5.0 - 2017-03-20

-   Support for detaching sources from customers

## 4.4.2 - 2017-02-27

-   Correct handling of `owner` parameter when updating sources

## 4.4.1 - 2017-02-24

-   Correct the error check on a bad JSON decoding

## 4.4.0 - 2017-01-18

-   Add support for updating sources

## 4.3.0 - 2016-11-30

-   Add support for verifying sources

## 4.2.0 - 2016-11-21

-   Add retrieve method for 3-D Secure resources

## 4.1.1 - 2016-10-21

-   Add docblock with model properties for `Plan`

## 4.1.0 - 2016-10-18

-   Support for 403 status codes (permission denied)

## 4.0.1 - 2016-10-17

-   Fix transfer reversal materialization
-   Fixes for some property definitions in docblocks

## 4.0.0 - 2016-09-28

-   Support for subscription items
-   Drop attempt to force TLS 1.2: please note that this could be breaking if you're using old OS distributions or packages and upgraded recently (so please make sure to test your integration!)

## 3.23.0 - 2016-09-15

-   Add support for Apple Pay domains

## 3.22.0 - 2016-09-13

-   Add `Stripe::setAppInfo` to allow plugins to register user agent information

## 3.21.0 - 2016-08-25

-   Add `Source` model for generic payment sources

## 3.20.0 - 2016-08-08

-   Add `getDeclineCode` to card errors

## 3.19.0 - 2016-07-29

-   Opt requests directly into TLS 1.2 where OpenSSL >= 1.0.1 (see #277 for context)

## 3.18.0 - 2016-07-28

-   Add new `STATUS_` constants for subscriptions

## 3.17.1 - 2016-07-28

-   Fix auto-paging iterator so that it plays nicely with `iterator_to_array`

## 3.17.0 - 2016-07-14

-   Add field annotations to model classes for better editor hinting

## 3.16.0 - 2016-07-12

-   Add `ThreeDSecure` model for 3-D secure payments

## 3.15.0 - 2016-06-29

-   Add static `update` method to all resources that can be changed.

## 3.14.3 - 2016-06-20

-   Make sure that cURL never sends `Expects: 100-continue`, even on large request bodies

## 3.14.2 - 2016-06-03

-   Add `inventory` under `SKU` to list of keys that have nested data and can be updated

## 3.14.1 - 2016-05-27

-   Fix some inconsistencies in PHPDoc

## 3.14.0 - 2016-05-25

-   Add support for returning Relay orders

## 3.13.0 - 2016-05-04

-   Add `list`, `create`, `update`, `retrieve`, and `delete` methods to the Subscription class

## 3.12.1 - 2016-04-07

-   Additional check on value arrays for some extra safety

## 3.12.0 - 2016-03-31

-   Fix bug `refreshFrom` on `StripeObject` would not take an `$opts` array
-   Fix bug where `$opts` not passed to parent `save` method in `Account`
-   Fix bug where non-existent variable was referenced in `reverse` in `Transfer`
-   Update CA cert bundle for compatibility with OpenSSL versions below 1.0.1

## 3.11.0 - 2016-03-22

-   Allow `CurlClient` to be initialized with default `CURLOPT_*` options

## 3.10.1 - 2016-03-22

-   Fix bug where request params and options were ignored in `ApplicationFee`'s `refund.`

## 3.10.0 - 2016-03-15

-   Add `reject` on `Account` to support the new API feature

## 3.9.2 - 2016-03-04

-   Fix error when an object's metadata is set more than once

## 3.9.1 - 2016-02-24

-   Fix encoding behavior of nested arrays for requests (see #227)

## 3.9.0 - 2016-02-09

-   Add automatic pagination mechanism with `autoPagingIterator()`
-   Allow global account ID to be set with `Stripe::setAccountId()`

## 3.8.0 - 2016-02-08

-   Add `CountrySpec` model for looking up country payment information

## 3.7.1 - 2016-02-01

-   Update bundled CA certs

## 3.7.0 - 2016-01-27

-   Support deleting Relay products and SKUs

## 3.6.0 - 2016-01-05

-   Allow configuration of HTTP client timeouts

## 3.5.0 - 2015-12-01

-   Add a verification routine for external accounts

## 3.4.0 - 2015-09-14

-   Products, SKUs, and Orders -- https://stripe.com/relay

## 3.3.0 - 2015-09-11

-   Add support for 429 Rate Limit response

## 3.2.0 - 2015-08-17

-   Add refund listing and retrieval without an associated charge

## 3.1.0 - 2015-08-03

-   Add dispute listing and retrieval
-   Add support for manage account deletion

## 3.0.0 - 2015-07-28

-   Rename `\Stripe\Object` to `\Stripe\StripeObject` (PHP 7 compatibility)
-   Rename `getCode` and `getParam` in exceptions to `getStripeCode` and `getStripeParam`
-   Add support for calling `json_encode` on Stripe objects in PHP 5.4+
-   Start supporting/testing PHP 7

## 2.3.0 - 2015-07-06

-   Add request ID to all Stripe exceptions

## 2.2.0 - 2015-06-01

-   Add support for Alipay accounts as sources
-   Add support for bank accounts as sources (private beta)
-   Add support for bank accounts and cards as external_accounts on Account objects

## 2.1.4 - 2015-05-13

-   Fix CA certificate file path (thanks @lphilps & @matthewarkin)

## 2.1.3 - 2015-05-12

-   Fix to account updating to permit `tos_acceptance` and `personal_address` to be set properly
-   Fix to Transfer reversal creation (thanks @neatness!)
-   Network requests are now done through a swappable class for easier mocking

## 2.1.2 - 2015-04-10

-   Remove SSL cert revokation checking (all pre-Heartbleed certs have expired)
-   Bug fixes to account updating

## 2.1.1 - 2015-02-27

-   Support transfer reversals

## 2.1.0 - 2015-02-19

-   Support new API version (2015-02-18)
-   Added Bitcoin Receiever update and delete actions
-   Edited tests to prefer "source" over "card" as per new API version

## 2.0.1 - 2015-02-16

-   Fix to fetching endpoints that use a non-default baseUrl (`FileUpload`)

## 2.0.0 - 2015-02-14

-   Bumped minimum version to 5.3.3
-   Switched to Stripe namespace instead of Stripe\_ class name prefiexes (thanks @chadicus!)
-   Switched tests to PHPUnit (thanks @chadicus!)
-   Switched style guide to PSR2 (thanks @chadicus!)
-   Added \$opts hash to the end of most methods: this permits passing 'idempotency_key', 'stripe_account', or 'stripe_version'. The last 2 will persist across multiple object loads.
-   Added support for retrieving Account by ID

## 1.18.0 - 2015-01-21

-   Support making bitcoin charges through BitcoinReceiver source object

## 1.17.5 - 2014-12-23

-   Adding support for creating file uploads.

## 1.17.4 - 2014-12-15

-   Saving objects fetched with a custom key now works (thanks @JustinHook & @jpasilan)
-   Added methods for reporting charges as safe or fraudulent and for specifying the reason for refunds

## 1.17.3 - 2014-11-06

-   Better handling of HHVM support for SSL certificate blacklist checking.

## 1.17.2 - 2014-09-23

-   Coupons now are backed by a `Stripe_Coupon` instead of `Stripe_Object`, and support updating metadata
-   Running operations (`create`, `retrieve`, `all`) on upcoming invoice items now works

## 1.17.1 - 2014-07-31

-   Requests now send Content-Type header

## 1.17.0 - 2014-07-29

-   Application Fee refunds now a list instead of array
-   HHVM now works
-   Small bug fixes (thanks @bencromwell & @fastest963)
-   `__toString` now returns the name of the object in addition to its JSON representation

## 1.16.0 - 2014-06-17

-   Add metadata for refunds and disputes

## 1.15.0 - 2014-05-28

-   Support canceling transfers

## 1.14.1 - 2014-05-21

-   Support cards for recipients.

## 1.13.1 - 2014-05-15

-   Fix bug in account resource where `id` wasn't in the result

## 1.13.0 - 2014-04-10

-   Add support for certificate blacklisting
-   Update ca bundle
-   Drop support for HHVM (Temporarily)

## 1.12.0 - 2014-04-01

-   Add Stripe_RateLimitError for catching rate limit errors.
-   Update to Zend coding style (thanks, @jpiasetz)

## 1.11.0 - 2014-01-29

-   Add support for multiple subscriptions per customer

## 1.10.1 - 2013-12-02

-   Add new ApplicationFee

## 1.9.1 - 2013-11-08

-   Fix a bug where a null nestable object causes warnings to fire.

## 1.9.0 - 2013-10-16

-   Add support for metadata API.

## 1.8.4 - 2013-09-18

-   Add support for closing disputes.

## 1.8.3 - 2013-08-13

-   Add new Balance and BalanceTransaction

## 1.8.2 - 2013-08-12

-   Add support for unsetting attributes by updating to NULL. Setting properties to a blank string is now an error.

## 1.8.1 - 2013-07-12

-   Add support for multiple cards API (Stripe API version 2013-07-12: https://stripe.com/docs/upgrades#2013-07-05)

## 1.8.0 - 2013-04-11

-   Allow Transfers to be creatable
-   Add new Recipient resource

## 1.7.15 - 2013-02-21

-   Add 'id' to the list of permanent object attributes

## 1.7.14 - 2013-02-20

-   Don't re-encode strings that are already encoded in UTF-8. If you were previously using plan or coupon objects with UTF-8 IDs, they may have been treated as ISO-8859-1 (Latin-1) and encoded to UTF-8 a 2nd time. You may now need to pass the IDs to utf8_encode before passing them to Stripe_Plan::retrieve or Stripe_Coupon::retrieve.
-   Ensure that all input is encoded in UTF-8 before submitting it to Stripe's servers. (github issue #27)

## 1.7.13 - 2013-02-01

-   Add support for passing options when retrieving Stripe objects e.g., Stripe_Charge::retrieve(array("id"=>"foo", "expand" => array("customer"))); Stripe_Charge::retrieve("foo") will continue to work

## 1.7.12 - 2013-01-15

-   Add support for setting a Stripe API version override

## 1.7.11 - 2012-12-30

-   Version bump to cleanup constants and such (fix issue #26)

## 1.7.10 - 2012-11-08

-   Add support for updating charge disputes.
-   Fix bug preventing retrieval of null attributes

## 1.7.9 - 2012-11-08

-   Fix usage under autoloaders such as the one generated by composer (fix issue #22)

## 1.7.8 - 2012-10-30

-   Add support for creating invoices.
-   Add support for new invoice lines return format
-   Add support for new list objects

## 1.7.7 - 2012-09-14

-   Get all of the various version numbers in the repo in sync (no other changes)

## 1.7.6 - 2012-08-31

-   Add update and pay methods to Invoice resource

## 1.7.5 - 2012-08-23

-   Change internal function names so that Stripe_SingletonApiRequest is E_STRICT-clean (github issue #16)

## 1.7.4 - 2012-08-21

-   Bugfix so that Stripe objects (e.g. Customer, Charge objects) used in API calls are transparently converted to their object IDs

## 1.7.3 - 2012-08-15

-   Add new Account resource

## 1.7.2 - 2012-06-26

-   Make clearer that you should be including lib/Stripe.php, not test/Stripe.php (github issue #14)

## 1.7.1 - 2012-05-24

-   Add missing argument to Stripe_InvalidRequestError constructor in Stripe_ApiResource::instanceUrl. Fixes a warning when Stripe_ApiResource::instanceUrl is called on a resource with no ID (fix issue #12)

## 1.7.0 - 2012-05-17

-   Support Composer and Packagist (github issue #9)
-   Add new deleteDiscount method to Stripe_Customer
-   Add new Transfer resource
-   Switch from using HTTP Basic auth to Bearer auth. (Note: Stripe will support Basic auth for the indefinite future, but recommends Bearer auth when possible going forward)
-   Numerous test suite improvements
<|MERGE_RESOLUTION|>--- conflicted
+++ resolved
@@ -1,16 +1,14 @@
 # Changelog
 
-<<<<<<< HEAD
+## 12.5.0 - 2023-09-28
+* [#1582](https://github.com/stripe/stripe-php/pull/1582) Generate Discount, SourceTransaction and use sections in more places
+* [#1584](https://github.com/stripe/stripe-php/pull/1584) Update generated code
+  * Add support for `rendering` on `Invoice`
+
 ## 12.5.0-beta.1 - 2023-09-21
 * [#1578](https://github.com/stripe/stripe-php/pull/1578) Update generated code for beta
   * Remove support for `customer` on `ConfirmationToken`
   * Add support for `issuer` on `Invoice`
-=======
-## 12.5.0 - 2023-09-28
-* [#1582](https://github.com/stripe/stripe-php/pull/1582) Generate Discount, SourceTransaction and use sections in more places
-* [#1584](https://github.com/stripe/stripe-php/pull/1584) Update generated code
-  * Add support for `rendering` on `Invoice`
->>>>>>> a4249b4a
 
 ## 12.4.0 - 2023-09-21
 * [#1579](https://github.com/stripe/stripe-php/pull/1579) Update generated code
