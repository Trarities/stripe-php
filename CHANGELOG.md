# Changelog

<<<<<<< HEAD
## 13.16.0-beta.1 - 2024-03-21
* [#1661](https://github.com/stripe/stripe-php/pull/1661) Update generated code for beta
  * Add support for new resources `Entitlements.ActiveEntitlementSummary` and `Entitlements.ActiveEntitlement`
  * Add support for `all` method on resource `ActiveEntitlement`
  * Add support for `use_stripe_sdk` on `ConfirmationToken`
  * Remove support for `payment_method` on `ConfirmationToken`
  * Change type of `ConfirmationToken.mandate_data` from `ConfirmationTokensResourceMandateData` to `nullable(ConfirmationTokensResourceMandateData)`
  * Add support for `active` and `metadata` on `Entitlements.Feature`
  * Add support for new value `entitlements.active_entitlement_summary.updated` on enum `Event.type`
  * Remove support for value `customer.entitlement_summary.updated` from enum `Event.type`
=======
## 13.16.0 - 2024-03-28
* [#1666](https://github.com/stripe/stripe-php/pull/1666) Update generated code
  * Add support for new resources `Billing.MeterEventAdjustment`, `Billing.MeterEvent`, and `Billing.Meter`
  * Add support for `all`, `create`, `deactivate`, `reactivate`, `retrieve`, and `update` methods on resource `Meter`
  * Add support for `create` method on resources `MeterEventAdjustment` and `MeterEvent`
  * Add support for `meter` on `Plan`
>>>>>>> b122efcf

## 13.15.0 - 2024-03-21
* [#1664](https://github.com/stripe/stripe-php/pull/1664) Update generated code
  * Add support for new resources `ConfirmationToken` and `Forwarding.Request`
  * Add support for `retrieve` method on resource `ConfirmationToken`
  * Add support for `all`, `create`, and `retrieve` methods on resource `Request`
  * Add support for new values `forwarding_api_inactive`, `forwarding_api_invalid_parameter`, `forwarding_api_upstream_connection_error`, and `forwarding_api_upstream_connection_timeout` on enum `StripeError.code`
  * Add support for `mobilepay` on `PaymentMethod`
  * Add support for new value `mobilepay` on enum `PaymentMethod.type`
  * Add support for `name` on `Terminal.Configuration`

## 13.15.0-beta.1 - 2024-03-14
* [#1659](https://github.com/stripe/stripe-php/pull/1659) Update generated code for beta
  * Add support for new resources `Billing.MeterEventAdjustment`, `Billing.MeterEvent`, and `Billing.Meter`
  * Add support for `all`, `create`, `deactivate`, `reactivate`, `retrieve`, and `update` methods on resource `Meter`
  * Add support for `create` method on resources `MeterEventAdjustment` and `MeterEvent`
  * Add support for `create` test helper method on resource `ConfirmationToken`
  * Add support for `add_lines`, `remove_lines`, and `update_lines` methods on resource `Invoice`
  * Add support for `multibanco` on `PaymentMethodConfiguration` and `PaymentMethod`
  * Add support for new value `multibanco` on enum `PaymentMethod.type`
  * Add support for `meter` on `Plan`

## 13.14.0 - 2024-03-14
* [#1660](https://github.com/stripe/stripe-php/pull/1660) Update generated code
  * Add support for new resources `Issuing.PersonalizationDesign` and `Issuing.PhysicalBundle`
  * Add support for `all`, `create`, `retrieve`, and `update` methods on resource `PersonalizationDesign`
  * Add support for `all` and `retrieve` methods on resource `PhysicalBundle`
  * Add support for `personalization_design` on `Issuing.Card`

## 13.14.0-beta.1 - 2024-02-29
* [#1655](https://github.com/stripe/stripe-php/pull/1655) Update generated code for beta
  * Remove support for resource `Entitlements.Event`
  * Change type of `ConfirmationToken.mandate_data` from `nullable(ConfirmationTokensResourceMandateData)` to `ConfirmationTokensResourceMandateData`
  * Remove support for `quantity` and `type` on `Entitlements.Feature`
  * Add support for `livemode` on `Issuing.PersonalizationDesign`
* [#1656](https://github.com/stripe/stripe-php/pull/1656)  Add helper to set beta version

## 13.13.0 - 2024-02-29
* [#1654](https://github.com/stripe/stripe-php/pull/1654) Update generated code
  * Change type of `Identity.VerificationSession.type` from `nullable(enum('document'|'id_number'))` to `enum('document'|'id_number')`
  * Add resources `Application`, `ConnectCollectionTransfer`, `PlatformTaxFee`, `ReserveTransaction`, `SourceMandateNotification`, and `TaxDeductedAtSource`. These classes have no methods on them, and are used to provide more complete types for PHPDocs.
* [#1657](https://github.com/stripe/stripe-php/pull/1657) Update readme to use addBetaVersion

## 13.13.0-beta.1 - 2024-02-23
* [#1652](https://github.com/stripe/stripe-php/pull/1652) Update generated code for beta

## 13.12.0 - 2024-02-22
* [#1651](https://github.com/stripe/stripe-php/pull/1651) Update generated code
  * Add support for `client_reference_id` on `Identity.VerificationReport` and `Identity.VerificationSession`
  * Remove support for value `service_tax` from enum `TaxRate.tax_type`
* [#1650](https://github.com/stripe/stripe-php/pull/1650) Add TaxIds API
  * Add support for `all`, `create`, `delete`, and `retrieve` methods on resource `TaxId`
  * The `instanceUrl` function on `TaxId` now returns the top-level `/v1/tax_ids/{id}` path instead of the `/v1/customers/{customer}/tax_ids/{id}` path.

## 13.12.0-beta.1 - 2024-02-16
* [#1643](https://github.com/stripe/stripe-php/pull/1643) Update generated code for beta
  * Add support for `decrement_authorization` method on resource `PaymentIntent`
  * Add support for `payment_method_options` on `ConfirmationToken`
  * Add support for `payto` and `twint` on `PaymentMethod`
  * Add support for new values `payto` and `twint` on enum `PaymentMethod.type`

## 13.11.0 - 2024-02-15
* [#1639](https://github.com/stripe/stripe-php/pull/1639) Update generated code
  * Add support for `networks` on `Card`
  * Add support for new value `financial_connections.account.refreshed_ownership` on enum `Event.type`
* [#1648](https://github.com/stripe/stripe-php/pull/1648) Remove broken methods on CustomerCashBalanceTransaction
  * Bugfix: remove support for `CustomerCashBalanceTransaction::all` and `CustomerCashBalanceTransaction::retrieve`. These methods were included in the library unintentionally and never functioned.
* [#1647](https://github.com/stripe/stripe-php/pull/1647) Fix \Stripe\Tax\Settings::update
* [#1646](https://github.com/stripe/stripe-php/pull/1646) Add more specific PHPDoc and Psalm type for RequestOptions arrays on services

## 13.11.0-beta.1 - 2024-02-01
* [#1637](https://github.com/stripe/stripe-php/pull/1637) Update generated code for beta
  * Add support for new resources `Entitlements.Event` and `Entitlements.Feature`
  * Add support for `create` method on resource `Event`
  * Add support for `all` and `create` methods on resource `Feature`
  * Add support for new value `customer.entitlement_summary.updated` on enum `Event.type`

## 13.10.0 - 2024-02-01
* [#1636](https://github.com/stripe/stripe-php/pull/1636) Update generated code
  * Add support for new value `swish` on enum `PaymentLink.payment_method_types[]`
  * Add support for `swish` on `PaymentMethod`
  * Add support for new value `swish` on enum `PaymentMethod.type`
  * Add support for `jurisdiction_level` on `TaxRate`
  * Change type of `Terminal.Reader.status` from `string` to `enum('offline'|'online')`
* [#1633](https://github.com/stripe/stripe-php/pull/1633) Update generated code
  * Add support for `issuer` on `Invoice`
  * Add support for `customer_balance` on `PaymentMethodConfiguration`
* [#1630](https://github.com/stripe/stripe-php/pull/1630) Add paginated requests helper function and use in Search and All

## 13.10.0-beta.3 - 2024-01-25
* [#1634](https://github.com/stripe/stripe-php/pull/1634) Update generated code for beta
  * Add support for `create_preview` method on resource `Invoice`
  * Add support for `charged_off_at` on `Capital.FinancingOffer`
  * Add support for `enhanced_eligibility_types` on `Dispute`

## 13.10.0-beta.2 - 2024-01-19
* [#1632](https://github.com/stripe/stripe-php/pull/1632) Beta: report usage of `rawRequest`

## 13.10.0-beta.1 - 2024-01-12
* [#1628](https://github.com/stripe/stripe-php/pull/1628) Update generated code for beta
* [#1626](https://github.com/stripe/stripe-php/pull/1626) Update generated code for beta

## 13.9.0 - 2024-01-12
* [#1629](https://github.com/stripe/stripe-php/pull/1629) Update generated code
  * Add support for new resource `CustomerSession`
  * Add support for `create` method on resource `CustomerSession`
  * Remove support for values `obligation_inbound`, `obligation_payout_failure`, `obligation_payout`, and `obligation_reversal_outbound` from enum `BalanceTransaction.type`
  * Add support for `billing_cycle_anchor_config` on `Subscription`

## 13.9.0-beta.1 - 2024-01-04
* [#1626](https://github.com/stripe/stripe-php/pull/1626) Update generated code for beta
  * Updated stable APIs to the latest version

## 13.8.0 - 2024-01-04
* [#1627](https://github.com/stripe/stripe-php/pull/1627) Update generated code
  * Add support for `retrieve` method on resource `Tax.Registration`

## 13.8.0-beta.1 - 2023-12-22
* [#1622](https://github.com/stripe/stripe-php/pull/1622) Update generated code for beta
  * Add support for new value `shipping_address_invalid` on enum `StripeError.code`
  * Change type of `Invoice.issuer` from `nullable(ConnectAccountReference)` to `ConnectAccountReference`
  * Add support for `ship_from_details` on `Tax.Calculation` and `Tax.Transaction`
* [#1618](https://github.com/stripe/stripe-php/pull/1618) Update generated code for beta

## 13.7.0 - 2023-12-22
* [#1621](https://github.com/stripe/stripe-php/pull/1621) Update generated code
  * Add support for new resource `FinancialConnections.Transaction`
  * Add support for `all` and `retrieve` methods on resource `Transaction`
  * Add support for `subscribe` and `unsubscribe` methods on resource `FinancialConnections.Account`
  * Add support for new value `financial_connections.account.refreshed_transactions` on enum `Event.type`
  * Add support for `subscriptions` and `transaction_refresh` on `FinancialConnections.Account`
  * Add support for new value `transactions` on enum `FinancialConnections.Session.prefetch[]`
  * Add support for `revolut_pay` on `PaymentMethodConfiguration`
  * Remove support for `id_bank_transfer`, `multibanco`, `netbanking`, `pay_by_bank`, and `upi` on `PaymentMethodConfiguration`
  * Change type of `Quote.invoice_settings` from `nullable(InvoiceSettingQuoteSetting)` to `InvoiceSettingQuoteSetting`
  * Add support for `destination_details` on `Refund`

## 13.7.0-beta.1 - 2023-12-08
* [#1617](https://github.com/stripe/stripe-php/pull/1617) Update generated code for beta
  * Add support for `retrieve` method on resource `FinancialConnections.Transaction`
* [#1616](https://github.com/stripe/stripe-php/pull/1616) Merge master into beta

## 13.6.0 - 2023-12-07
* [#1613](https://github.com/stripe/stripe-php/pull/1613) Update generated code
  * Add support for new values `customer_tax_location_invalid` and `financial_connections_no_successful_transaction_refresh` on enum `StripeError.code`
  * Add support for new values `payment_network_reserve_hold` and `payment_network_reserve_release` on enum `BalanceTransaction.type`
  * Remove support for value `various` from enum `Climate.Supplier.removal_pathway`
  * Add support for `inactive_message` and `restrictions` on `PaymentLink`
* [#1612](https://github.com/stripe/stripe-php/pull/1612) Report usage of .save and StripeClient
  * Reports uses of the deprecated `.save` and of `StripeClient` in `X-Stripe-Client-Telemetry`. (You can disable telemetry via `\Stripe\Stripe::setEnableTelemetry(false);`, see the [README](https://github.com/stripe/stripe-php/blob/master/README.md#telemetry).)

## 13.6.0-beta.1 - 2023-11-30
* [#1610](https://github.com/stripe/stripe-php/pull/1610) Update generated code for beta

## 13.5.0 - 2023-11-30
* [#1611](https://github.com/stripe/stripe-php/pull/1611) Update generated code
  * Add support for new resources `Climate.Order`, `Climate.Product`, and `Climate.Supplier`
  * Add support for `all`, `cancel`, `create`, `retrieve`, and `update` methods on resource `Order`
  * Add support for `all` and `retrieve` methods on resources `Product` and `Supplier`
  * Add support for new value `financial_connections_account_inactive` on enum `StripeError.code`
  * Add support for new values `climate_order_purchase` and `climate_order_refund` on enum `BalanceTransaction.type`
  * Add support for new values `climate.order.canceled`, `climate.order.created`, `climate.order.delayed`, `climate.order.delivered`, `climate.order.product_substituted`, `climate.product.created`, and `climate.product.pricing_updated` on enum `Event.type`

## 13.5.0-beta.1 - 2023-11-21
* [#1606](https://github.com/stripe/stripe-php/pull/1606) Update generated code for beta
  * Add support for `components` and `created` on `CustomerSession`
* [#1600](https://github.com/stripe/stripe-php/pull/1600) Update generated code for beta
  * Add support for new value `quote.reestimate_failed` on enum `Event.type`
  * Add support for `metadata` on `QuotePhase`

## 13.4.0 - 2023-11-21
* [#1608](https://github.com/stripe/stripe-php/pull/1608) Update generated code
  Add support for `transferred_to_balance` to `CustomerCashBalanceTransaction`
* [#1605](https://github.com/stripe/stripe-php/pull/1605) Update generated code
  * Add support for `network_data` on `Issuing.Transaction`

## 13.4.0-beta.1 - 2023-11-10
* [#1600](https://github.com/stripe/stripe-php/pull/1600) Update generated code for beta
  * Add support for new value `quote.reestimate_failed` on enum `Event.type`
  * Add support for `metadata` on `QuotePhase`

## 13.3.0 - 2023-11-09
* [#1603](https://github.com/stripe/stripe-php/pull/1603) Update generated code
  * Add support for new value `terminal_reader_hardware_fault` on enum `StripeError.code`

## 13.3.0-beta.1 - 2023-11-02
* [#1598](https://github.com/stripe/stripe-php/pull/1598) Update generated code for beta
  * Add support for `attach_payment_intent` method on resource `Invoice`
  * Add support for `post_payment_amount`, `pre_payment_amount`, and `refunds` on `CreditNote`
  * Add support for new value `invoice.payment.overpaid` on enum `Event.type`
  * Add support for `amounts_due` and `payments` on `Invoice`
  * Add support for `created` on `Issuing.PersonalizationDesign`

## 13.2.1 - 2023-11-06
* [#1602](https://github.com/stripe/stripe-php/pull/1602) Fix error when "id" is not a string.

## 13.2.0 - 2023-11-02
* [#1599](https://github.com/stripe/stripe-php/pull/1599) Update generated code
  * Add support for new resource `Tax.Registration`
  * Add support for `all`, `create`, and `update` methods on resource `Registration`
  * Add support for new value `token_card_network_invalid` on enum `StripeError.code`
  * Add support for new value `payment_unreconciled` on enum `BalanceTransaction.type`
  * Add support for `revolut_pay` on `PaymentMethod`
  * Add support for new value `revolut_pay` on enum `PaymentMethod.type`

## 13.2.0-beta.1 - 2023-10-26
* [#1596](https://github.com/stripe/stripe-php/pull/1596) Update generated code for beta
  * Add support for new resource `Margin`
  * Add support for `all`, `create`, `retrieve`, and `update` methods on resource `Margin`
  * Add support for `default_margins` and `total_margin_amounts` on `Invoice`
  * Add support for `margins` on `InvoiceItem`

## 13.1.0 - 2023-10-26
* [#1595](https://github.com/stripe/stripe-php/pull/1595) Update generated code
  * Add support for new value `balance_invalid_parameter` on enum `StripeError.code`

## 13.1.0-beta.1 - 2023-10-17
* [#1594](https://github.com/stripe/stripe-php/pull/1594) Update generated code for beta
  - Update pinned API version to `2023-10-16`

## 13.0.0 - 2023-10-16
* This release changes the pinned API version to `2023-10-16`. Please read the [API Upgrade Guide](https://stripe.com/docs/upgrades#2023-10-16) and carefully review the API changes before upgrading `stripe-php` package.
* [#1593](https://github.com/stripe/stripe-php/pull/1593) Update generated code
  - Added `additional_tos_acceptances` field on `Person`

## 12.9.0-beta.1 - 2023-10-16
* [#1591](https://github.com/stripe/stripe-php/pull/1591) Update generated code for beta

## 12.8.0 - 2023-10-16
* [#1590](https://github.com/stripe/stripe-php/pull/1590) Update generated code
  * Add support for new values `issuing_token.created` and `issuing_token.updated` on enum `Event.type`

## 12.8.0-beta.1 - 2023-10-11
* [#1588](https://github.com/stripe/stripe-php/pull/1588) Update generated code for beta
  * Add support for new resources `AccountNotice` and `Issuing.CreditUnderwritingRecord`
  * Add support for `all`, `retrieve`, and `update` methods on resource `AccountNotice`
  * Add support for `all`, `correct`, `create_from_application`, `create_from_proactive_review`, `report_decision`, and `retrieve` methods on resource `CreditUnderwritingRecord`
  * Add support for new values `account_notice.created` and `account_notice.updated` on enum `Event.type`

## 12.7.0 - 2023-10-11
* [#1589](https://github.com/stripe/stripe-php/pull/1589) Update generated code
  * Add support for `client_secret`, `redirect_on_completion`, `return_url`, and `ui_mode` on `Checkout.Session`
  * Add support for `offline` on `Terminal.Configuration`

## 12.7.0-beta.1 - 2023-10-05
* [#1587](https://github.com/stripe/stripe-php/pull/1587) Update generated code for beta
  * Add support for `mark_draft` and `mark_stale` methods on resource `Quote`
  * Remove support for `draft_quote` and `mark_stale_quote` methods on resource `Quote`
  * Add support for `allow_backdated_lines` on `Quote`
  * Rename `previewInvoiceLines` to `allPreviewInvoiceLines` on resource `Quote`

## 12.6.0 - 2023-10-05
* [#1586](https://github.com/stripe/stripe-php/pull/1586) Update generated code
  * Add support for new resource `Issuing.Token`
  * Add support for `all`, `retrieve`, and `update` methods on resource `Token`
  * Add support for `token` on `Issuing.Authorization` and `Issuing.Transaction`
* [#1569](https://github.com/stripe/stripe-php/pull/1569) Fix: Do not bother removing `friendsofphp/php-cs-fixer`

## 12.6.0-beta.1 - 2023-09-28
* [#1585](https://github.com/stripe/stripe-php/pull/1585) Update generated code for beta
  * Rename resources `Issuing.CardDesign` and `Issuing.CardBundle` to `Issuing.PersonalizationDesign` and `Issuing.PhysicalBundle`
  * Add support for `reason` on `Event`

## 12.5.0 - 2023-09-28
* [#1582](https://github.com/stripe/stripe-php/pull/1582) Generate Discount, SourceTransaction and use sections in more places
* [#1584](https://github.com/stripe/stripe-php/pull/1584) Update generated code
  * Add support for `rendering` on `Invoice`

## 12.5.0-beta.1 - 2023-09-21
* [#1578](https://github.com/stripe/stripe-php/pull/1578) Update generated code for beta
  * Remove support for `customer` on `ConfirmationToken`
  * Add support for `issuer` on `Invoice`

## 12.4.0 - 2023-09-21
* [#1579](https://github.com/stripe/stripe-php/pull/1579) Update generated code
  * Add back constant for `invoiceitem.updated` webhook event.  This was mistakenly removed in v12.2.0.
* [#1566](https://github.com/stripe/stripe-php/pull/1566) Fix: Remove `squizlabs/php_codesniffer`
* [#1568](https://github.com/stripe/stripe-php/pull/1568) Enhancement: Reference `phpunit.xsd` as installed with `composer`
* [#1565](https://github.com/stripe/stripe-php/pull/1565) Enhancement: Use PHP 8.2 as leading PHP version

## 12.4.0-beta.1 - 2023-09-14
* [#1575](https://github.com/stripe/stripe-php/pull/1575) Update generated code for beta
  * Add support for new resource `ConfirmationToken`
  * Add support for `retrieve` method on resource `ConfirmationToken`
  * Add support for `create` method on resource `Issuing.CardDesign`
  * Add support for `reject_testmode` test helper method on resource `Issuing.CardDesign`
  * Add support for new value `issuing_card_design.rejected` on enum `Event.type`
  * Add support for `features` on `Issuing.CardBundle`
  * Add support for `card_logo`, `carrier_text`, `preferences`, and `rejection_reasons` on `Issuing.CardDesign`
  * Remove support for `preference` on `Issuing.CardDesign`

## 12.3.0 - 2023-09-14
* [#1577](https://github.com/stripe/stripe-php/pull/1577) Update generated code
  * Add support for new resource `PaymentMethodConfiguration`
  * Add support for `all`, `create`, `retrieve`, and `update` methods on resource `PaymentMethodConfiguration`
  * Add support for `payment_method_configuration_details` on `Checkout.Session`, `PaymentIntent`, and `SetupIntent`
* [#1573](https://github.com/stripe/stripe-php/pull/1573) Update generated code
  * Add support for `capture`, `create`, `expire`, `increment`, and `reverse` test helper methods on resource `Issuing.Authorization`
  * Add support for `create_force_capture`, `create_unlinked_refund`, and `refund` test helper methods on resource `Issuing.Transaction`
  * Add support for new value `stripe_tax_inactive` on enum `StripeError.code`

## 12.3.0-beta.1 - 2023-09-07
* [#1574](https://github.com/stripe/stripe-php/pull/1574) Update generated code for beta
  * Release specs are identical.
* [#1572](https://github.com/stripe/stripe-php/pull/1572) Update generated code for beta
  * Remove support for `submit_card` test helper method on resource `Issuing.Card`
  * Add support for new value `platform_default` on enum `Issuing.CardDesign.preference`

## 12.2.0 - 2023-09-07
* [#1571](https://github.com/stripe/stripe-php/pull/1571) Update generated code
  * Add support for new resource `PaymentMethodDomain`
  * Add support for `all`, `create`, `retrieve`, `update`, and `validate` methods on resource `PaymentMethodDomain`
  * Add support for new values `treasury.credit_reversal.created`, `treasury.credit_reversal.posted`, `treasury.debit_reversal.completed`, `treasury.debit_reversal.created`, `treasury.debit_reversal.initial_credit_granted`, `treasury.financial_account.closed`, `treasury.financial_account.created`, `treasury.financial_account.features_status_updated`, `treasury.inbound_transfer.canceled`, `treasury.inbound_transfer.created`, `treasury.inbound_transfer.failed`, `treasury.inbound_transfer.succeeded`, `treasury.outbound_payment.canceled`, `treasury.outbound_payment.created`, `treasury.outbound_payment.expected_arrival_date_updated`, `treasury.outbound_payment.failed`, `treasury.outbound_payment.posted`, `treasury.outbound_payment.returned`, `treasury.outbound_transfer.canceled`, `treasury.outbound_transfer.created`, `treasury.outbound_transfer.expected_arrival_date_updated`, `treasury.outbound_transfer.failed`, `treasury.outbound_transfer.posted`, `treasury.outbound_transfer.returned`, `treasury.received_credit.created`, `treasury.received_credit.failed`, `treasury.received_credit.succeeded`, and `treasury.received_debit.created` on enum `Event.type`
  * Remove support for value `invoiceitem.updated` from enum `Event.type`
  * Add support for `features` on `Product`

## 12.2.0-beta.1 - 2023-08-31
* [#1559](https://github.com/stripe/stripe-php/pull/1559) Update generated code for beta
  * Rename `Quote.previewInvoices` to `Quote.allPreviewInvoices` and `Quote.previewSubscriptionSchedules` to `Quote.allSubscriptionSchedules`

## 12.1.0 - 2023-08-31
* [#1560](https://github.com/stripe/stripe-php/pull/1560) Update generated code
  * Add support for new resource `AccountSession`
  * Add support for `create` method on resource `AccountSession`
  * Add support for new values `obligation_inbound`, `obligation_outbound`, `obligation_payout_failure`, `obligation_payout`, `obligation_reversal_inbound`, and `obligation_reversal_outbound` on enum `BalanceTransaction.type`
  * Change type of `Event.type` from `string` to `enum`
  * Add support for `application` on `PaymentLink`
* [#1562](https://github.com/stripe/stripe-php/pull/1562) Nicer ApiErrorException::__toString()
* [#1558](https://github.com/stripe/stripe-php/pull/1558) Update generated code
  * Add support for `payment_method_details` on `Dispute`
  * Add support for `prefetch` on `FinancialConnections.Session`

## 12.0.0 - 2023-08-18
**⚠️ ACTION REQUIRED: the breaking change in this release likely affects you ⚠️**

## 12.0.0-beta.1 - 2023-08-24
* [#1549](https://github.com/stripe/stripe-php/pull/1549) Update generated code for beta
  * Add support for new resources `QuotePreviewInvoice` and `QuotePreviewSchedule`
  * Remove support for `applies_to` on `Invoice` and `SubscriptionSchedule`
* [#1556](https://github.com/stripe/stripe-php/pull/1556) Merge master into beta

## 11.0.0 - 2023-08-16
Please do not use stripe-php v11. It did not correctly apply the [pinning behavior](https://github.com/stripe/stripe-php/blob/master/CHANGELOG.md#version-pinning) and was removed from packagist

## 10.22.0-beta.1 - 2023-08-10
* [#1545](https://github.com/stripe/stripe-php/pull/1545) Update generated code for beta
  * Add support for `paypal` on `PaymentMethodConfiguration`

## 10.21.0 - 2023-08-10
* [#1546](https://github.com/stripe/stripe-php/pull/1546) Update generated code
  * Add support for new value `payment_reversal` on enum `BalanceTransaction.type`
  * Add support for new value `adjusted_for_overdraft` on enum `CustomerBalanceTransaction.type`

## 10.21.0-beta.1 - 2023-08-03
* [#1541](https://github.com/stripe/stripe-php/pull/1541) Update generated code for beta
  * Add support for `submit_card` test helper method on resource `Issuing.Card`

## 10.20.0 - 2023-08-03
* [#1539](https://github.com/stripe/stripe-php/pull/1539) Update generated code
  * Add support for `subscription_details` on `Invoice`
  * Add support for new values `sepa_debit_fingerprint` and `us_bank_account_fingerprint` on enum `Radar.ValueList.item_type`

## 10.20.0-beta.2 - 2023-07-28
* [#1537](https://github.com/stripe/stripe-php/pull/1537) Update generated code for beta
  * Release specs are identical.
* [#1535](https://github.com/stripe/stripe-php/pull/1535) Update generated code for beta
  * Add support for new resource `Tax.Form`
  * Add support for `all`, `pdf`, and `retrieve` methods on resource `Form`
  * Add support for `payment_method_configuration_details` on `Checkout.Session` and `SetupIntent`
* [#1532](https://github.com/stripe/stripe-php/pull/1532) Update generated code for beta
* [#1531](https://github.com/stripe/stripe-php/pull/1531) Merge master into beta

## 10.20.0-beta.1 - 2023-07-27
  * Updated stable APIs to the latest version

## 10.19.0 - 2023-07-27
* [#1534](https://github.com/stripe/stripe-php/pull/1534) Update generated code
  * Improve PHPDoc type for `ApplicationFee.refunds`
  * Add support for `deleted` on `Apps.Secret`
* [#1526](https://github.com/stripe/stripe-php/pull/1526) Add constants for payment intent cancellation reasons
* [#1533](https://github.com/stripe/stripe-php/pull/1533) Update generated code
  * Add support for new value `service_tax` on enum `TaxRate.tax_type`
* [#1487](https://github.com/stripe/stripe-php/pull/1487) PHPDoc: use union of literals for $method parameter throughout

## 10.18.0 - 2023-07-20
* [#1533](https://github.com/stripe/stripe-php/pull/1533) Update generated code
  * Add support for new value `service_tax` on enum `TaxRate.tax_type`
* [#1526](https://github.com/stripe/stripe-php/pull/1526) Add constants for payment intent cancellation reasons
* [#1487](https://github.com/stripe/stripe-php/pull/1487) PHPDoc: use union of literals for $method parameter throughout

## 10.18.0-beta.1 - 2023-07-13
* [#1527](https://github.com/stripe/stripe-php/pull/1527) Update generated code for beta
  Release specs are identical.
* [#1524](https://github.com/stripe/stripe-php/pull/1524) Update generated code for beta
  * Add support for new resource `PaymentMethodConfiguration`
  * Add support for `all`, `create`, `retrieve`, and `update` methods on resource `PaymentMethodConfiguration`
  * Add support for `payment_method_configuration_details` on `PaymentIntent`
  * Rename `Tax.SettingService` -> `Tax.SettingsService` (parity with main release)
* [#1519](https://github.com/stripe/stripe-php/pull/1519) Update generated code for beta
  * Rename `Tax.SettingsService` -> `Tax.SettingService`

## 10.17.0 - 2023-07-13
* [#1525](https://github.com/stripe/stripe-php/pull/1525) Update generated code
  * Add support for new resource `Tax.Settings`
  * Add support for `retrieve` and `update` methods on resource `Settings`
  * Add support for new value `invalid_tax_location` on enum `StripeError.code`
  * Add support for `product` on `Tax.TransactionLineItem`
  * Add constant for `tax.settings.updated` webhook event
* [#1520](https://github.com/stripe/stripe-php/pull/1520) Update generated code
  * Release specs are identical.

## 10.16.0 - 2023-06-29
* [#1517](https://github.com/stripe/stripe-php/pull/1517) Update generated code
  * Add support for new value `application_fees_not_allowed` on enum `StripeError.code`
  * Add support for `effective_at` on `CreditNote` and `Invoice`
  * Add support for `on_behalf_of` on `Mandate`
* [#1514](https://github.com/stripe/stripe-php/pull/1514) Update generated code
  * Release specs are identical.
* [#1512](https://github.com/stripe/stripe-php/pull/1512) Update generated code
  * Change type of `Checkout.Session.success_url` from `string` to `nullable(string)`

## 10.16.0-beta.1 - 2023-06-22
* [#1515](https://github.com/stripe/stripe-php/pull/1515) Update generated code for beta
  * Add support for new resource `CustomerSession`
  * Add support for `create` method on resource `CustomerSession`
* [#1513](https://github.com/stripe/stripe-php/pull/1513) Update generated code for beta
  * Add support for `payment_details` on `PaymentIntent`
* [#1510](https://github.com/stripe/stripe-php/pull/1510) Update generated code for beta

## 10.15.0 - 2023-06-08
* [#1506](https://github.com/stripe/stripe-php/pull/1506) Update generated code
  * Add support for `preferred_locales` on `Issuing.Cardholder`

## 10.15.0-beta.2 - 2023-06-01
* [#1507](https://github.com/stripe/stripe-php/pull/1507) Update generated code for beta
  * Add support for `subscription_details` on `Invoice`
  * Add support for `set_pause_collection` on `QuoteLine`
  * Remove support for `locations` on `Tax.Settings`

## 10.15.0-beta.1 - 2023-05-25
* [#1500](https://github.com/stripe/stripe-php/pull/1500) Update generated code for beta
* [#1505](https://github.com/stripe/stripe-php/pull/1505) Handle developer message in preview error responses
* [#1504](https://github.com/stripe/stripe-php/pull/1504) Add default values for preview and raw_request parameters

## 10.14.0 - 2023-05-25
* [#1503](https://github.com/stripe/stripe-php/pull/1503) Update generated code
  * Add support for `zip` on `PaymentMethod`
  * Add support for new value `zip` on enum `PaymentMethod.type`
* [#1502](https://github.com/stripe/stripe-php/pull/1502) Generate error codes
* [#1501](https://github.com/stripe/stripe-php/pull/1501) Update generated code

* [#1499](https://github.com/stripe/stripe-php/pull/1499) Update generated code
  * Add support for new values `amusement_tax` and `communications_tax` on enum `TaxRate.tax_type`

## 10.14.0-beta.2 - 2023-05-19
* [#1498](https://github.com/stripe/stripe-php/pull/1498) Update generated code for beta
  * Add support for `subscribe` and `unsubscribe` methods on resource `FinancialConnections.Account`
  * Add support for `status_details` and `status` on `Tax.Settings`
* [#1486](https://github.com/stripe/stripe-php/pull/1486) Add $stripe->rawRequest

## 10.14.0-beta.1 - 2023-05-11
* [#1489](https://github.com/stripe/stripe-php/pull/1489) Update generated code for beta
  * Add support for `head_office` on `Tax.Settings`
* [#1497](https://github.com/stripe/stripe-php/pull/1497) Fix phpstan errors
* [#1484](https://github.com/stripe/stripe-php/pull/1484) Update generated code for beta

## 10.13.0 - 2023-05-11
* [#1490](https://github.com/stripe/stripe-php/pull/1490) Update generated code
  * Add support for `paypal` on `PaymentMethod`
  * Add support for `effective_percentage` on `TaxRate`
* [#1488](https://github.com/stripe/stripe-php/pull/1488) Increment PHPStan to strictness level 2
* [#1483](https://github.com/stripe/stripe-php/pull/1483) Update generated code

* [#1480](https://github.com/stripe/stripe-php/pull/1480) Update generated code
  * Change type of `Identity.VerificationSession.options` from `VerificationSessionOptions` to `nullable(VerificationSessionOptions)`
  * Change type of `Identity.VerificationSession.type` from `enum('document'|'id_number')` to `nullable(enum('document'|'id_number'))`
* [#1478](https://github.com/stripe/stripe-php/pull/1478) Update generated code
  * Release specs are identical.
* [#1475](https://github.com/stripe/stripe-php/pull/1475) Update generated code

## 10.13.0-beta.4 - 2023-04-20
* [#1481](https://github.com/stripe/stripe-php/pull/1481) Update generated code for beta
  * Add support for `country_options` on `Tax.Registration`
  * Remove support for `state` and `type` on `Tax.Registration`

## 10.13.0-beta.3 - 2023-04-13
* [#1477](https://github.com/stripe/stripe-php/pull/1477) Update generated code for beta
  * Add support for `collect_payment_method` and `confirm_payment_intent` methods on resource `Terminal.Reader`

## 10.13.0-beta.2 - 2023-04-06
* [#1472](https://github.com/stripe/stripe-php/pull/1472) Update generated code for beta
  * Updated stable APIs to the latest version

## 10.13.0-beta.1 - 2023-03-30
* [#1469](https://github.com/stripe/stripe-php/pull/1469) Update generated code
  * Add support for new value `ioss` on enum `Tax.Registration.type`

## 10.12.1 - 2023-04-04
* [#1473](https://github.com/stripe/stripe-php/pull/1473) Update generated code
  * Add back `deleted` from `Invoice.status`.

## 10.12.0 - 2023-03-30
* [#1470](https://github.com/stripe/stripe-php/pull/1470) Update generated code
  * Remove support for `create` method on resource `Tax.Transaction`
    * This is not a breaking change, as this method was deprecated before the Tax Transactions API was released in favor of the `createFromCalculation` method.
  * Remove support for value `deleted` from enum `Invoice.status`
    * This is not a breaking change, as the value was never returned or accepted as input.
* [#1468](https://github.com/stripe/stripe-php/pull/1468) Trigger workflow for tags
* [#1467](https://github.com/stripe/stripe-php/pull/1467) Update generated code (new)
  * Release specs are identical.

## 10.12.0-beta.1 - 2023-03-23
* [#1459](https://github.com/stripe/stripe-php/pull/1459) Update generated code for beta (new)
  * Add support for new resources `Tax.CalculationLineItem` and `Tax.TransactionLineItem`
  * Add support for `collect_inputs` method on resource `Terminal.Reader`
  * Add support for `financing_offer` on `Capital.FinancingSummary`
  * Add support for new value `link` on enum `PaymentLink.payment_method_types[]`
  * Add support for `automatic_payment_methods` on `SetupIntent`

## 10.11.0 - 2023-03-23
* [#1458](https://github.com/stripe/stripe-php/pull/1458) Update generated code
  * Add support for new resources `Tax.CalculationLineItem`, `Tax.Calculation`, `Tax.TransactionLineItem`, and `Tax.Transaction`
  * Add support for `create` and `list_line_items` methods on resource `Calculation`
  * Add support for `create_from_calculation`, `create_reversal`, `create`, `list_line_items`, and `retrieve` methods on resource `Transaction`
  * Add support for `currency_conversion` on `Checkout.Session`
  * Add support for new value `automatic_async` on enum `PaymentIntent.capture_method`
  * Add support for new value `link` on enum `PaymentLink.payment_method_types[]`
  * Add support for `automatic_payment_methods` on `SetupIntent`

## 10.11.0-beta.1 - 2023-03-16
* [#1456](https://github.com/stripe/stripe-php/pull/1456) API Updates
  * Add support for `create_from_calculation` method on resource `Tax.Transaction`
  * Change type of `Invoice.applies_to` from `nullable(QuotesResourceQuoteLinesAppliesTo)` to `QuotesResourceQuoteLinesAppliesTo`
  * Add support for `shipping_cost` on `Tax.Calculation` and `Tax.Transaction`
  * Add support for `tax_breakdown` on `Tax.Calculation`
  * Remove support for `tax_summary` on `Tax.Calculation`

## 10.10.0 - 2023-03-16
* [#1457](https://github.com/stripe/stripe-php/pull/1457) API Updates
  * Add support for `future_requirements` and `requirements` on `BankAccount`
  * Add support for new value `automatic_async` on enum `PaymentIntent.capture_method`
  * Add support for new value `cashapp` on enum `PaymentLink.payment_method_types[]`
  * Add support for `cashapp` on `PaymentMethod`
  * Add support for new value `cashapp` on enum `PaymentMethod.type`
* [#1454](https://github.com/stripe/stripe-php/pull/1454) Update generated code (new)
  * Add support for new value `cashapp` on enum `PaymentLink.payment_method_types[]`
  * Add support for `cashapp` on `PaymentMethod`
  * Add support for new value `cashapp` on enum `PaymentMethod.type`

## 10.10.0-beta.1 - 2023-03-09
* [#1451](https://github.com/stripe/stripe-php/pull/1451) API Updates for beta branch
  * Updated stable APIs to the latest version
  * Remove support for `list_transactions` method on resource `Tax.Transaction`
  * Change type of `SubscriptionSchedule.applies_to` from `nullable(QuotesResourceQuoteLinesAppliesTo)` to `QuotesResourceQuoteLinesAppliesTo`
  * Add support for `tax_summary` on `Tax.Calculation`
  * Remove support for `tax_breakdown` on `Tax.Calculation`

## 10.9.1 - 2023-03-14
* [#1453](https://github.com/stripe/stripe-php/pull/1453) Restore StripeClient.getService

## 10.9.0 - 2023-03-09
* [#1450](https://github.com/stripe/stripe-php/pull/1450) API Updates
  * Add support for `cancellation_details` on `Subscription`
  * Fix return types on custom methods (extends https://github.com/stripe/stripe-php/pull/1446)

* [#1446](https://github.com/stripe/stripe-php/pull/1446) stripe->customers->retrievePaymentMethod returns the wrong class (type hint)

## 10.9.0-beta.1 - 2023-03-02
* [#1448](https://github.com/stripe/stripe-php/pull/1448) API Updates for beta branch
  * Updated stable APIs to the latest version
  * Add support for new resources `Issuing.CardBundle` and `Issuing.CardDesign`
  * Add support for `all` and `retrieve` methods on resource `CardBundle`
  * Add support for `all`, `retrieve`, and `update` methods on resource `CardDesign`
  * Add support for `card_design` on `Issuing.Card`

## 10.8.0 - 2023-03-02
* [#1447](https://github.com/stripe/stripe-php/pull/1447) API Updates
  * Add support for `reconciliation_status` on `Payout`
  * Add support for new value `lease_tax` on enum `TaxRate.tax_type`

## 10.8.0-beta.1 - 2023-02-23
* [#1445](https://github.com/stripe/stripe-php/pull/1445) API Updates for beta branch
  * Updated stable APIs to the latest version

## 10.7.0 - 2023-02-23
* [#1444](https://github.com/stripe/stripe-php/pull/1444) API Updates
  * Add support for new value `igst` on enum `TaxRate.tax_type`

## 10.7.0-beta.1 - 2023-02-16
* [#1442](https://github.com/stripe/stripe-php/pull/1442) API Updates for beta branch
  * Updated stable APIs to the latest version
  * Add support for `currency_conversion` on `Checkout.Session`
  * Add support for `limits` on `FinancialConnections.Session`
  * Remove support for `reference` on `Tax.Calculation`

## 10.6.1 - 2023-02-21
* [#1443](https://github.com/stripe/stripe-php/pull/1443) Remove init.php from the list of ignored files

## 10.6.0 - 2023-02-16
* [#1441](https://github.com/stripe/stripe-php/pull/1441) API Updates
  * Add support for `refund_payment` method on resource `Terminal.Reader`
  * Add support for `custom_fields` on `Checkout.Session` and `PaymentLink`
* [#1236](https://github.com/stripe/stripe-php/pull/1236) subscription_proration_date not always presented in Invoice
* [#1431](https://github.com/stripe/stripe-php/pull/1431) Fix: Do not use unbounded version constraint for `actions/checkout`
* [#1436](https://github.com/stripe/stripe-php/pull/1436) Enhancement: Enable and configure `visibility_required` fixer
* [#1432](https://github.com/stripe/stripe-php/pull/1432) Enhancement: Update `actions/cache`
* [#1434](https://github.com/stripe/stripe-php/pull/1434) Fix: Remove parentheses
* [#1433](https://github.com/stripe/stripe-php/pull/1433) Enhancement: Run tests on PHP 8.2
* [#1438](https://github.com/stripe/stripe-php/pull/1438) Update .gitattributes

## 10.6.0-beta.1 - 2023-02-02
* [#1440](https://github.com/stripe/stripe-php/pull/1440) API Updates for beta branch
  * Updated stable APIs to the latest version
  * Add support for `all` method on resource `Transaction`
  * Add support for `inferred_balances_refresh`, `subscriptions`, and `transaction_refresh` on `FinancialConnections.Account`
  * Add support for `manual_entry`, `prefetch`, `status_details`, and `status` on `FinancialConnections.Session`
  * Add support for new resource `FinancialConnections.Transaction`

## 10.5.0 - 2023-02-02
* [#1439](https://github.com/stripe/stripe-php/pull/1439) API Updates
  * Add support for `resume` method on resource `Subscription`
  * Add support for `amount_shipping` and `shipping_cost` on `CreditNote` and `Invoice`
  * Add support for `shipping_details` on `Invoice`
  * Add support for `invoice_creation` on `PaymentLink`
  * Add support for `trial_settings` on `Subscription`
  * Add support for new value `paused` on enum `Subscription.status`

## 10.5.0-beta.2 - 2023-01-26
* [#1429](https://github.com/stripe/stripe-php/pull/1429) API Updates for beta branch
  * Updated stable APIs to the latest version
  * Add support for `list_transactions` method on resource `Tax.Transaction`

## 10.5.0-beta.1 - 2023-01-19
* [#1427](https://github.com/stripe/stripe-php/pull/1427) API Updates for beta branch
  * Updated stable APIs to the latest version
  * Add support for `Tax.Settings` resource.

## 10.4.0 - 2023-01-19
* [#1381](https://github.com/stripe/stripe-php/pull/1381) Add getService methods to StripeClient and AbstractServiceFactory to allow mocking
* [#1424](https://github.com/stripe/stripe-php/pull/1424) API Updates

  * Added `REFUND_CREATED`, `REFUND_UPDATED` event definitions.
* [#1426](https://github.com/stripe/stripe-php/pull/1426) Ignore PHP version for formatting
* [#1425](https://github.com/stripe/stripe-php/pull/1425) Fix Stripe::setAccountId parameter type
* [#1418](https://github.com/stripe/stripe-php/pull/1418) Switch to mb_convert_encoding to fix utf8_encode deprecation warning

## 10.4.0-beta.3 - 2023-01-12
* [#1423](https://github.com/stripe/stripe-php/pull/1423) API Updates for beta branch
  * Updated stable APIs to the latest version
  * Add support for `Tax.Registration` resource.
  * Change `draft_quote` method implementation from hitting `/v1/quotes/{quotes}/draft` to `/v1/quotes/{quotes}/mark_draft`

## 10.4.0-beta.2 - 2023-01-05
* [#1420](https://github.com/stripe/stripe-php/pull/1420) API Updates for beta branch
  * Updated stable APIs to the latest version
  * Add support for `mark_stale_quote` method on resource `Quote`

## 10.4.0-beta.1 - 2022-12-22
* [#1414](https://github.com/stripe/stripe-php/pull/1414) API Updates for beta branch
  * Updated stable APIs to the latest version
  * Move `$stripe->taxCalculations` to `$stripe->tax->calculations` and `$stripe->taxTransactions` to `$stripe->tax->transactions`

## 10.3.0 - 2022-12-22
* [#1413](https://github.com/stripe/stripe-php/pull/1413) API Updates
  Change `CheckoutSession.cancel_url` to be nullable.

## 10.3.0-beta.1 - 2022-12-15
* [#1412](https://github.com/stripe/stripe-php/pull/1412) API Updates for beta branch
  * Updated stable APIs to the latest version
  * Add support for new resources `QuoteLine`, `TaxCalculation`, and `TaxTransaction`
  * Add support for `create` and `list_line_items` methods on resource `TaxCalculation`
  * Add support for `create_reversal`, `create`, and `retrieve` methods on resource `TaxTransaction`

## 10.2.0 - 2022-12-15
* [#1411](https://github.com/stripe/stripe-php/pull/1411) API Updates
  * Add support for new value `invoice_overpaid` on enum `CustomerBalanceTransaction.type`
* [#1407](https://github.com/stripe/stripe-php/pull/1407) API Updates

## 10.2.0-beta.1 - 2022-12-08
* [#1408](https://github.com/stripe/stripe-php/pull/1408) API Updates for beta branch
  * Updated stable APIs to the latest version
* [#1406](https://github.com/stripe/stripe-php/pull/1406) API Updates for beta branch
  * Updated stable APIs to the latest version
* [#1398](https://github.com/stripe/stripe-php/pull/1398) API Updates for beta branch
  * Updated stable APIs to the latest version

## 10.1.0 - 2022-12-06
* [#1405](https://github.com/stripe/stripe-php/pull/1405) API Updates
  * Add support for `flow` on `BillingPortal.Session`
* [#1404](https://github.com/stripe/stripe-php/pull/1404) API Updates
  * Remove support for resources `Order` and `Sku`
  * Remove support for `all`, `cancel`, `create`, `list_line_items`, `reopen`, `retrieve`, `submit`, and `update` methods on resource `Order`
  * Remove support for `all`, `create`, `delete`, `retrieve`, and `update` methods on resource `Sku`
  * Add support for `custom_text` on `Checkout.Session` and `PaymentLink`
  * Add support for `invoice_creation` and `invoice` on `Checkout.Session`
  * Remove support for `product` on `LineItem`
  * Add support for `latest_charge` on `PaymentIntent`
  * Remove support for `charges` on `PaymentIntent`

## 10.0.0 - 2022-11-16
* [#1392](https://github.com/stripe/stripe-php/pull/1392) Next major release changes

Breaking changes that arose during code generation of the library that we postponed for the next major version. For changes to the Stripe products, read more at https://stripe.com/docs/upgrades#2022-11-15.

"⚠️" symbol highlights breaking changes.

## 9.9.0 - 2022-11-08
* [#1394](https://github.com/stripe/stripe-php/pull/1394) API Updates
  * Add support for new values `eg_tin`, `ph_tin`, and `tr_tin` on enum `TaxId.type`
* [#1389](https://github.com/stripe/stripe-php/pull/1389) API Updates
  * Add support for `on_behalf_of` on `Subscription`
* [#1379](https://github.com/stripe/stripe-php/pull/1379) Do not run Coveralls in PR-s

## 9.9.0-beta.2 - 2022-11-02
* [#1390](https://github.com/stripe/stripe-php/pull/1390) API Updates for beta branch
  * Updated beta APIs to the latest stable version

## 9.9.0-beta.1 - 2022-10-21
* [#1384](https://github.com/stripe/stripe-php/pull/1384) API Updates for beta branch
  * Updated stable APIs to the latest version
  * Add support for `network_data` on `Issuing.Transaction`
  * Add support for `paypal` on `Source`
  * Add support for new value `paypal` on enum `Source.type`

## 9.8.0 - 2022-10-20
* [#1383](https://github.com/stripe/stripe-php/pull/1383) API Updates
  * Add support for new values `jp_trn` and `ke_pin` on enum `TaxId.type`
* [#1293](https://github.com/stripe/stripe-php/pull/1293) Install deps in the install step of CI
* [#1291](https://github.com/stripe/stripe-php/pull/1291) Fix: Configure finder for `friendsofphp/php-cs-fixer`

## 9.7.0 - 2022-10-13
* [#1376](https://github.com/stripe/stripe-php/pull/1376) API Updates
  * Add support for `network_data` on `Issuing.Authorization`
* [#1374](https://github.com/stripe/stripe-php/pull/1374) Add request_log_url on ErrorObject
* [#1370](https://github.com/stripe/stripe-php/pull/1370) API Updates
  * Add support for `created` on `Checkout.Session`

## 9.7.0-beta.2 - 2022-10-07
* [#1373](https://github.com/stripe/stripe-php/pull/1373) API Updates for beta branch
  * Updated stable APIs to the latest version

## 9.7.0-beta.1 - 2022-09-26
* [#1368](https://github.com/stripe/stripe-php/pull/1368) API Updates for beta branch
  * Updated stable APIs to the latest version
  * Add `FinancingOffer`, `FinancingSummary` and `FinancingTransaction` resources.

## 9.6.0 - 2022-09-15
* [#1365](https://github.com/stripe/stripe-php/pull/1365) API Updates
  * Add support for `from_invoice` and `latest_revision` on `Invoice`
  * Add support for new value `pix` on enum `PaymentLink.payment_method_types[]`
  * Add support for `pix` on `PaymentMethod`
  * Add support for new value `pix` on enum `PaymentMethod.type`
  * Add support for `created` on `Treasury.CreditReversal` and `Treasury.DebitReversal`

## 9.5.0 - 2022-09-06
* [#1364](https://github.com/stripe/stripe-php/pull/1364) API Updates
  * Add support for new value `terminal_reader_splashscreen` on enum `File.purpose`
* [#1363](https://github.com/stripe/stripe-php/pull/1363) chore: Update PHP tests to handle search methods.

## 9.4.0 - 2022-08-26
* [#1362](https://github.com/stripe/stripe-php/pull/1362) API Updates
  * Add support for `login_page` on `BillingPortal.Configuration`
* [#1360](https://github.com/stripe/stripe-php/pull/1360) Add test coverage using Coveralls
* [#1361](https://github.com/stripe/stripe-php/pull/1361) fix: Fix type hints for error objects.
  * Update `Invoice.last_finalization_error`, `PaymentIntent.last_payment_error`, `SetupAttempt.setup_error` and `SetupIntent.setup_error` type to be `StripeObject`.
    * Addresses https://github.com/stripe/stripe-php/issues/1353. The library today does not actually return a `ErrorObject` for these fields, so the type annotation was incorrect.
* [#1356](https://github.com/stripe/stripe-php/pull/1356) Add beta readme.md section

## 9.4.0-beta.1 - 2022-08-26
* [#1358](https://github.com/stripe/stripe-php/pull/1358) API Updates for beta branch
  * Updated stable APIs to the latest version
  * Add support for the beta [Gift Card API](https://stripe.com/docs/gift-cards).

## 9.3.0 - 2022-08-23
* [#1355](https://github.com/stripe/stripe-php/pull/1355) API Updates
  * Change type of `Treasury.OutboundTransfer.destination_payment_method` from `string` to `string | null`
  * Change the return type of `CustomerService.fundCashBalance` test helper from `CustomerBalanceTransaction` to `CustomerCashBalanceTransaction`.
    * This would generally be considered a breaking change, but we've worked with all existing users to migrate and are comfortable releasing this as a minor as it is solely a test helper method. This was essentially broken prior to this change.

## 9.3.0-beta.1 - 2022-08-23
* [#1354](https://github.com/stripe/stripe-php/pull/1354) API Updates for beta branch
  - Updated stable APIs to the latest version
  - `Stripe-Version` beta headers are not pinned by-default and need to be manually specified, please refer to [beta SDKs README section](https://github.com/stripe/stripe-php/blob/master/README.md#beta-sdks)

## 9.2.0 - 2022-08-19
* [#1352](https://github.com/stripe/stripe-php/pull/1352) API Updates
  * Add support for new resource `CustomerCashBalanceTransaction`
  * Add support for `currency` on `PaymentLink`
  * Add constant for `customer_cash_balance_transaction.created` webhook event.
* [#1351](https://github.com/stripe/stripe-php/pull/1351) Add a support section to the readme
* [#1304](https://github.com/stripe/stripe-php/pull/1304) Allow passing PSR-3 loggers to setLogger as they are compatible

## 9.2.0-beta.1 - 2022-08-11
* [#1349](https://github.com/stripe/stripe-php/pull/1349) API Updates for beta branch
  - Updated stable APIs to the latest version
  - Add `refundPayment` method to Terminal resource

## 9.1.0 - 2022-08-11
* [#1348](https://github.com/stripe/stripe-php/pull/1348) API Updates
  * Add support for `payment_method_collection` on `Checkout.Session` and `PaymentLink`

* [#1346](https://github.com/stripe/stripe-php/pull/1346) API Updates
  * Add support for `expires_at` on `Apps.Secret`

## 9.1.0-beta.1 - 2022-08-03
* [#1345](https://github.com/stripe/stripe-php/pull/1345) API Updates for beta branch
  - Updated stable APIs to the latest version
  - Added the `Order` resource support

## 9.0.0 - 2022-08-02

Breaking changes that arose during code generation of the library that we postponed for the next major version. For changes to the SDK, read more detailed description at https://github.com/stripe/stripe-php/wiki/Migration-guide-for-v9. For changes to the Stripe products, read more at https://stripe.com/docs/upgrades#2022-08-01.

"⚠️" symbol highlights breaking changes.

* [#1344](https://github.com/stripe/stripe-php/pull/1344) API Updates
* [#1337](https://github.com/stripe/stripe-php/pull/1337) API Updates
* [#1273](https://github.com/stripe/stripe-php/pull/1273) Add some PHPDoc return types and fixes
* [#1341](https://github.com/stripe/stripe-php/pull/1341) Next major release changes

## 8.12.0 - 2022-07-25
* [#1332](https://github.com/stripe/stripe-php/pull/1332) API Updates
  * Add support for `default_currency` and `invoice_credit_balance` on `Customer`

## 8.12.0-beta.1 - 2022-07-22
* [#1331](https://github.com/stripe/stripe-php/pull/1331) API Updates for beta branch
  - Updated stable APIs to the latest version
* [#1328](https://github.com/stripe/stripe-php/pull/1328) API Updates for beta branch
  - Updated stable APIs to the latest version
  - Add `QuotePhase` resource
* [#1325](https://github.com/stripe/stripe-php/pull/1325) API Updates for beta branch
  - Updated stable APIs to the latest version
  - Add `QuotePhaseConfiguration` service.
  - Add `Price.migrate_to` property
  - Add `SubscriptionSchedule.amend` method.
  - Add `Discount.subscription_item` property.
  - Add `Quote.subscription_data.billing_behavior`, `billing_cycle_anchor`, `end_behavior`, `from_schedule`, `from_subscription`, `prebilling`, `proration_behavior` properties.
  - Add `phases` parameter to `Quote.create`
  - Add `Subscription.discounts`, `prebilling` properties.
* [#1320](https://github.com/stripe/stripe-php/pull/1320) API Updates for beta branch
  - Include `server_side_confirmation_beta=v1` beta
  - Add `secretKeyConfirmation` to `PaymentIntent`
* [#1317](https://github.com/stripe/stripe-php/pull/1317) API Updates for beta branch
  - Updated stable APIs to the latest version

## 8.11.0 - 2022-07-18
* [#1324](https://github.com/stripe/stripe-php/pull/1324) API Updates
  * Add support for new value `blik` on enum `PaymentLink.payment_method_types[]`
  * Add support for `blik` on `PaymentMethod`
  * Add support for new value `blik` on enum `PaymentMethod.type`
  * Add `Invoice.upcomingLines` method.
  * Add `SourceService.allSourceTransactions` method.
* [#1322](https://github.com/stripe/stripe-php/pull/1322) API Updates
  * Change type of `source_type` on `Transfer` from nullable string to string (comment-only change)

## 8.10.0 - 2022-07-07
* [#1319](https://github.com/stripe/stripe-php/pull/1319) API Updates
  * Add support for `currency_options` on `Coupon` and `Price`
  * Add support for `currency` on `Subscription`
* [#1318](https://github.com/stripe/stripe-php/pull/1318) API Updates
  * Add support for new values financial_connections.account.created, financial_connections.account.deactivated, financial_connections.account.disconnected, financial_connections.account.reactivated, and financial_connections.account.refreshed_balance on `Event`.

## 8.9.0 - 2022-06-29
* [#1316](https://github.com/stripe/stripe-php/pull/1316) API Updates
  * Add support for `deliver_card`, `fail_card`, `return_card`, and `ship_card` test helper methods on resource `Issuing.Card`
  * Add support for `subtotal_excluding_tax` on `CreditNote` and `Invoice`
  * Add support for `amount_excluding_tax` and `unit_amount_excluding_tax` on `CreditNoteLineItem` and `InvoiceLineItem`
  * Add support for `total_excluding_tax` on `Invoice`
  * Change type of `PaymentLink.payment_method_types[]` from `literal('card')` to `enum`
  * Add support for `promptpay` on `PaymentMethod`
  * Add support for new value `promptpay` on enum `PaymentMethod.type`
  * Add support for `hosted_regulatory_receipt_url` and `reversal_details` on `Treasury.ReceivedCredit` and `Treasury.ReceivedDebit`

## 8.8.0 - 2022-06-23
* [#1302](https://github.com/stripe/stripe-php/pull/1302) API Updates
  * Add support for `custom_unit_amount` on `Price`
* [#1301](https://github.com/stripe/stripe-php/pull/1301) API Updates

  Documentation updates.

## 8.7.0 - 2022-06-17
* [#1306](https://github.com/stripe/stripe-php/pull/1306) API Updates
  * Add support for `fund_cash_balance` test helper method on resource `Customer`
  * Add support for `total_excluding_tax` on `CreditNote`
  * Add support for `rendering_options` on `Invoice`
* [#1307](https://github.com/stripe/stripe-php/pull/1307) Support updating pre-release versions
* [#1305](https://github.com/stripe/stripe-php/pull/1305) Trigger workflows on beta branches
* [#1302](https://github.com/stripe/stripe-php/pull/1302) API Updates
  * Add support for `custom_unit_amount` on `Price`
* [#1301](https://github.com/stripe/stripe-php/pull/1301) API Updates

  Documentation updates.

## 8.6.0 - 2022-06-08
* [#1300](https://github.com/stripe/stripe-php/pull/1300) API Updates
  * Add support for `attach_to_self` and `flow_directions` on `SetupAttempt`

## 8.5.0 - 2022-06-01
* [#1298](https://github.com/stripe/stripe-php/pull/1298) API Updates
  * Add support for `radar_options` on `Charge` and `PaymentMethod`
  * Add support for new value `simulated_wisepos_e` on enum `Terminal.Reader.device_type`

## 8.4.0 - 2022-05-26
* [#1296](https://github.com/stripe/stripe-php/pull/1296) API Updates
  * Add support for `persons` method on resource `Account`
  * Add support for `balance_transactions` method on resource `Customer`
  * Add support for `id_number_secondary_provided` on `Person`
* [#1295](https://github.com/stripe/stripe-php/pull/1295) API Updates

## 8.3.0 - 2022-05-23
* [#1294](https://github.com/stripe/stripe-php/pull/1294) API Updates
  * Add support for new resource `Apps.Secret`
  * Add support for `affirm` and `link` on `PaymentMethod`
  * Add support for new values `affirm` and `link` on enum `PaymentMethod.type`
* [#1289](https://github.com/stripe/stripe-php/pull/1289) fix: Update RequestOptions#redactedApiKey to stop exploding null.

## 8.2.0 - 2022-05-19
* [#1286](https://github.com/stripe/stripe-php/pull/1286) API Updates
  * Add support for new resources `Treasury.CreditReversal`, `Treasury.DebitReversal`, `Treasury.FinancialAccountFeatures`, `Treasury.FinancialAccount`, `Treasury.FlowDetails`, `Treasury.InboundTransfer`, `Treasury.OutboundPayment`, `Treasury.OutboundTransfer`, `Treasury.ReceivedCredit`, `Treasury.ReceivedDebit`, `Treasury.TransactionEntry`, and `Treasury.Transaction`
  * Add support for `retrieve_payment_method` method on resource `Customer`
  * Add support for `all` and `list_owners` methods on resource `FinancialConnections.Account`
  * Add support for `treasury` on `Issuing.Authorization`, `Issuing.Dispute`, and `Issuing.Transaction`
  * Add support for `financial_account` on `Issuing.Card`
  * Add support for `client_secret` on `Order`
  * Add support for `attach_to_self` and `flow_directions` on `SetupIntent`

## 8.1.0 - 2022-05-11
* [#1284](https://github.com/stripe/stripe-php/pull/1284) API Updates
  * Add support for `consent_collection`, `customer_creation`, `payment_intent_data`, `shipping_options`, `submit_type`, and `tax_id_collection` on `PaymentLink`
  * Add support for `description` on `Subscription`

## 8.0.0 - 2022-05-09
* [#1283](https://github.com/stripe/stripe-php/pull/1283) Major version release of v8.0.0. The [migration guide](https://github.com/stripe/stripe-php/wiki/Migration-Guide-for-v8) contains more information.
  (⚠️ = breaking changes):
  * ⚠️ Replace the legacy `Order` API with the new `Order` API.
    * Resource modified: `Order`.
    * New methods: `cancel`, `list_line_items`, `reopen`, and `submit`
    * Removed methods: `pay` and `return_order`
    * Removed resources: `OrderItem` and `OrderReturn`
    * Removed references from other resources: `Charge.order`
  * ⚠️ Rename `\FinancialConnections\Account.refresh` method to `\FinancialConnections\Account.refresh_account`
  * Add support for `amount_discount`, `amount_tax`, and `product` on `LineItem`

## 7.128.0 - 2022-05-05
* [#1282](https://github.com/stripe/stripe-php/pull/1282) API Updates
  * Add support for `default_price` on `Product`
  * Add support for `instructions_email` on `Refund`

## 7.127.0 - 2022-05-05
* [#1281](https://github.com/stripe/stripe-php/pull/1281) API Updates
  * Add support for new resources `FinancialConnections.AccountOwner`, `FinancialConnections.AccountOwnership`, `FinancialConnections.Account`, and `FinancialConnections.Session`
* [#1278](https://github.com/stripe/stripe-php/pull/1278) Pin setup-php action version.
* [#1277](https://github.com/stripe/stripe-php/pull/1277) API Updates
  * Add support for `registered_address` on `Person`

## 7.126.0 - 2022-05-03
* [#1276](https://github.com/stripe/stripe-php/pull/1276) API Updates
  * Add support for new resource `CashBalance`
  * Change type of `BillingPortal.Configuration.application` from `$Application` to `deletable($Application)`
  * Add support for `cash_balance` on `Customer`
  * Add support for `application` on `Invoice`, `Quote`, `SubscriptionSchedule`, and `Subscription`
  * Add support for new value `eu_oss_vat` on enum `TaxId.type`
* [#1274](https://github.com/stripe/stripe-php/pull/1274) Fix PHPDoc on Discount for nullable properties
* [#1272](https://github.com/stripe/stripe-php/pull/1272) Allow users to pass a custom IPRESOLVE cURL option.

## 7.125.0 - 2022-04-21
* [#1270](https://github.com/stripe/stripe-php/pull/1270) API Updates
  * Add support for `expire` test helper method on resource `Refund`

## 7.124.0 - 2022-04-18
* [#1265](https://github.com/stripe/stripe-php/pull/1265) API Updates
  * Add support for new resources `FundingInstructions` and `Terminal.Configuration`
  * Add support for `create_funding_instructions` method on resource `Customer`
  * Add support for `amount_details` on `PaymentIntent`
  * Add support for `customer_balance` on `PaymentMethod`
  * Add support for new value `customer_balance` on enum `PaymentMethod.type`
  * Add support for `configuration_overrides` on `Terminal.Location`

## 7.123.0 - 2022-04-13
* [#1263](https://github.com/stripe/stripe-php/pull/1263) API Updates
  * Add support for `increment_authorization` method on resource `PaymentIntent`
* [#1262](https://github.com/stripe/stripe-php/pull/1262) Add support for updating the version of the repo
* [#1230](https://github.com/stripe/stripe-php/pull/1230) Add PHPDoc return types
* [#1242](https://github.com/stripe/stripe-php/pull/1242) Fix some PHPDoc in tests

## 7.122.0 - 2022-04-08
* [#1261](https://github.com/stripe/stripe-php/pull/1261) API Updates
  * Add support for `apply_customer_balance` method on resource `PaymentIntent`
* [#1259](https://github.com/stripe/stripe-php/pull/1259) API Updates

  * Add `payment_intent.partially_funded`, `terminal.reader.action_failed`, and `terminal.reader.action_succeeded` events.

## 7.121.0 - 2022-03-30
* [#1258](https://github.com/stripe/stripe-php/pull/1258) API Updates
  * Add support for `cancel_action`, `process_payment_intent`, `process_setup_intent`, and `set_reader_display` methods on resource `Terminal.Reader`
  * Add support for `action` on `Terminal.Reader`

## 7.120.0 - 2022-03-29
* [#1257](https://github.com/stripe/stripe-php/pull/1257) API Updates
  * Add support for Search API
    * Add support for `search` method on resources `Charge`, `Customer`, `Invoice`, `PaymentIntent`, `Price`, `Product`, and `Subscription`

## 7.119.0 - 2022-03-25
* [#1256](https://github.com/stripe/stripe-php/pull/1256) API Updates
  * Add support for PayNow and US Bank Accounts Debits payments
      * Add support for `paynow` and `us_bank_account` on `PaymentMethod`
      * Add support for new values `paynow` and `us_bank_account` on enum `PaymentMethod.type`
  * Add support for `failure_balance_transaction` on `Charge`

## 7.118.0 - 2022-03-23
* [#1255](https://github.com/stripe/stripe-php/pull/1255) API Updates
  * Add support for `cancel` method on resource `Refund`
  * Add support for new values `bg_uic`, `hu_tin`, and `si_tin` on enum `TaxId.type`
  * Add  `test_helpers.test_clock.advancing`, `test_helpers.test_clock.created`, `test_helpers.test_clock.deleted`, `test_helpers.test_clock.internal_failure`, and `test_helpers.test_clock.ready` events.

## 7.117.0 - 2022-03-18
* [#1254](https://github.com/stripe/stripe-php/pull/1254) API Updates
  * Add support for `status` on `Card`
* [#1251](https://github.com/stripe/stripe-php/pull/1251) Add support for SearchResult objects.
* [#1249](https://github.com/stripe/stripe-php/pull/1249) Add missing constant for payment_behavior

## 7.116.0 - 2022-03-02
* [#1248](https://github.com/stripe/stripe-php/pull/1248) API Updates
  * Add support for `proration_details` on `InvoiceLineItem`

## 7.115.0 - 2022-03-01
* [#1245](https://github.com/stripe/stripe-php/pull/1245) [#1247](https://github.com/stripe/stripe-php/pull/1247) API Updates
  * Add support for new resource `TestHelpers.TestClock`
  * Add support for `test_clock` on `Customer`, `Invoice`, `InvoiceItem`, `Quote`, `Subscription`, and `SubscriptionSchedule`
  * Add support for `next_action` on `Refund`
  * Add support for `konbini` on `PaymentMethod`
* [#1244](https://github.com/stripe/stripe-php/pull/1244) API Updates
  * Add support for new values `bbpos_wisepad3` and `stripe_m2` on enum `Terminal.Reader.device_type`

## 7.114.0 - 2022-02-15
* [#1243](https://github.com/stripe/stripe-php/pull/1243) Add test
* [#1240](https://github.com/stripe/stripe-php/pull/1240) API Updates
  * Add support for `verify_microdeposits` method on resources `PaymentIntent` and `SetupIntent`
* [#1241](https://github.com/stripe/stripe-php/pull/1241) Add generic parameter to \Stripe\Collection usages

## 7.113.0 - 2022-02-03
* [#1239](https://github.com/stripe/stripe-php/pull/1239) API Updates
  * Add `REASON_EXPIRED_UNCAPTURED_CHARGE` enum value on `Refund`.

## 7.112.0 - 2022-01-25
* [#1235](https://github.com/stripe/stripe-php/pull/1235) API Updates
  * Add support for `phone_number_collection` on `PaymentLink`
  * Add support for new value `is_vat` on enum `TaxId.type`

## 7.111.0 - 2022-01-20
* [#1233](https://github.com/stripe/stripe-php/pull/1233) API Updates
  * Add support for new resource `PaymentLink`
  * Add support for `payment_link` on `Checkout.Session`

## 7.110.0 - 2022-01-13
* [#1232](https://github.com/stripe/stripe-php/pull/1232) API Updates
  * Add support for `paid_out_of_band` on `Invoice`

## 7.109.0 - 2022-01-12
* [#1231](https://github.com/stripe/stripe-php/pull/1231) API Updates
  * Add support for `customer_creation` on `Checkout.Session`
* [#1227](https://github.com/stripe/stripe-php/pull/1227) Update docs URLs

## 7.108.0 - 2021-12-22
* [#1226](https://github.com/stripe/stripe-php/pull/1226) Upgrade php-cs-fixer to 3.4.0.
* [#1222](https://github.com/stripe/stripe-php/pull/1222) API Updates
  * Add support for `processing` on `PaymentIntent`
* [#1220](https://github.com/stripe/stripe-php/pull/1220) API Updates

## 7.107.0 - 2021-12-09
* [#1219](https://github.com/stripe/stripe-php/pull/1219) API Updates
  * Add support for `metadata` on `BillingPortal.Configuration`
  * Add support for `wallets` on `Issuing.Card`

## 7.106.0 - 2021-12-09
* [#1218](https://github.com/stripe/stripe-php/pull/1218) API Updates
  * Add support for new values `ge_vat` and `ua_vat` on enum `TaxId.type`
* [#1216](https://github.com/stripe/stripe-php/pull/1216) Fix namespaced classes in @return PHPDoc.
* [#1214](https://github.com/stripe/stripe-php/pull/1214) Announce PHP8 support in CHANGELOG.md

## 7.105.0 - 2021-12-06
* [#1213](https://github.com/stripe/stripe-php/pull/1213) PHP 8.1 missing ReturnTypeWillChange annotations.
* As of this version, PHP 8.1 is officially supported.

## 7.104.0 - 2021-12-01
* [#1211](https://github.com/stripe/stripe-php/pull/1211) PHPStan compatibility with PHP8.x
* [#1209](https://github.com/stripe/stripe-php/pull/1209) PHPUnit compatibility with PHP 8.x

## 7.103.0 - 2021-11-19
* [#1206](https://github.com/stripe/stripe-php/pull/1206) API Updates
  * Add support for new value `jct` on enum `TaxRate.tax_type`

## 7.102.0 - 2021-11-17
* [#1205](https://github.com/stripe/stripe-php/pull/1205) API Updates
  * Add support for `automatic_payment_methods` on `PaymentIntent`

## 7.101.0 - 2021-11-16
* [#1203](https://github.com/stripe/stripe-php/pull/1203) API Updates
  * Add support for new resource `ShippingRate`
  * Add support for `shipping_options` and `shipping_rate` on `Checkout.Session`
  * Add support for `expire` method on resource `Checkout.Session`
  * Add support for `status` on `Checkout.Session`

## 7.100.0 - 2021-10-11
* [#1190](https://github.com/stripe/stripe-php/pull/1190) API Updates
  * Add support for `klarna` on `PaymentMethod`.

## 7.99.0 - 2021-10-11
* [#1188](https://github.com/stripe/stripe-php/pull/1188) API Updates
  * Add support for `list_payment_methods` method on resource `Customer`

## 7.98.0 - 2021-10-07
* [#1187](https://github.com/stripe/stripe-php/pull/1187) API Updates
  * Add support for `phone_number_collection` on `Checkout.Session`
  * Add support for new value `customer_id` on enum `Radar.ValueList.item_type`
  * Add support for new value `bbpos_wisepos_e` on enum `Terminal.Reader.device_type`

## 7.97.0 - 2021-09-16
* [#1181](https://github.com/stripe/stripe-php/pull/1181) API Updates
  * Add support for `full_name_aliases` on `Person`

## 7.96.0 - 2021-09-15
* [#1178](https://github.com/stripe/stripe-php/pull/1178) API Updates
  * Add support for livemode on Reporting.ReportType
  * Add support for new value `rst` on enum `TaxRate.tax_type`

## 7.95.0 - 2021-09-01
* [#1177](https://github.com/stripe/stripe-php/pull/1177) API Updates
  * Add support for `future_requirements` on `Account`, `Capability`, and `Person`
  * Add support for `after_expiration`, `consent`, `consent_collection`, `expires_at`, and `recovered_from` on `Checkout.Session`

## 7.94.0 - 2021-08-19
* [#1173](https://github.com/stripe/stripe-php/pull/1173) API Updates
  * Add support for new value `fil` on enum `Checkout.Session.locale`
  * Add support for new value `au_arn` on enum `TaxId.type`

## 7.93.0 - 2021-08-11
* [#1172](https://github.com/stripe/stripe-php/pull/1172) API Updates
  * Add support for `locale` on `BillingPortal.Session`

* [#1171](https://github.com/stripe/stripe-php/pull/1171) Fix typo in docblock `CurlClient::executeStreamingRequestWithRetries`

## 7.92.0 - 2021-07-28
* [#1167](https://github.com/stripe/stripe-php/pull/1167) API Updates
  * Add support for `account_type` on `BankAccount`
  * Add support for new value `redacted` on enum `Review.closed_reason`

## 7.91.0 - 2021-07-22
* [#1164](https://github.com/stripe/stripe-php/pull/1164) API Updates
  * Add support for new values `hr`, `ko`, and `vi` on enum `Checkout.Session.locale`
  * Add support for `payment_settings` on `Subscription`

## 7.90.0 - 2021-07-20
* [#1163](https://github.com/stripe/stripe-php/pull/1163) API Updates
  * Add support for `wallet` on `Issuing.Transaction`
* [#1160](https://github.com/stripe/stripe-php/pull/1160) Remove unused API error types from docs.

## 7.89.0 - 2021-07-14
* [#1158](https://github.com/stripe/stripe-php/pull/1158) API Updates
  * Add support for `list_computed_upfront_line_items` method on resource `Quote`
* [#1157](https://github.com/stripe/stripe-php/pull/1157) Improve readme for old PHP versions

## 7.88.0 - 2021-07-09
* [#1152](https://github.com/stripe/stripe-php/pull/1152) API Updates
  * Add support for new resource `Quote`
  * Add support for `quote` on `Invoice`
  * Add support for new value `quote_accept` on enum `Invoice.billing_reason`
* [#1155](https://github.com/stripe/stripe-php/pull/1155) Add streaming methods to Service infra
  * Add support for `setStreamingHttpClient` and `streamingHttpClient` to `ApiRequestor`
  * Add support for `getStreamingClient` and `requestStream` to `AbstractService`
  * Add support for `requestStream` to `BaseStripeClient`
  * `\Stripe\RequestOptions::parse` now clones its input if it is already a `RequestOptions` object, to prevent accidental mutation.
* [#1151](https://github.com/stripe/stripe-php/pull/1151) Add `mode` constants into Checkout\Session

## 7.87.0 - 2021-06-30
* [#1149](https://github.com/stripe/stripe-php/pull/1149) API Updates
  * Add support for `wechat_pay` on `PaymentMethod`
* [#1143](https://github.com/stripe/stripe-php/pull/1143) Streaming requests
* [#1138](https://github.com/stripe/stripe-php/pull/1138) Deprecate travis

## 7.86.0 - 2021-06-25
* [#1145](https://github.com/stripe/stripe-php/pull/1145) API Updates
  * Add support for `boleto` on `PaymentMethod`.
  * Add support for `il_vat` as a member of the `TaxID.Type` enum.

## 7.85.0 - 2021-06-18
* [#1142](https://github.com/stripe/stripe-php/pull/1142) API Updates
  * Add support for new TaxId types: `ca_pst_mb`, `ca_pst_bc`, `ca_gst_hst`, and `ca_pst_sk`.

## 7.84.0 - 2021-06-16
* [#1141](https://github.com/stripe/stripe-php/pull/1141) Update PHPDocs
  * Add support for `url` on `Checkout\Session`

## 7.83.0 - 2021-06-07
* [#1140](https://github.com/stripe/stripe-php/pull/1140) API Updates
  * Added support for `tax_id_collection` on `Checkout\Session` and `Checkout\Session#create`
  * Update `Location` to be expandable on `Terminal\Reader`

## 7.82.0 - 2021-06-04
* [#1136](https://github.com/stripe/stripe-php/pull/1136) Update PHPDocs
  * Add support for `controller` on `Account`.

## 7.81.0 - 2021-06-04
* [#1135](https://github.com/stripe/stripe-php/pull/1135) API Updates
  * Add support for new resource `TaxCode`
  * Add support for `automatic_tax` `Invoice` and`Checkout.Session`.
  * Add support for `tax_behavior` on `Price`
  * Add support for `tax_code` on `Product`
  * Add support for `tax` on `Customer`
  * Add support for `tax_type` enum on `TaxRate`

## 7.80.0 - 2021-05-26
* [#1130](https://github.com/stripe/stripe-php/pull/1130) Update PHPDocs

## 7.79.0 - 2021-05-19
* [#1126](https://github.com/stripe/stripe-php/pull/1126) API Updates
  * Added support for new resource `Identity.VerificationReport`
  * Added support for new resource `Identity.VerificationSession`
  * `File#list.purpose` and `File.purpose` added new enum members: `identity_document_downloadable` and `selfie`.

## 7.78.0 - 2021-05-05
* [#1120](https://github.com/stripe/stripe-php/pull/1120) Update PHPDocs
  * Add support for `Radar.EarlyFraudWarning.payment_intent`

## 7.77.0 - 2021-04-12
* [#1110](https://github.com/stripe/stripe-php/pull/1110) Update PHPDocs
  * Add support for `acss_debit` on `PaymentMethod`
  * Add support for `payment_method_options` on `Checkout\Session`
* [#1107](https://github.com/stripe/stripe-php/pull/1107) Remove duplicate object phpdoc

## 7.76.0 - 2021-03-22
* [#1100](https://github.com/stripe/stripe-php/pull/1100) Update PHPDocs
  * Added support for `amount_shipping` on `Checkout.Session.total_details`
* [#1088](https://github.com/stripe/stripe-php/pull/1088) Make possibility to extend CurlClient

## 7.75.0 - 2021-02-22
* [#1094](https://github.com/stripe/stripe-php/pull/1094) Add support for Billing Portal Configuration API

## 7.74.0 - 2021-02-17
* [#1093](https://github.com/stripe/stripe-php/pull/1093) Update PHPDocs
  * Add support for on_behalf_of to Invoice

## 7.73.0 - 2021-02-16
* [#1091](https://github.com/stripe/stripe-php/pull/1091) Update PHPDocs
  * Add support for `afterpay_clearpay` on `PaymentMethod`.

## 7.72.0 - 2021-02-08
* [#1089](https://github.com/stripe/stripe-php/pull/1089) Update PHPDocs
  * Add support for `afterpay_clearpay_payments` on `Account.capabilities`
  * Add support for `payment_settings` on `Invoice`

## 7.71.0 - 2021-02-05
* [#1087](https://github.com/stripe/stripe-php/pull/1087) Update PHPDocs
* [#1086](https://github.com/stripe/stripe-php/pull/1086) Update CA cert bundle URL

## 7.70.0 - 2021-02-03
* [#1085](https://github.com/stripe/stripe-php/pull/1085) Update PHPDocs
  * Add support for `nationality` on `Person`
  * Add member `gb_vat` of `TaxID` enum

## 7.69.0 - 2021-01-21
* [#1079](https://github.com/stripe/stripe-php/pull/1079) Update PHPDocs

## 7.68.0 - 2021-01-14
* [#1063](https://github.com/stripe/stripe-php/pull/1063) Multiple API changes
* [#1061](https://github.com/stripe/stripe-php/pull/1061) Bump phpDocumentor to 3.0.0

## 7.67.0 - 2020-12-09
* [#1060](https://github.com/stripe/stripe-php/pull/1060) Improve PHPDocs for `Discount`
* [#1059](https://github.com/stripe/stripe-php/pull/1059) Upgrade PHPStan to 0.12.59
* [#1057](https://github.com/stripe/stripe-php/pull/1057) Bump PHP-CS-Fixer and update code

## 7.66.1 - 2020-12-01
* [#1054](https://github.com/stripe/stripe-php/pull/1054) Improve error message for invalid keys in StripeClient

## 7.66.0 - 2020-11-24
* [#1053](https://github.com/stripe/stripe-php/pull/1053) Update PHPDocs

## 7.65.0 - 2020-11-19
* [#1050](https://github.com/stripe/stripe-php/pull/1050) Added constants for `proration_behavior` on `Subscription`

## 7.64.0 - 2020-11-18
* [#1049](https://github.com/stripe/stripe-php/pull/1049) Update PHPDocs

## 7.63.0 - 2020-11-17
* [#1048](https://github.com/stripe/stripe-php/pull/1048) Update PHPDocs
* [#1046](https://github.com/stripe/stripe-php/pull/1046) Force IPv4 resolving

## 7.62.0 - 2020-11-09
* [#1041](https://github.com/stripe/stripe-php/pull/1041) Add missing constants on `Event`
* [#1038](https://github.com/stripe/stripe-php/pull/1038) Update PHPDocs

## 7.61.0 - 2020-10-20
* [#1030](https://github.com/stripe/stripe-php/pull/1030) Add support for `jp_rn` and `ru_kpp` as a `type` on `TaxId`

## 7.60.0 - 2020-10-15
* [#1027](https://github.com/stripe/stripe-php/pull/1027) Warn if opts are in params

## 7.58.0 - 2020-10-14
* [#1026](https://github.com/stripe/stripe-php/pull/1026) Add support for the Payout Reverse API

## 7.57.0 - 2020-09-29
* [#1020](https://github.com/stripe/stripe-php/pull/1020) Add support for the `SetupAttempt` resource and List API

## 7.56.0 - 2020-09-25
* [#1019](https://github.com/stripe/stripe-php/pull/1019) Update PHPDocs

## 7.55.0 - 2020-09-24
* [#1018](https://github.com/stripe/stripe-php/pull/1018) Multiple API changes
  * Updated PHPDocs
  * Added `TYPE_CONTRIBUTION` as a constant on `BalanceTransaction`

## 7.54.0 - 2020-09-23
* [#1017](https://github.com/stripe/stripe-php/pull/1017) Updated PHPDoc

## 7.53.1 - 2020-09-22
* [#1015](https://github.com/stripe/stripe-php/pull/1015) Bugfix: don't error on systems with php_uname in disablefunctions with whitespace

## 7.53.0 - 2020-09-21
* [#1016](https://github.com/stripe/stripe-php/pull/1016) Updated PHPDocs

## 7.52.0 - 2020-09-08
* [#1010](https://github.com/stripe/stripe-php/pull/1010) Update PHPDocs

## 7.51.0 - 2020-09-02
* [#1007](https://github.com/stripe/stripe-php/pull/1007) Multiple API changes
  * Add support for the Issuing Dispute Submit API
  * Add constants for `payment_status` on Checkout `Session`
* [#1003](https://github.com/stripe/stripe-php/pull/1003) Add trim to getSignatures to allow for leading whitespace.

## 7.50.0 - 2020-08-28
* [#1005](https://github.com/stripe/stripe-php/pull/1005) Updated PHPDocs

## 7.49.0 - 2020-08-19
* [#998](https://github.com/stripe/stripe-php/pull/998) PHPDocs updated

## 7.48.0 - 2020-08-17
* [#997](https://github.com/stripe/stripe-php/pull/997) PHPDocs updated
* [#996](https://github.com/stripe/stripe-php/pull/996) Fixing telemetry

## 7.47.0 - 2020-08-13
* [#994](https://github.com/stripe/stripe-php/pull/994) Nullable balance_transactions on issuing disputes
* [#991](https://github.com/stripe/stripe-php/pull/991) Fix invalid return types in OAuthService

## 7.46.1 - 2020-08-07
* [#990](https://github.com/stripe/stripe-php/pull/990) PHPdoc changes

## 7.46.0 - 2020-08-05
* [#989](https://github.com/stripe/stripe-php/pull/989) Add support for the `PromotionCode` resource and APIs

## 7.45.0 - 2020-07-28
* [#981](https://github.com/stripe/stripe-php/pull/981) PHPdoc updates

## 7.44.0 - 2020-07-20
* [#948](https://github.com/stripe/stripe-php/pull/948) Add `first()` and `last()` functions to `Collection`

## 7.43.0 - 2020-07-17
* [#975](https://github.com/stripe/stripe-php/pull/975) Add support for `political_exposure` on `Person`

## 7.42.0 - 2020-07-15
* [#974](https://github.com/stripe/stripe-php/pull/974) Add new constants for `purpose` on `File`

## 7.41.1 - 2020-07-15
* [#973](https://github.com/stripe/stripe-php/pull/973) Multiple PHPDoc fixes

## 7.41.0 - 2020-07-14
* [#971](https://github.com/stripe/stripe-php/pull/971) Adds enum values for `billing_address_collection` on Checkout `Session`

## 7.40.0 - 2020-07-06
* [#964](https://github.com/stripe/stripe-php/pull/964) Add OAuthService

## 7.39.0 - 2020-06-25
* [#960](https://github.com/stripe/stripe-php/pull/960) Add constants for `payment_behavior` on `Subscription`

## 7.38.0 - 2020-06-24
* [#959](https://github.com/stripe/stripe-php/pull/959) Add multiple constants missing for `Event`

## 7.37.2 - 2020-06-23
* [#957](https://github.com/stripe/stripe-php/pull/957) Updated PHPDocs

## 7.37.1 - 2020-06-11
* [#952](https://github.com/stripe/stripe-php/pull/952) Improve PHPDoc

## 7.37.0 - 2020-06-09
* [#950](https://github.com/stripe/stripe-php/pull/950) Add support for `id_npwp` and `my_frp` as `type` on `TaxId`

## 7.36.2 - 2020-06-03
* [#946](https://github.com/stripe/stripe-php/pull/946) Update PHPDoc

## 7.36.1 - 2020-05-28
* [#938](https://github.com/stripe/stripe-php/pull/938) Remove extra array_keys() call.
* [#942](https://github.com/stripe/stripe-php/pull/942) fix autopagination for service methods

## 7.36.0 - 2020-05-21
* [#937](https://github.com/stripe/stripe-php/pull/937) Add support for `ae_trn`, `cl_tin` and `sa_vat` as `type` on `TaxId`

## 7.35.0 - 2020-05-20
* [#936](https://github.com/stripe/stripe-php/pull/936) Add `anticipation_repayment` as a `type` on `BalanceTransaction`

## 7.34.0 - 2020-05-18
* [#934](https://github.com/stripe/stripe-php/pull/934) Add support for `issuing_dispute` as a `type` on `BalanceTransaction`

## 7.33.1 - 2020-05-15
* [#933](https://github.com/stripe/stripe-php/pull/933) Services bugfix: convert nested null params to empty strings

## 7.33.0 - 2020-05-14
* [#771](https://github.com/stripe/stripe-php/pull/771) Introduce client/services API. The [migration guide](https://github.com/stripe/stripe-php/wiki/Migration-to-StripeClient-and-services-in-7.33.0) contains before & after examples of the backwards-compatible changes.

## 7.32.1 - 2020-05-13
* [#932](https://github.com/stripe/stripe-php/pull/932) Fix multiple PHPDoc

## 7.32.0 - 2020-05-11
* [#931](https://github.com/stripe/stripe-php/pull/931) Add support for the `LineItem` resource and APIs

## 7.31.0 - 2020-05-01
* [#927](https://github.com/stripe/stripe-php/pull/927) Add support for new tax IDs

## 7.30.0 - 2020-04-29
* [#924](https://github.com/stripe/stripe-php/pull/924) Add support for the `Price` resource and APIs

## 7.29.0 - 2020-04-22
* [#920](https://github.com/stripe/stripe-php/pull/920) Add support for the `Session` resource and APIs on the `BillingPortal` namespace

## 7.28.1 - 2020-04-10
* [#915](https://github.com/stripe/stripe-php/pull/915) Improve PHPdocs for many classes

## 7.28.0 - 2020-04-03
* [#912](https://github.com/stripe/stripe-php/pull/912) Preserve backwards compatibility for typoed `TYPE_ADJUSTEMENT` enum.
* [#911](https://github.com/stripe/stripe-php/pull/911) Codegenerated PHPDoc for nested resources
* [#902](https://github.com/stripe/stripe-php/pull/902) Update docstrings for nested resources

## 7.27.3 - 2020-03-18
* [#899](https://github.com/stripe/stripe-php/pull/899) Convert keys to strings in `StripeObject::toArray()`

## 7.27.2 - 2020-03-13
* [#894](https://github.com/stripe/stripe-php/pull/894) Multiple PHPDocs changes

## 7.27.1 - 2020-03-03
* [#890](https://github.com/stripe/stripe-php/pull/890) Update PHPdoc

## 7.27.0 - 2020-02-28
* [#889](https://github.com/stripe/stripe-php/pull/889) Add new constants for `type` on `TaxId`

## 7.26.0 - 2020-02-26
* [#886](https://github.com/stripe/stripe-php/pull/886) Add support for listing Checkout `Session`
* [#883](https://github.com/stripe/stripe-php/pull/883) Add PHPDoc class descriptions

## 7.25.0 - 2020-02-14
* [#879](https://github.com/stripe/stripe-php/pull/879) Make `\Stripe\Collection` implement `\Countable`
* [#875](https://github.com/stripe/stripe-php/pull/875) Last set of PHP-CS-Fixer updates
* [#874](https://github.com/stripe/stripe-php/pull/874) Enable php_unit_internal_class rule
* [#873](https://github.com/stripe/stripe-php/pull/873) Add support for phpDocumentor in Makefile
* [#872](https://github.com/stripe/stripe-php/pull/872) Another batch of PHP-CS-Fixer rule updates
* [#871](https://github.com/stripe/stripe-php/pull/871) Fix a few PHPDoc comments
* [#870](https://github.com/stripe/stripe-php/pull/870) More PHP-CS-Fixer tweaks

## 7.24.0 - 2020-02-10
* [#862](https://github.com/stripe/stripe-php/pull/862) Better PHPDoc
* [#865](https://github.com/stripe/stripe-php/pull/865) Get closer to `@PhpCsFixer` standard ruleset

## 7.23.0 - 2020-02-05
* [#860](https://github.com/stripe/stripe-php/pull/860) Add PHPDoc types for expandable fields
* [#858](https://github.com/stripe/stripe-php/pull/858) Use `native_function_invocation` PHPStan rule
* [#857](https://github.com/stripe/stripe-php/pull/857) Update PHPDoc on nested resources
* [#855](https://github.com/stripe/stripe-php/pull/855) PHPDoc: `StripeObject` -> `ErrorObject` where appropriate
* [#837](https://github.com/stripe/stripe-php/pull/837) Autogen diff
* [#854](https://github.com/stripe/stripe-php/pull/854) Upgrade PHPStan and fix settings
* [#850](https://github.com/stripe/stripe-php/pull/850) Yet more PHPDoc updates

## 7.22.0 - 2020-01-31
* [#849](https://github.com/stripe/stripe-php/pull/849) Add new constants for `type` on `TaxId`
* [#843](https://github.com/stripe/stripe-php/pull/843) Even more PHPDoc fixes
* [#841](https://github.com/stripe/stripe-php/pull/841) More PHPDoc fixes

## 7.21.1 - 2020-01-29
* [#840](https://github.com/stripe/stripe-php/pull/840) Update phpdocs across multiple resources.

## 7.21.0 - 2020-01-28
* [#839](https://github.com/stripe/stripe-php/pull/839) Add support for `TYPE_ES_CIF` on `TaxId`

## 7.20.0 - 2020-01-23
* [#836](https://github.com/stripe/stripe-php/pull/836) Add new type values for `TaxId`

## 7.19.1 - 2020-01-14
* [#831](https://github.com/stripe/stripe-php/pull/831) Fix incorrect `UnexpectedValueException` instantiation

## 7.19.0 - 2020-01-14
* [#830](https://github.com/stripe/stripe-php/pull/830) Add support for `CreditNoteLineItem`

## 7.18.0 - 2020-01-13
* [#829](https://github.com/stripe/stripe-php/pull/829) Don't call php_uname function if disabled by php.ini

## 7.17.0 - 2020-01-08
* [#821](https://github.com/stripe/stripe-php/pull/821) Improve PHPDoc types for `ApiErrorException.get/setJsonBody()` methods

## 7.16.0 - 2020-01-06
* [#826](https://github.com/stripe/stripe-php/pull/826) Rename remaining `$options` to `$opts`
* [#825](https://github.com/stripe/stripe-php/pull/825) Update PHPDoc

## 7.15.0 - 2020-01-06
* [#824](https://github.com/stripe/stripe-php/pull/824) Add constant `TYPE_SG_UEN` to `TaxId`

## 7.14.2 - 2019-12-04
* [#816](https://github.com/stripe/stripe-php/pull/816) Disable autoloader when checking for `Throwable`

## 7.14.1 - 2019-11-26
* [#812](https://github.com/stripe/stripe-php/pull/812) Fix invalid PHPdoc on `Subscription`

## 7.14.0 - 2019-11-26
* [#811](https://github.com/stripe/stripe-php/pull/811) Add support for `CreditNote` preview.

## 7.13.0 - 2019-11-19
* [#808](https://github.com/stripe/stripe-php/pull/808) Add support for listing lines on an Invoice directly via `Invoice::allLines()`

## 7.12.0 - 2019-11-08

-   [#805](https://github.com/stripe/stripe-php/pull/805) Add Source::allSourceTransactions and SubscriptionItem::allUsageRecordSummaries
-   [#798](https://github.com/stripe/stripe-php/pull/798) The argument of `array_key_exists` cannot be `null`
-   [#803](https://github.com/stripe/stripe-php/pull/803) Removed unwanted got

## 7.11.0 - 2019-11-06

-   [#797](https://github.com/stripe/stripe-php/pull/797) Add support for reverse pagination

## 7.10.0 - 2019-11-05

-   [#795](https://github.com/stripe/stripe-php/pull/795) Add support for `Mandate`

## 7.9.0 - 2019-11-05

-   [#794](https://github.com/stripe/stripe-php/pull/794) Add PHPDoc to `ApiResponse`
-   [#792](https://github.com/stripe/stripe-php/pull/792) Use single quotes for `OBJECT_NAME` constants

## 7.8.0 - 2019-11-05

-   [#790](https://github.com/stripe/stripe-php/pull/790) Mark nullable fields in PHPDoc
-   [#788](https://github.com/stripe/stripe-php/pull/788) Early codegen fixes
-   [#787](https://github.com/stripe/stripe-php/pull/787) Use PHPStan in Travis CI

## 7.7.1 - 2019-10-25

-   [#781](https://github.com/stripe/stripe-php/pull/781) Fix telemetry header
-   [#780](https://github.com/stripe/stripe-php/pull/780) Contributor Convenant

## 7.7.0 - 2019-10-23

-   [#776](https://github.com/stripe/stripe-php/pull/776) Add `CAPABILITY_TRANSFERS` to `Account`
-   [#778](https://github.com/stripe/stripe-php/pull/778) Add support for `TYPE_MX_RFC` type on `TaxId`

## 7.6.0 - 2019-10-22

-   [#770](https://github.com/stripe/stripe-php/pull/770) Add missing constants for Customer's `TaxId`

## 7.5.0 - 2019-10-18

-   [#768](https://github.com/stripe/stripe-php/pull/768) Redact API key in `RequestOptions` debug info

## 7.4.0 - 2019-10-15

-   [#764](https://github.com/stripe/stripe-php/pull/764) Add support for HTTP request monitoring callback

## 7.3.1 - 2019-10-07

-   [#755](https://github.com/stripe/stripe-php/pull/755) Respect Stripe-Should-Retry and Retry-After headers

## 7.3.0 - 2019-10-02

-   [#752](https://github.com/stripe/stripe-php/pull/752) Add `payment_intent.canceled` and `setup_intent.canceled` events
-   [#749](https://github.com/stripe/stripe-php/pull/749) Call `toArray()` on objects only

## 7.2.2 - 2019-09-24

-   [#746](https://github.com/stripe/stripe-php/pull/746) Add missing decline codes

## 7.2.1 - 2019-09-23

-   [#744](https://github.com/stripe/stripe-php/pull/744) Added new PHPDoc

## 7.2.0 - 2019-09-17

-   [#738](https://github.com/stripe/stripe-php/pull/738) Added missing constants for `SetupIntent` events

## 7.1.1 - 2019-09-16

-   [#737](https://github.com/stripe/stripe-php/pull/737) Added new PHPDoc

## 7.1.0 - 2019-09-13

-   [#736](https://github.com/stripe/stripe-php/pull/736) Make `CaseInsensitiveArray` countable and traversable

## 7.0.2 - 2019-09-06

-   [#729](https://github.com/stripe/stripe-php/pull/729) Fix usage of `SignatureVerificationException` in PHPDoc blocks

## 7.0.1 - 2019-09-05

-   [#728](https://github.com/stripe/stripe-php/pull/728) Clean up Collection

## 7.0.0 - 2019-09-03

Major version release. The [migration guide](https://github.com/stripe/stripe-php/wiki/Migration-guide-for-v7) contains a detailed list of backwards-incompatible changes with upgrade instructions.

Pull requests included in this release (cf. [#552](https://github.com/stripe/stripe-php/pull/552)) (⚠️ = breaking changes):

-   ⚠️ Drop support for PHP 5.4 ([#551](https://github.com/stripe/stripe-php/pull/551))
-   ⚠️ Drop support for PHP 5.5 ([#554](https://github.com/stripe/stripe-php/pull/554))
-   Bump dependencies ([#553](https://github.com/stripe/stripe-php/pull/553))
-   Remove `CURLFile` check ([#555](https://github.com/stripe/stripe-php/pull/555))
-   Update constant definitions for PHP >= 5.6 ([#556](https://github.com/stripe/stripe-php/pull/556))
-   ⚠️ Remove `FileUpload` alias ([#557](https://github.com/stripe/stripe-php/pull/557))
-   Remove `curl_reset` check ([#570](https://github.com/stripe/stripe-php/pull/570))
-   Use `\Stripe\<class>::class` constant instead of strings ([#643](https://github.com/stripe/stripe-php/pull/643))
-   Use `array_column` to flatten params ([#686](https://github.com/stripe/stripe-php/pull/686))
-   ⚠️ Remove deprecated methods ([#692](https://github.com/stripe/stripe-php/pull/692))
-   ⚠️ Remove `IssuerFraudRecord` ([#696](https://github.com/stripe/stripe-php/pull/696))
-   Update constructors of Stripe exception classes ([#559](https://github.com/stripe/stripe-php/pull/559))
-   Fix remaining TODOs ([#700](https://github.com/stripe/stripe-php/pull/700))
-   Use yield for autopagination ([#703](https://github.com/stripe/stripe-php/pull/703))
-   ⚠️ Rename fake magic methods and rewrite array conversion ([#704](https://github.com/stripe/stripe-php/pull/704))
-   Add `ErrorObject` to Stripe exceptions ([#705](https://github.com/stripe/stripe-php/pull/705))
-   Start using PHP CS Fixer ([#706](https://github.com/stripe/stripe-php/pull/706))
-   Update error messages for nested resource operations ([#708](https://github.com/stripe/stripe-php/pull/708))
-   Upgrade retry logic ([#707](https://github.com/stripe/stripe-php/pull/707))
-   ⚠️ `Collection` improvements / fixes ([#715](https://github.com/stripe/stripe-php/pull/715))
-   ⚠️ Modernize exceptions ([#709](https://github.com/stripe/stripe-php/pull/709))
-   Add constants for error codes ([#716](https://github.com/stripe/stripe-php/pull/716))
-   Update certificate bundle ([#717](https://github.com/stripe/stripe-php/pull/717))
-   Retry requests on a 429 that's a lock timeout ([#718](https://github.com/stripe/stripe-php/pull/718))
-   Fix `toArray()` calls ([#719](https://github.com/stripe/stripe-php/pull/719))
-   Couple of fixes for PHP 7.4 ([#725](https://github.com/stripe/stripe-php/pull/725))

## 6.43.1 - 2019-08-29

-   [#722](https://github.com/stripe/stripe-php/pull/722) Make `LoggerInterface::error` compatible with its PSR-3 counterpart
-   [#714](https://github.com/stripe/stripe-php/pull/714) Add `pending_setup_intent` property in `Subscription`
-   [#713](https://github.com/stripe/stripe-php/pull/713) Add typehint to `ApiResponse`
-   [#712](https://github.com/stripe/stripe-php/pull/712) Fix comment
-   [#701](https://github.com/stripe/stripe-php/pull/701) Start testing PHP 7.3

## 6.43.0 - 2019-08-09

-   [#694](https://github.com/stripe/stripe-php/pull/694) Add `SubscriptionItem::createUsageRecord` method

## 6.42.0 - 2019-08-09

-   [#688](https://github.com/stripe/stripe-php/pull/688) Remove `SubscriptionScheduleRevision`
    -   Note that this is technically a breaking change, however we've chosen to release it as a minor version in light of the fact that this resource and its API methods were virtually unused.

## 6.41.0 - 2019-07-31

-   [#683](https://github.com/stripe/stripe-php/pull/683) Move the List Balance History API to `/v1/balance_transactions`

## 6.40.0 - 2019-06-27

-   [#675](https://github.com/stripe/stripe-php/pull/675) Add support for `SetupIntent` resource and APIs

## 6.39.2 - 2019-06-26

-   [#676](https://github.com/stripe/stripe-php/pull/676) Fix exception message in `CustomerBalanceTransaction::update()`

## 6.39.1 - 2019-06-25

-   [#674](https://github.com/stripe/stripe-php/pull/674) Add new constants for `collection_method` on `Invoice`

## 6.39.0 - 2019-06-24

-   [#673](https://github.com/stripe/stripe-php/pull/673) Enable request latency telemetry by default

## 6.38.0 - 2019-06-17

-   [#649](https://github.com/stripe/stripe-php/pull/649) Add support for `CustomerBalanceTransaction` resource and APIs

## 6.37.2 - 2019-06-17

-   [#671](https://github.com/stripe/stripe-php/pull/671) Add new PHPDoc
-   [#672](https://github.com/stripe/stripe-php/pull/672) Add constants for `submit_type` on Checkout `Session`

## 6.37.1 - 2019-06-14

-   [#670](https://github.com/stripe/stripe-php/pull/670) Add new PHPDoc

## 6.37.0 - 2019-05-23

-   [#663](https://github.com/stripe/stripe-php/pull/663) Add support for `radar.early_fraud_warning` resource

## 6.36.0 - 2019-05-22

-   [#661](https://github.com/stripe/stripe-php/pull/661) Add constants for new TaxId types
-   [#662](https://github.com/stripe/stripe-php/pull/662) Add constants for BalanceTransaction types

## 6.35.2 - 2019-05-20

-   [#655](https://github.com/stripe/stripe-php/pull/655) Add constants for payment intent statuses
-   [#659](https://github.com/stripe/stripe-php/pull/659) Fix PHPDoc for various nested Account actions
-   [#660](https://github.com/stripe/stripe-php/pull/660) Fix various PHPDoc

## 6.35.1 - 2019-05-20

-   [#658](https://github.com/stripe/stripe-php/pull/658) Use absolute value when checking timestamp tolerance

## 6.35.0 - 2019-05-14

-   [#651](https://github.com/stripe/stripe-php/pull/651) Add support for the Capability resource and APIs

## 6.34.6 - 2019-05-13

-   [#654](https://github.com/stripe/stripe-php/pull/654) Fix typo in definition of `Event::PAYMENT_METHOD_ATTACHED` constant

## 6.34.5 - 2019-05-06

-   [#647](https://github.com/stripe/stripe-php/pull/647) Set the return type to static for more operations

## 6.34.4 - 2019-05-06

-   [#650](https://github.com/stripe/stripe-php/pull/650) Add missing constants for Event types

## 6.34.3 - 2019-05-01

-   [#644](https://github.com/stripe/stripe-php/pull/644) Update return type to `static` to improve static analysis
-   [#645](https://github.com/stripe/stripe-php/pull/645) Fix constant for `payment_intent.payment_failed`

## 6.34.2 - 2019-04-26

-   [#642](https://github.com/stripe/stripe-php/pull/642) Fix an issue where existing idempotency keys would be overwritten when using automatic retries

## 6.34.1 - 2019-04-25

-   [#640](https://github.com/stripe/stripe-php/pull/640) Add missing phpdocs

## 6.34.0 - 2019-04-24

-   [#626](https://github.com/stripe/stripe-php/pull/626) Add support for the `TaxRate` resource and APIs
-   [#639](https://github.com/stripe/stripe-php/pull/639) Fix multiple phpdoc issues

## 6.33.0 - 2019-04-22

-   [#630](https://github.com/stripe/stripe-php/pull/630) Add support for the `TaxId` resource and APIs

## 6.32.1 - 2019-04-19

-   [#636](https://github.com/stripe/stripe-php/pull/636) Correct type of `$personId` in PHPDoc

## 6.32.0 - 2019-04-18

-   [#621](https://github.com/stripe/stripe-php/pull/621) Add support for `CreditNote`

## 6.31.5 - 2019-04-12

-   [#628](https://github.com/stripe/stripe-php/pull/628) Add constants for `person.*` event types
-   [#628](https://github.com/stripe/stripe-php/pull/628) Add missing constants for `Account` and `Person`

## 6.31.4 - 2019-04-05

-   [#624](https://github.com/stripe/stripe-php/pull/624) Fix encoding of nested parameters in multipart requests

## 6.31.3 - 2019-04-02

-   [#623](https://github.com/stripe/stripe-php/pull/623) Only use HTTP/2 with curl >= 7.60.0

## 6.31.2 - 2019-03-25

-   [#619](https://github.com/stripe/stripe-php/pull/619) Fix PHPDoc return types for list methods for nested resources

## 6.31.1 - 2019-03-22

-   [#612](https://github.com/stripe/stripe-php/pull/612) Add a lot of constants
-   [#614](https://github.com/stripe/stripe-php/pull/614) Add missing subscription status constants

## 6.31.0 - 2019-03-18

-   [#600](https://github.com/stripe/stripe-php/pull/600) Add support for the `PaymentMethod` resource and APIs
-   [#606](https://github.com/stripe/stripe-php/pull/606) Add support for retrieving a Checkout `Session`
-   [#611](https://github.com/stripe/stripe-php/pull/611) Add support for deleting a Terminal `Location` and `Reader`

## 6.30.5 - 2019-03-11

-   [#607](https://github.com/stripe/stripe-php/pull/607) Correctly handle case where a metadata key is called `metadata`

## 6.30.4 - 2019-02-27

-   [#602](https://github.com/stripe/stripe-php/pull/602) Add `subscription_schedule` to `Subscription` for PHPDoc.

## 6.30.3 - 2019-02-26

-   [#603](https://github.com/stripe/stripe-php/pull/603) Improve PHPDoc on the `Source` object to cover all types of Sources currently supported.

## 6.30.2 - 2019-02-25

-   [#601](https://github.com/stripe/stripe-php/pull/601) Fix PHPDoc across multiple resources and add support for new events.

## 6.30.1 - 2019-02-16

-   [#599](https://github.com/stripe/stripe-php/pull/599) Fix PHPDoc for `SubscriptionSchedule` and `SubscriptionScheduleRevision`

## 6.30.0 - 2019-02-12

-   [#590](https://github.com/stripe/stripe-php/pull/590) Add support for `SubscriptionSchedule` and `SubscriptionScheduleRevision`

## 6.29.3 - 2019-01-31

-   [#592](https://github.com/stripe/stripe-php/pull/592) Some more PHPDoc fixes

## 6.29.2 - 2019-01-31

-   [#591](https://github.com/stripe/stripe-php/pull/591) Fix PHPDoc for nested resources

## 6.29.1 - 2019-01-25

-   [#566](https://github.com/stripe/stripe-php/pull/566) Fix dangling message contents
-   [#586](https://github.com/stripe/stripe-php/pull/586) Don't overwrite `CURLOPT_HTTP_VERSION` option

## 6.29.0 - 2019-01-23

-   [#579](https://github.com/stripe/stripe-php/pull/579) Rename `CheckoutSession` to `Session` and move it under the `Checkout` namespace. This is a breaking change, but we've reached out to affected merchants and all new merchants would use the new approach.

## 6.28.1 - 2019-01-21

-   [#580](https://github.com/stripe/stripe-php/pull/580) Properly serialize `individual` on `Account` objects

## 6.28.0 - 2019-01-03

-   [#576](https://github.com/stripe/stripe-php/pull/576) Add support for iterating directly over `Collection` instances

## 6.27.0 - 2018-12-21

-   [#571](https://github.com/stripe/stripe-php/pull/571) Add support for the `CheckoutSession` resource

## 6.26.0 - 2018-12-11

-   [#568](https://github.com/stripe/stripe-php/pull/568) Enable persistent connections

## 6.25.0 - 2018-12-10

-   [#567](https://github.com/stripe/stripe-php/pull/567) Add support for account links

## 6.24.0 - 2018-11-28

-   [#562](https://github.com/stripe/stripe-php/pull/562) Add support for the Review resource
-   [#564](https://github.com/stripe/stripe-php/pull/564) Add event name constants for subscription schedule aborted/expiring

## 6.23.0 - 2018-11-27

-   [#542](https://github.com/stripe/stripe-php/pull/542) Add support for `ValueList` and `ValueListItem` for Radar

## 6.22.1 - 2018-11-20

-   [#561](https://github.com/stripe/stripe-php/pull/561) Add cast and some docs to telemetry introduced in 6.22.0/549

## 6.22.0 - 2018-11-15

-   [#549](https://github.com/stripe/stripe-php/pull/549) Add support for client telemetry

## 6.21.1 - 2018-11-12

-   [#548](https://github.com/stripe/stripe-php/pull/548) Don't mutate `Exception` class properties from `OAuthBase` error

## 6.21.0 - 2018-11-08

-   [#537](https://github.com/stripe/stripe-php/pull/537) Add new API endpoints for the `Invoice` resource.

## 6.20.1 - 2018-11-07

-   [#546](https://github.com/stripe/stripe-php/pull/546) Drop files from the Composer package that aren't needed in the release

## 6.20.0 - 2018-10-30

-   [#536](https://github.com/stripe/stripe-php/pull/536) Add support for the `Person` resource
-   [#541](https://github.com/stripe/stripe-php/pull/541) Add support for the `WebhookEndpoint` resource

## 6.19.5 - 2018-10-17

-   [#539](https://github.com/stripe/stripe-php/pull/539) Fix methods on `\Stripe\PaymentIntent` to properly pass arguments to the API.

## 6.19.4 - 2018-10-11

-   [#534](https://github.com/stripe/stripe-php/pull/534) Fix PSR-4 autoloading for `\Stripe\FileUpload` class alias

## 6.19.3 - 2018-10-09

-   [#530](https://github.com/stripe/stripe-php/pull/530) Add constants for `flow` (`FLOW_*`), `status` (`STATUS_*`) and `usage` (`USAGE_*`) on `\Stripe\Source`

## 6.19.2 - 2018-10-08

-   [#531](https://github.com/stripe/stripe-php/pull/531) Store HTTP response headers in case-insensitive array

## 6.19.1 - 2018-09-25

-   [#526](https://github.com/stripe/stripe-php/pull/526) Ignore null values in request parameters

## 6.19.0 - 2018-09-24

-   [#523](https://github.com/stripe/stripe-php/pull/523) Add support for Stripe Terminal

## 6.18.0 - 2018-09-24

-   [#520](https://github.com/stripe/stripe-php/pull/520) Rename `\Stripe\FileUpload` to `\Stripe\File`

## 6.17.2 - 2018-09-18

-   [#522](https://github.com/stripe/stripe-php/pull/522) Fix warning when adding a new additional owner to an existing array

## 6.17.1 - 2018-09-14

-   [#517](https://github.com/stripe/stripe-php/pull/517) Integer-index encode all sequential arrays

## 6.17.0 - 2018-09-05

-   [#514](https://github.com/stripe/stripe-php/pull/514) Add support for reporting resources

## 6.16.0 - 2018-08-23

-   [#509](https://github.com/stripe/stripe-php/pull/509) Add support for usage record summaries

## 6.15.0 - 2018-08-03

-   [#504](https://github.com/stripe/stripe-php/pull/504) Add cancel support for topups

## 6.14.0 - 2018-08-02

-   [#505](https://github.com/stripe/stripe-php/pull/505) Add support for file links

## 6.13.0 - 2018-07-31

-   [#502](https://github.com/stripe/stripe-php/pull/502) Add `isDeleted()` method to `\Stripe\StripeObject`

## 6.12.0 - 2018-07-28

-   [#501](https://github.com/stripe/stripe-php/pull/501) Add support for scheduled query runs (`\Stripe\Sigma\ScheduledQueryRun`) for Sigma

## 6.11.0 - 2018-07-26

-   [#500](https://github.com/stripe/stripe-php/pull/500) Add support for Stripe Issuing

## 6.10.4 - 2018-07-19

-   [#498](https://github.com/stripe/stripe-php/pull/498) Internal improvements to the `\Stripe\ApiResource.classUrl()` method

## 6.10.3 - 2018-07-16

-   [#497](https://github.com/stripe/stripe-php/pull/497) Use HTTP/2 only for HTTPS requests

## 6.10.2 - 2018-07-11

-   [#494](https://github.com/stripe/stripe-php/pull/494) Enable HTTP/2 support

## 6.10.1 - 2018-07-10

-   [#493](https://github.com/stripe/stripe-php/pull/493) Add PHPDoc for `auto_advance` on `\Stripe\Invoice`

## 6.10.0 - 2018-06-28

-   [#488](https://github.com/stripe/stripe-php/pull/488) Add support for `$appPartnerId` to `Stripe::setAppInfo()`

## 6.9.0 - 2018-06-28

-   [#487](https://github.com/stripe/stripe-php/pull/487) Add support for payment intents

## 6.8.2 - 2018-06-24

-   [#486](https://github.com/stripe/stripe-php/pull/486) Make `Account.deauthorize()` return the `StripeObject` from the API

## 6.8.1 - 2018-06-13

-   [#472](https://github.com/stripe/stripe-php/pull/472) Added phpDoc for `ApiRequestor` and others, especially regarding thrown errors

## 6.8.0 - 2018-06-13

-   [#481](https://github.com/stripe/stripe-php/pull/481) Add new `\Stripe\Discount` and `\Stripe\OrderItem` classes, add more PHPDoc describing object attributes

## 6.7.4 - 2018-05-29

-   [#480](https://github.com/stripe/stripe-php/pull/480) PHPDoc changes for API version 2018-05-21 and the addition of the new `CHARGE_EXPIRED` event type

## 6.7.3 - 2018-05-28

-   [#479](https://github.com/stripe/stripe-php/pull/479) Fix unnecessary traits on `\Stripe\InvoiceLineItem`

## 6.7.2 - 2018-05-28

-   [#471](https://github.com/stripe/stripe-php/pull/471) Add `OBJECT_NAME` constant to all API resource classes, add `\Stripe\InvoiceLineItem` class

## 6.7.1 - 2018-05-13

-   [#468](https://github.com/stripe/stripe-php/pull/468) Update fields in PHP docs for accuracy

## 6.7.0 - 2018-05-09

-   [#466](https://github.com/stripe/stripe-php/pull/466) Add support for issuer fraud records

## 6.6.0 - 2018-04-11

-   [#460](https://github.com/stripe/stripe-php/pull/460) Add support for flexible billing primitives

## 6.5.0 - 2018-04-05

-   [#461](https://github.com/stripe/stripe-php/pull/461) Don't zero keys on non-`metadata` subobjects

## 6.4.2 - 2018-03-17

-   [#458](https://github.com/stripe/stripe-php/pull/458) Add PHPDoc for `account` on `\Stripe\Event`

## 6.4.1 - 2018-03-02

-   [#455](https://github.com/stripe/stripe-php/pull/455) Fix namespaces in PHPDoc
-   [#456](https://github.com/stripe/stripe-php/pull/456) Fix namespaces for some exceptions

## 6.4.0 - 2018-02-28

-   [#453](https://github.com/stripe/stripe-php/pull/453) Add constants for `reason` (`REASON_*`) and `status` (`STATUS_*`) on `\Stripe\Dispute`

## 6.3.2 - 2018-02-27

-   [#452](https://github.com/stripe/stripe-php/pull/452) Add PHPDoc for `amount_paid` and `amount_remaining` on `\Stripe\Invoice`

## 6.3.1 - 2018-02-26

-   [#443](https://github.com/stripe/stripe-php/pull/443) Add event types as constants to `\Stripe\Event` class

## 6.3.0 - 2018-02-23

-   [#450](https://github.com/stripe/stripe-php/pull/450) Add support for `code` attribute on all Stripe exceptions

## 6.2.0 - 2018-02-21

-   [#440](https://github.com/stripe/stripe-php/pull/440) Add support for topups
-   [#442](https://github.com/stripe/stripe-php/pull/442) Fix PHPDoc for `\Stripe\Error\SignatureVerification`

## 6.1.0 - 2018-02-12

-   [#435](https://github.com/stripe/stripe-php/pull/435) Fix header persistence on `Collection` objects
-   [#436](https://github.com/stripe/stripe-php/pull/436) Introduce new `Idempotency` error class

## 6.0.0 - 2018-02-07

Major version release. List of backwards incompatible changes to watch out for:

-   The minimum PHP version is now 5.4.0. If you're using PHP 5.3 or older, consider upgrading to a more recent version.

*   `\Stripe\AttachedObject` no longer exists. Attributes that used to be instances of `\Stripe\AttachedObject` (such as `metadata`) are now instances of `\Stripe\StripeObject`.

-   Attributes that used to be PHP arrays (such as `legal_entity->additional_owners` on `\Stripe\Account` instances) are now instances of `\Stripe\StripeObject`, except when they are empty. `\Stripe\StripeObject` has array semantics so this should not be an issue unless you are actively checking types.

*   `\Stripe\Collection` now derives from `\Stripe\StripeObject` rather than from `\Stripe\ApiResource`.

Pull requests included in this release:

-   [#410](https://github.com/stripe/stripe-php/pull/410) Drop support for PHP 5.3
-   [#411](https://github.com/stripe/stripe-php/pull/411) Use traits for common API operations
-   [#414](https://github.com/stripe/stripe-php/pull/414) Use short array syntax
-   [#404](https://github.com/stripe/stripe-php/pull/404) Fix serialization logic
-   [#417](https://github.com/stripe/stripe-php/pull/417) Remove `ExternalAccount` class
-   [#418](https://github.com/stripe/stripe-php/pull/418) Increase test coverage
-   [#421](https://github.com/stripe/stripe-php/pull/421) Update CA bundle and add script for future updates
-   [#422](https://github.com/stripe/stripe-php/pull/422) Use vendored CA bundle for all requests
-   [#428](https://github.com/stripe/stripe-php/pull/428) Support for automatic request retries

## 5.9.2 - 2018-02-07

-   [#431](https://github.com/stripe/stripe-php/pull/431) Update PHPDoc @property tags for latest API version

## 5.9.1 - 2018-02-06

-   [#427](https://github.com/stripe/stripe-php/pull/427) Add and update PHPDoc @property tags on all API resources

## 5.9.0 - 2018-01-17

-   [#421](https://github.com/stripe/stripe-php/pull/421) Updated bundled CA certificates
-   [#423](https://github.com/stripe/stripe-php/pull/423) Escape unsanitized input in OAuth example

## 5.8.0 - 2017-12-20

-   [#403](https://github.com/stripe/stripe-php/pull/403) Add `__debugInfo()` magic method to `StripeObject`

## 5.7.0 - 2017-11-28

-   [#390](https://github.com/stripe/stripe-php/pull/390) Remove some unsupported API methods
-   [#391](https://github.com/stripe/stripe-php/pull/391) Alphabetize the list of API resources in `Util::convertToStripeObject()` and add missing resources
-   [#393](https://github.com/stripe/stripe-php/pull/393) Fix expiry date update for card sources

## 5.6.0 - 2017-10-31

-   [#386](https://github.com/stripe/stripe-php/pull/386) Support for exchange rates APIs

## 5.5.1 - 2017-10-30

-   [#387](https://github.com/stripe/stripe-php/pull/387) Allow `personal_address_kana` and `personal_address_kanji` to be updated on an account

## 5.5.0 - 2017-10-27

-   [#385](https://github.com/stripe/stripe-php/pull/385) Support for listing source transactions

## 5.4.0 - 2017-10-24

-   [#383](https://github.com/stripe/stripe-php/pull/383) Add static methods to manipulate resources from parent
    -   `Account` gains methods for external accounts and login links (e.g. `createExternalAccount`, `createLoginLink`)
    -   `ApplicationFee` gains methods for refunds
    -   `Customer` gains methods for sources
    -   `Transfer` gains methods for reversals

## 5.3.0 - 2017-10-11

-   [#378](https://github.com/stripe/stripe-php/pull/378) Rename source `delete` to `detach` (and deprecate the former)

## 5.2.3 - 2017-09-27

-   Add PHPDoc for `Card`

## 5.2.2 - 2017-09-20

-   Fix deserialization mapping of `FileUpload` objects

## 5.2.1 - 2017-09-14

-   Serialized `shipping` nested attribute

## 5.2.0 - 2017-08-29

-   Add support for `InvalidClient` OAuth error

## 5.1.3 - 2017-08-14

-   Allow `address_kana` and `address_kanji` to be updated for custom accounts

## 5.1.2 - 2017-08-01

-   Fix documented return type of `autoPagingIterator()` (was missing namespace)

## 5.1.1 - 2017-07-03

-   Fix order returns to use the right URL `/v1/order_returns`

## 5.1.0 - 2017-06-30

-   Add support for OAuth

## 5.0.0 - 2017-06-27

-   `pay` on invoice now takes params as well as opts

## 4.13.0 - 2017-06-19

-   Add support for ephemeral keys

## 4.12.0 - 2017-06-05

-   Clients can implement `getUserAgentInfo()` to add additional user agent information

## 4.11.0 - 2017-06-05

-   Implement `Countable` for `AttachedObject` (`metadata` and `additional_owners`)

## 4.10.0 - 2017-05-25

-   Add support for login links

## 4.9.1 - 2017-05-10

-   Fix docs to include arrays on `$id` parameter for retrieve methods

## 4.9.0 - 2017-04-28

-   Support for checking webhook signatures

## 4.8.1 - 2017-04-24

-   Allow nested field `payout_schedule` to be updated

## 4.8.0 - 2017-04-20

-   Add `\Stripe\Stripe::setLogger()` to support an external PSR-3 compatible logger

## 4.7.0 - 2017-04-10

-   Add support for payouts and recipient transfers

## 4.6.0 - 2017-04-06

-   Please see 4.7.0 instead (no-op release)

## 4.5.1 - 2017-03-22

-   Remove hard dependency on cURL

## 4.5.0 - 2017-03-20

-   Support for detaching sources from customers

## 4.4.2 - 2017-02-27

-   Correct handling of `owner` parameter when updating sources

## 4.4.1 - 2017-02-24

-   Correct the error check on a bad JSON decoding

## 4.4.0 - 2017-01-18

-   Add support for updating sources

## 4.3.0 - 2016-11-30

-   Add support for verifying sources

## 4.2.0 - 2016-11-21

-   Add retrieve method for 3-D Secure resources

## 4.1.1 - 2016-10-21

-   Add docblock with model properties for `Plan`

## 4.1.0 - 2016-10-18

-   Support for 403 status codes (permission denied)

## 4.0.1 - 2016-10-17

-   Fix transfer reversal materialization
-   Fixes for some property definitions in docblocks

## 4.0.0 - 2016-09-28

-   Support for subscription items
-   Drop attempt to force TLS 1.2: please note that this could be breaking if you're using old OS distributions or packages and upgraded recently (so please make sure to test your integration!)

## 3.23.0 - 2016-09-15

-   Add support for Apple Pay domains

## 3.22.0 - 2016-09-13

-   Add `Stripe::setAppInfo` to allow plugins to register user agent information

## 3.21.0 - 2016-08-25

-   Add `Source` model for generic payment sources

## 3.20.0 - 2016-08-08

-   Add `getDeclineCode` to card errors

## 3.19.0 - 2016-07-29

-   Opt requests directly into TLS 1.2 where OpenSSL >= 1.0.1 (see #277 for context)

## 3.18.0 - 2016-07-28

-   Add new `STATUS_` constants for subscriptions

## 3.17.1 - 2016-07-28

-   Fix auto-paging iterator so that it plays nicely with `iterator_to_array`

## 3.17.0 - 2016-07-14

-   Add field annotations to model classes for better editor hinting

## 3.16.0 - 2016-07-12

-   Add `ThreeDSecure` model for 3-D secure payments

## 3.15.0 - 2016-06-29

-   Add static `update` method to all resources that can be changed.

## 3.14.3 - 2016-06-20

-   Make sure that cURL never sends `Expects: 100-continue`, even on large request bodies

## 3.14.2 - 2016-06-03

-   Add `inventory` under `SKU` to list of keys that have nested data and can be updated

## 3.14.1 - 2016-05-27

-   Fix some inconsistencies in PHPDoc

## 3.14.0 - 2016-05-25

-   Add support for returning Relay orders

## 3.13.0 - 2016-05-04

-   Add `list`, `create`, `update`, `retrieve`, and `delete` methods to the Subscription class

## 3.12.1 - 2016-04-07

-   Additional check on value arrays for some extra safety

## 3.12.0 - 2016-03-31

-   Fix bug `refreshFrom` on `StripeObject` would not take an `$opts` array
-   Fix bug where `$opts` not passed to parent `save` method in `Account`
-   Fix bug where non-existent variable was referenced in `reverse` in `Transfer`
-   Update CA cert bundle for compatibility with OpenSSL versions below 1.0.1

## 3.11.0 - 2016-03-22

-   Allow `CurlClient` to be initialized with default `CURLOPT_*` options

## 3.10.1 - 2016-03-22

-   Fix bug where request params and options were ignored in `ApplicationFee`'s `refund.`

## 3.10.0 - 2016-03-15

-   Add `reject` on `Account` to support the new API feature

## 3.9.2 - 2016-03-04

-   Fix error when an object's metadata is set more than once

## 3.9.1 - 2016-02-24

-   Fix encoding behavior of nested arrays for requests (see #227)

## 3.9.0 - 2016-02-09

-   Add automatic pagination mechanism with `autoPagingIterator()`
-   Allow global account ID to be set with `Stripe::setAccountId()`

## 3.8.0 - 2016-02-08

-   Add `CountrySpec` model for looking up country payment information

## 3.7.1 - 2016-02-01

-   Update bundled CA certs

## 3.7.0 - 2016-01-27

-   Support deleting Relay products and SKUs

## 3.6.0 - 2016-01-05

-   Allow configuration of HTTP client timeouts

## 3.5.0 - 2015-12-01

-   Add a verification routine for external accounts

## 3.4.0 - 2015-09-14

-   Products, SKUs, and Orders -- https://stripe.com/relay

## 3.3.0 - 2015-09-11

-   Add support for 429 Rate Limit response

## 3.2.0 - 2015-08-17

-   Add refund listing and retrieval without an associated charge

## 3.1.0 - 2015-08-03

-   Add dispute listing and retrieval
-   Add support for manage account deletion

## 3.0.0 - 2015-07-28

-   Rename `\Stripe\Object` to `\Stripe\StripeObject` (PHP 7 compatibility)
-   Rename `getCode` and `getParam` in exceptions to `getStripeCode` and `getStripeParam`
-   Add support for calling `json_encode` on Stripe objects in PHP 5.4+
-   Start supporting/testing PHP 7

## 2.3.0 - 2015-07-06

-   Add request ID to all Stripe exceptions

## 2.2.0 - 2015-06-01

-   Add support for Alipay accounts as sources
-   Add support for bank accounts as sources (private beta)
-   Add support for bank accounts and cards as external_accounts on Account objects

## 2.1.4 - 2015-05-13

-   Fix CA certificate file path (thanks @lphilps & @matthewarkin)

## 2.1.3 - 2015-05-12

-   Fix to account updating to permit `tos_acceptance` and `personal_address` to be set properly
-   Fix to Transfer reversal creation (thanks @neatness!)
-   Network requests are now done through a swappable class for easier mocking

## 2.1.2 - 2015-04-10

-   Remove SSL cert revokation checking (all pre-Heartbleed certs have expired)
-   Bug fixes to account updating

## 2.1.1 - 2015-02-27

-   Support transfer reversals

## 2.1.0 - 2015-02-19

-   Support new API version (2015-02-18)
-   Added Bitcoin Receiever update and delete actions
-   Edited tests to prefer "source" over "card" as per new API version

## 2.0.1 - 2015-02-16

-   Fix to fetching endpoints that use a non-default baseUrl (`FileUpload`)

## 2.0.0 - 2015-02-14

-   Bumped minimum version to 5.3.3
-   Switched to Stripe namespace instead of Stripe\_ class name prefiexes (thanks @chadicus!)
-   Switched tests to PHPUnit (thanks @chadicus!)
-   Switched style guide to PSR2 (thanks @chadicus!)
-   Added \$opts hash to the end of most methods: this permits passing 'idempotency_key', 'stripe_account', or 'stripe_version'. The last 2 will persist across multiple object loads.
-   Added support for retrieving Account by ID

## 1.18.0 - 2015-01-21

-   Support making bitcoin charges through BitcoinReceiver source object

## 1.17.5 - 2014-12-23

-   Adding support for creating file uploads.

## 1.17.4 - 2014-12-15

-   Saving objects fetched with a custom key now works (thanks @JustinHook & @jpasilan)
-   Added methods for reporting charges as safe or fraudulent and for specifying the reason for refunds

## 1.17.3 - 2014-11-06

-   Better handling of HHVM support for SSL certificate blacklist checking.

## 1.17.2 - 2014-09-23

-   Coupons now are backed by a `Stripe_Coupon` instead of `Stripe_Object`, and support updating metadata
-   Running operations (`create`, `retrieve`, `all`) on upcoming invoice items now works

## 1.17.1 - 2014-07-31

-   Requests now send Content-Type header

## 1.17.0 - 2014-07-29

-   Application Fee refunds now a list instead of array
-   HHVM now works
-   Small bug fixes (thanks @bencromwell & @fastest963)
-   `__toString` now returns the name of the object in addition to its JSON representation

## 1.16.0 - 2014-06-17

-   Add metadata for refunds and disputes

## 1.15.0 - 2014-05-28

-   Support canceling transfers

## 1.14.1 - 2014-05-21

-   Support cards for recipients.

## 1.13.1 - 2014-05-15

-   Fix bug in account resource where `id` wasn't in the result

## 1.13.0 - 2014-04-10

-   Add support for certificate blacklisting
-   Update ca bundle
-   Drop support for HHVM (Temporarily)

## 1.12.0 - 2014-04-01

-   Add Stripe_RateLimitError for catching rate limit errors.
-   Update to Zend coding style (thanks, @jpiasetz)

## 1.11.0 - 2014-01-29

-   Add support for multiple subscriptions per customer

## 1.10.1 - 2013-12-02

-   Add new ApplicationFee

## 1.9.1 - 2013-11-08

-   Fix a bug where a null nestable object causes warnings to fire.

## 1.9.0 - 2013-10-16

-   Add support for metadata API.

## 1.8.4 - 2013-09-18

-   Add support for closing disputes.

## 1.8.3 - 2013-08-13

-   Add new Balance and BalanceTransaction

## 1.8.2 - 2013-08-12

-   Add support for unsetting attributes by updating to NULL. Setting properties to a blank string is now an error.

## 1.8.1 - 2013-07-12

-   Add support for multiple cards API (Stripe API version 2013-07-12: https://stripe.com/docs/upgrades#2013-07-05)

## 1.8.0 - 2013-04-11

-   Allow Transfers to be creatable
-   Add new Recipient resource

## 1.7.15 - 2013-02-21

-   Add 'id' to the list of permanent object attributes

## 1.7.14 - 2013-02-20

-   Don't re-encode strings that are already encoded in UTF-8. If you were previously using plan or coupon objects with UTF-8 IDs, they may have been treated as ISO-8859-1 (Latin-1) and encoded to UTF-8 a 2nd time. You may now need to pass the IDs to utf8_encode before passing them to Stripe_Plan::retrieve or Stripe_Coupon::retrieve.
-   Ensure that all input is encoded in UTF-8 before submitting it to Stripe's servers. (github issue #27)

## 1.7.13 - 2013-02-01

-   Add support for passing options when retrieving Stripe objects e.g., Stripe_Charge::retrieve(array("id"=>"foo", "expand" => array("customer"))); Stripe_Charge::retrieve("foo") will continue to work

## 1.7.12 - 2013-01-15

-   Add support for setting a Stripe API version override

## 1.7.11 - 2012-12-30

-   Version bump to cleanup constants and such (fix issue #26)

## 1.7.10 - 2012-11-08

-   Add support for updating charge disputes.
-   Fix bug preventing retrieval of null attributes

## 1.7.9 - 2012-11-08

-   Fix usage under autoloaders such as the one generated by composer (fix issue #22)

## 1.7.8 - 2012-10-30

-   Add support for creating invoices.
-   Add support for new invoice lines return format
-   Add support for new list objects

## 1.7.7 - 2012-09-14

-   Get all of the various version numbers in the repo in sync (no other changes)

## 1.7.6 - 2012-08-31

-   Add update and pay methods to Invoice resource

## 1.7.5 - 2012-08-23

-   Change internal function names so that Stripe_SingletonApiRequest is E_STRICT-clean (github issue #16)

## 1.7.4 - 2012-08-21

-   Bugfix so that Stripe objects (e.g. Customer, Charge objects) used in API calls are transparently converted to their object IDs

## 1.7.3 - 2012-08-15

-   Add new Account resource

## 1.7.2 - 2012-06-26

-   Make clearer that you should be including lib/Stripe.php, not test/Stripe.php (github issue #14)

## 1.7.1 - 2012-05-24

-   Add missing argument to Stripe_InvalidRequestError constructor in Stripe_ApiResource::instanceUrl. Fixes a warning when Stripe_ApiResource::instanceUrl is called on a resource with no ID (fix issue #12)

## 1.7.0 - 2012-05-17

-   Support Composer and Packagist (github issue #9)
-   Add new deleteDiscount method to Stripe_Customer
-   Add new Transfer resource
-   Switch from using HTTP Basic auth to Bearer auth. (Note: Stripe will support Basic auth for the indefinite future, but recommends Bearer auth when possible going forward)
-   Numerous test suite improvements
<|MERGE_RESOLUTION|>--- conflicted
+++ resolved
@@ -1,6 +1,12 @@
 # Changelog
 
-<<<<<<< HEAD
+## 13.16.0 - 2024-03-28
+* [#1666](https://github.com/stripe/stripe-php/pull/1666) Update generated code
+  * Add support for new resources `Billing.MeterEventAdjustment`, `Billing.MeterEvent`, and `Billing.Meter`
+  * Add support for `all`, `create`, `deactivate`, `reactivate`, `retrieve`, and `update` methods on resource `Meter`
+  * Add support for `create` method on resources `MeterEventAdjustment` and `MeterEvent`
+  * Add support for `meter` on `Plan`
+
 ## 13.16.0-beta.1 - 2024-03-21
 * [#1661](https://github.com/stripe/stripe-php/pull/1661) Update generated code for beta
   * Add support for new resources `Entitlements.ActiveEntitlementSummary` and `Entitlements.ActiveEntitlement`
@@ -11,14 +17,6 @@
   * Add support for `active` and `metadata` on `Entitlements.Feature`
   * Add support for new value `entitlements.active_entitlement_summary.updated` on enum `Event.type`
   * Remove support for value `customer.entitlement_summary.updated` from enum `Event.type`
-=======
-## 13.16.0 - 2024-03-28
-* [#1666](https://github.com/stripe/stripe-php/pull/1666) Update generated code
-  * Add support for new resources `Billing.MeterEventAdjustment`, `Billing.MeterEvent`, and `Billing.Meter`
-  * Add support for `all`, `create`, `deactivate`, `reactivate`, `retrieve`, and `update` methods on resource `Meter`
-  * Add support for `create` method on resources `MeterEventAdjustment` and `MeterEvent`
-  * Add support for `meter` on `Plan`
->>>>>>> b122efcf
 
 ## 13.15.0 - 2024-03-21
 * [#1664](https://github.com/stripe/stripe-php/pull/1664) Update generated code
@@ -50,15 +48,15 @@
 
 ## 13.14.0-beta.1 - 2024-02-29
 * [#1655](https://github.com/stripe/stripe-php/pull/1655) Update generated code for beta
-  * Remove support for resource `Entitlements.Event`
-  * Change type of `ConfirmationToken.mandate_data` from `nullable(ConfirmationTokensResourceMandateData)` to `ConfirmationTokensResourceMandateData`
-  * Remove support for `quantity` and `type` on `Entitlements.Feature`
-  * Add support for `livemode` on `Issuing.PersonalizationDesign`
+  * Remove support for resource `Entitlements.Event`
+  * Change type of `ConfirmationToken.mandate_data` from `nullable(ConfirmationTokensResourceMandateData)` to `ConfirmationTokensResourceMandateData`
+  * Remove support for `quantity` and `type` on `Entitlements.Feature`
+  * Add support for `livemode` on `Issuing.PersonalizationDesign`
 * [#1656](https://github.com/stripe/stripe-php/pull/1656)  Add helper to set beta version
 
 ## 13.13.0 - 2024-02-29
 * [#1654](https://github.com/stripe/stripe-php/pull/1654) Update generated code
-  * Change type of `Identity.VerificationSession.type` from `nullable(enum('document'|'id_number'))` to `enum('document'|'id_number')`
+  * Change type of `Identity.VerificationSession.type` from `nullable(enum('document'|'id_number'))` to `enum('document'|'id_number')`
   * Add resources `Application`, `ConnectCollectionTransfer`, `PlatformTaxFee`, `ReserveTransaction`, `SourceMandateNotification`, and `TaxDeductedAtSource`. These classes have no methods on them, and are used to provide more complete types for PHPDocs.
 * [#1657](https://github.com/stripe/stripe-php/pull/1657) Update readme to use addBetaVersion
 
