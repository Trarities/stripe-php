# Changelog

<<<<<<< HEAD
## 10.11.0-beta.1 - 2023-03-16
* [#1456](https://github.com/stripe/stripe-php/pull/1456) API Updates
  * Add support for `create_from_calculation` method on resource `Tax.Transaction`
  * Change type of `Invoice.applies_to` from `nullable(QuotesResourceQuoteLinesAppliesTo)` to `QuotesResourceQuoteLinesAppliesTo`
  * Add support for `shipping_cost` on `Tax.Calculation` and `Tax.Transaction`
  * Add support for `tax_breakdown` on `Tax.Calculation`
  * Remove support for `tax_summary` on `Tax.Calculation`
  
  
  

## 10.10.0-beta.1 - 2023-03-09
* [#1451](https://github.com/stripe/stripe-php/pull/1451) API Updates for beta branch
  * Updated stable APIs to the latest version
  * Remove support for `list_transactions` method on resource `Tax.Transaction`
  * Change type of `SubscriptionSchedule.applies_to` from `nullable(QuotesResourceQuoteLinesAppliesTo)` to `QuotesResourceQuoteLinesAppliesTo`
  * Add support for `tax_summary` on `Tax.Calculation`
  * Remove support for `tax_breakdown` on `Tax.Calculation`
=======
## 10.10.0 - 2023-03-16
* [#1457](https://github.com/stripe/stripe-php/pull/1457) API Updates
  * Add support for `future_requirements` and `requirements` on `BankAccount`
  * Add support for new value `automatic_async` on enum `PaymentIntent.capture_method`
  * Add support for new value `cashapp` on enum `PaymentLink.payment_method_types[]`
  * Add support for `cashapp` on `PaymentMethod`
  * Add support for new value `cashapp` on enum `PaymentMethod.type`
* [#1454](https://github.com/stripe/stripe-php/pull/1454) Update generated code (new)
  * Add support for new value `cashapp` on enum `PaymentLink.payment_method_types[]`
  * Add support for `cashapp` on `PaymentMethod`
  * Add support for new value `cashapp` on enum `PaymentMethod.type`

## 10.9.1 - 2023-03-14
* [#1453](https://github.com/stripe/stripe-php/pull/1453) Restore StripeClient.getService
>>>>>>> d13503aa

## 10.9.0 - 2023-03-09
* [#1450](https://github.com/stripe/stripe-php/pull/1450) API Updates
  * Add support for `cancellation_details` on `Subscription`
  * Fix return types on custom methods (extends https://github.com/stripe/stripe-php/pull/1446)
  
* [#1446](https://github.com/stripe/stripe-php/pull/1446) stripe->customers->retrievePaymentMethod returns the wrong class (type hint)

## 10.9.0-beta.1 - 2023-03-02
* [#1448](https://github.com/stripe/stripe-php/pull/1448) API Updates for beta branch
  * Updated stable APIs to the latest version
  * Add support for new resources `Issuing.CardBundle` and `Issuing.CardDesign`
  * Add support for `all` and `retrieve` methods on resource `CardBundle`
  * Add support for `all`, `retrieve`, and `update` methods on resource `CardDesign`
  * Add support for `card_design` on `Issuing.Card`

## 10.8.0 - 2023-03-02
* [#1447](https://github.com/stripe/stripe-php/pull/1447) API Updates
  * Add support for `reconciliation_status` on `Payout`
  * Add support for new value `lease_tax` on enum `TaxRate.tax_type`

## 10.8.0-beta.1 - 2023-02-23
* [#1445](https://github.com/stripe/stripe-php/pull/1445) API Updates for beta branch
  * Updated stable APIs to the latest version

## 10.7.0 - 2023-02-23
* [#1444](https://github.com/stripe/stripe-php/pull/1444) API Updates
  * Add support for new value `igst` on enum `TaxRate.tax_type`

## 10.7.0-beta.1 - 2023-02-16
* [#1442](https://github.com/stripe/stripe-php/pull/1442) API Updates for beta branch
  * Updated stable APIs to the latest version
  * Add support for `currency_conversion` on `Checkout.Session`
  * Add support for `limits` on `FinancialConnections.Session`
  * Remove support for `reference` on `Tax.Calculation`

## 10.6.1 - 2023-02-21
* [#1443](https://github.com/stripe/stripe-php/pull/1443) Remove init.php from the list of ignored files

## 10.6.0 - 2023-02-16
* [#1441](https://github.com/stripe/stripe-php/pull/1441) API Updates
  * Add support for `refund_payment` method on resource `Terminal.Reader`
  * Add support for `custom_fields` on `Checkout.Session` and `PaymentLink`
* [#1236](https://github.com/stripe/stripe-php/pull/1236) subscription_proration_date not always presented in Invoice
* [#1431](https://github.com/stripe/stripe-php/pull/1431) Fix: Do not use unbounded version constraint for `actions/checkout`
* [#1436](https://github.com/stripe/stripe-php/pull/1436) Enhancement: Enable and configure `visibility_required` fixer
* [#1432](https://github.com/stripe/stripe-php/pull/1432) Enhancement: Update `actions/cache`
* [#1434](https://github.com/stripe/stripe-php/pull/1434) Fix: Remove parentheses
* [#1433](https://github.com/stripe/stripe-php/pull/1433) Enhancement: Run tests on PHP 8.2
* [#1438](https://github.com/stripe/stripe-php/pull/1438) Update .gitattributes

## 10.6.0-beta.1 - 2023-02-02
* [#1440](https://github.com/stripe/stripe-php/pull/1440) API Updates for beta branch
  * Updated stable APIs to the latest version
  * Add support for `all` method on resource `Transaction`
  * Add support for `inferred_balances_refresh`, `subscriptions`, and `transaction_refresh` on `FinancialConnections.Account`
  * Add support for `manual_entry`, `prefetch`, `status_details`, and `status` on `FinancialConnections.Session`
  * Add support for new resource `FinancialConnections.Transaction`

## 10.5.0 - 2023-02-02
* [#1439](https://github.com/stripe/stripe-php/pull/1439) API Updates
  * Add support for `resume` method on resource `Subscription`
  * Add support for `amount_shipping` and `shipping_cost` on `CreditNote` and `Invoice`
  * Add support for `shipping_details` on `Invoice`
  * Add support for `invoice_creation` on `PaymentLink`
  * Add support for `trial_settings` on `Subscription`
  * Add support for new value `paused` on enum `Subscription.status`

## 10.5.0-beta.2 - 2023-01-26
* [#1429](https://github.com/stripe/stripe-php/pull/1429) API Updates for beta branch
  * Updated stable APIs to the latest version
  * Add support for `list_transactions` method on resource `Tax.Transaction`

## 10.5.0-beta.1 - 2023-01-19
* [#1427](https://github.com/stripe/stripe-php/pull/1427) API Updates for beta branch
  * Updated stable APIs to the latest version
  * Add support for `Tax.Settings` resource.

## 10.4.0 - 2023-01-19
* [#1381](https://github.com/stripe/stripe-php/pull/1381) Add getService methods to StripeClient and AbstractServiceFactory to allow mocking
* [#1424](https://github.com/stripe/stripe-php/pull/1424) API Updates

  * Added `REFUND_CREATED`, `REFUND_UPDATED` event definitions.
* [#1426](https://github.com/stripe/stripe-php/pull/1426) Ignore PHP version for formatting
* [#1425](https://github.com/stripe/stripe-php/pull/1425) Fix Stripe::setAccountId parameter type
* [#1418](https://github.com/stripe/stripe-php/pull/1418) Switch to mb_convert_encoding to fix utf8_encode deprecation warning

## 10.4.0-beta.3 - 2023-01-12
* [#1423](https://github.com/stripe/stripe-php/pull/1423) API Updates for beta branch
  * Updated stable APIs to the latest version
  * Add support for `Tax.Registration` resource.
  * Change `draft_quote` method implementation from hitting `/v1/quotes/{quotes}/draft` to `/v1/quotes/{quotes}/mark_draft`

## 10.4.0-beta.2 - 2023-01-05
* [#1420](https://github.com/stripe/stripe-php/pull/1420) API Updates for beta branch
  * Updated stable APIs to the latest version
  * Add support for `mark_stale_quote` method on resource `Quote`

## 10.4.0-beta.1 - 2022-12-22
* [#1414](https://github.com/stripe/stripe-php/pull/1414) API Updates for beta branch
  * Updated stable APIs to the latest version
  * Move `$stripe->taxCalculations` to `$stripe->tax->calculations` and `$stripe->taxTransactions` to `$stripe->tax->transactions`

## 10.3.0 - 2022-12-22
* [#1413](https://github.com/stripe/stripe-php/pull/1413) API Updates
  Change `CheckoutSession.cancel_url` to be nullable.

## 10.3.0-beta.1 - 2022-12-15
* [#1412](https://github.com/stripe/stripe-php/pull/1412) API Updates for beta branch
  * Updated stable APIs to the latest version
  * Add support for new resources `QuoteLine`, `TaxCalculation`, and `TaxTransaction`
  * Add support for `create` and `list_line_items` methods on resource `TaxCalculation`
  * Add support for `create_reversal`, `create`, and `retrieve` methods on resource `TaxTransaction`

## 10.2.0 - 2022-12-15
* [#1411](https://github.com/stripe/stripe-php/pull/1411) API Updates
  * Add support for new value `invoice_overpaid` on enum `CustomerBalanceTransaction.type`
* [#1407](https://github.com/stripe/stripe-php/pull/1407) API Updates

## 10.2.0-beta.1 - 2022-12-08
* [#1408](https://github.com/stripe/stripe-php/pull/1408) API Updates for beta branch
  * Updated stable APIs to the latest version
* [#1406](https://github.com/stripe/stripe-php/pull/1406) API Updates for beta branch
  * Updated stable APIs to the latest version
* [#1398](https://github.com/stripe/stripe-php/pull/1398) API Updates for beta branch
  * Updated stable APIs to the latest version

## 10.1.0 - 2022-12-06
* [#1405](https://github.com/stripe/stripe-php/pull/1405) API Updates
  * Add support for `flow` on `BillingPortal.Session`
* [#1404](https://github.com/stripe/stripe-php/pull/1404) API Updates
  * Remove support for resources `Order` and `Sku`
  * Remove support for `all`, `cancel`, `create`, `list_line_items`, `reopen`, `retrieve`, `submit`, and `update` methods on resource `Order`
  * Remove support for `all`, `create`, `delete`, `retrieve`, and `update` methods on resource `Sku`
  * Add support for `custom_text` on `Checkout.Session` and `PaymentLink`
  * Add support for `invoice_creation` and `invoice` on `Checkout.Session`
  * Remove support for `product` on `LineItem`
  * Add support for `latest_charge` on `PaymentIntent`
  * Remove support for `charges` on `PaymentIntent`

## 10.0.0 - 2022-11-16
* [#1392](https://github.com/stripe/stripe-php/pull/1392) Next major release changes

Breaking changes that arose during code generation of the library that we postponed for the next major version. For changes to the Stripe products, read more at https://stripe.com/docs/upgrades#2022-11-15.

"⚠️" symbol highlights breaking changes.

## 9.9.0 - 2022-11-08
* [#1394](https://github.com/stripe/stripe-php/pull/1394) API Updates
  * Add support for new values `eg_tin`, `ph_tin`, and `tr_tin` on enum `TaxId.type`
* [#1389](https://github.com/stripe/stripe-php/pull/1389) API Updates
  * Add support for `on_behalf_of` on `Subscription`
* [#1379](https://github.com/stripe/stripe-php/pull/1379) Do not run Coveralls in PR-s

## 9.9.0-beta.2 - 2022-11-02
* [#1390](https://github.com/stripe/stripe-php/pull/1390) API Updates for beta branch
  * Updated beta APIs to the latest stable version

## 9.9.0-beta.1 - 2022-10-21
* [#1384](https://github.com/stripe/stripe-php/pull/1384) API Updates for beta branch
  * Updated stable APIs to the latest version
  * Add support for `network_data` on `Issuing.Transaction`
  * Add support for `paypal` on `Source`
  * Add support for new value `paypal` on enum `Source.type`

## 9.8.0 - 2022-10-20
* [#1383](https://github.com/stripe/stripe-php/pull/1383) API Updates
  * Add support for new values `jp_trn` and `ke_pin` on enum `TaxId.type`
* [#1293](https://github.com/stripe/stripe-php/pull/1293) Install deps in the install step of CI
* [#1291](https://github.com/stripe/stripe-php/pull/1291) Fix: Configure finder for `friendsofphp/php-cs-fixer`

## 9.7.0 - 2022-10-13
* [#1376](https://github.com/stripe/stripe-php/pull/1376) API Updates
  * Add support for `network_data` on `Issuing.Authorization`
* [#1374](https://github.com/stripe/stripe-php/pull/1374) Add request_log_url on ErrorObject
* [#1370](https://github.com/stripe/stripe-php/pull/1370) API Updates
  * Add support for `created` on `Checkout.Session`

## 9.7.0-beta.2 - 2022-10-07
* [#1373](https://github.com/stripe/stripe-php/pull/1373) API Updates for beta branch
  * Updated stable APIs to the latest version

## 9.7.0-beta.1 - 2022-09-26
* [#1368](https://github.com/stripe/stripe-php/pull/1368) API Updates for beta branch
  * Updated stable APIs to the latest version
  * Add `FinancingOffer`, `FinancingSummary` and `FinancingTransaction` resources.

## 9.6.0 - 2022-09-15
* [#1365](https://github.com/stripe/stripe-php/pull/1365) API Updates
  * Add support for `from_invoice` and `latest_revision` on `Invoice`
  * Add support for new value `pix` on enum `PaymentLink.payment_method_types[]`
  * Add support for `pix` on `PaymentMethod`
  * Add support for new value `pix` on enum `PaymentMethod.type`
  * Add support for `created` on `Treasury.CreditReversal` and `Treasury.DebitReversal`

## 9.5.0 - 2022-09-06
* [#1364](https://github.com/stripe/stripe-php/pull/1364) API Updates
  * Add support for new value `terminal_reader_splashscreen` on enum `File.purpose`
* [#1363](https://github.com/stripe/stripe-php/pull/1363) chore: Update PHP tests to handle search methods.

## 9.4.0 - 2022-08-26
* [#1362](https://github.com/stripe/stripe-php/pull/1362) API Updates
  * Add support for `login_page` on `BillingPortal.Configuration`
* [#1360](https://github.com/stripe/stripe-php/pull/1360) Add test coverage using Coveralls
* [#1361](https://github.com/stripe/stripe-php/pull/1361) fix: Fix type hints for error objects.
  * Update `Invoice.last_finalization_error`, `PaymentIntent.last_payment_error`, `SetupAttempt.setup_error` and `SetupIntent.setup_error` type to be `StripeObject`.
    * Addresses https://github.com/stripe/stripe-php/issues/1353. The library today does not actually return a `ErrorObject` for these fields, so the type annotation was incorrect.
* [#1356](https://github.com/stripe/stripe-php/pull/1356) Add beta readme.md section

## 9.4.0-beta.1 - 2022-08-26
* [#1358](https://github.com/stripe/stripe-php/pull/1358) API Updates for beta branch
  * Updated stable APIs to the latest version
  * Add support for the beta [Gift Card API](https://stripe.com/docs/gift-cards).

## 9.3.0 - 2022-08-23
* [#1355](https://github.com/stripe/stripe-php/pull/1355) API Updates
  * Change type of `Treasury.OutboundTransfer.destination_payment_method` from `string` to `string | null`
  * Change the return type of `CustomerService.fundCashBalance` test helper from `CustomerBalanceTransaction` to `CustomerCashBalanceTransaction`.
    * This would generally be considered a breaking change, but we've worked with all existing users to migrate and are comfortable releasing this as a minor as it is solely a test helper method. This was essentially broken prior to this change.

## 9.3.0-beta.1 - 2022-08-23
* [#1354](https://github.com/stripe/stripe-php/pull/1354) API Updates for beta branch
  - Updated stable APIs to the latest version
  - `Stripe-Version` beta headers are not pinned by-default and need to be manually specified, please refer to [beta SDKs README section](https://github.com/stripe/stripe-php/blob/master/README.md#beta-sdks)

## 9.2.0 - 2022-08-19
* [#1352](https://github.com/stripe/stripe-php/pull/1352) API Updates
  * Add support for new resource `CustomerCashBalanceTransaction`
  * Add support for `currency` on `PaymentLink`
  * Add constant for `customer_cash_balance_transaction.created` webhook event.
* [#1351](https://github.com/stripe/stripe-php/pull/1351) Add a support section to the readme
* [#1304](https://github.com/stripe/stripe-php/pull/1304) Allow passing PSR-3 loggers to setLogger as they are compatible

## 9.2.0-beta.1 - 2022-08-11
* [#1349](https://github.com/stripe/stripe-php/pull/1349) API Updates for beta branch
  - Updated stable APIs to the latest version
  - Add `refundPayment` method to Terminal resource

## 9.1.0 - 2022-08-11
* [#1348](https://github.com/stripe/stripe-php/pull/1348) API Updates
  * Add support for `payment_method_collection` on `Checkout.Session` and `PaymentLink`

* [#1346](https://github.com/stripe/stripe-php/pull/1346) API Updates
  * Add support for `expires_at` on `Apps.Secret`

## 9.1.0-beta.1 - 2022-08-03
* [#1345](https://github.com/stripe/stripe-php/pull/1345) API Updates for beta branch
  - Updated stable APIs to the latest version
  - Added the `Order` resource support

## 9.0.0 - 2022-08-02

Breaking changes that arose during code generation of the library that we postponed for the next major version. For changes to the SDK, read more detailed description at https://github.com/stripe/stripe-php/wiki/Migration-guide-for-v9. For changes to the Stripe products, read more at https://stripe.com/docs/upgrades#2022-08-01.

"⚠️" symbol highlights breaking changes.

* [#1344](https://github.com/stripe/stripe-php/pull/1344) API Updates
* [#1337](https://github.com/stripe/stripe-php/pull/1337) API Updates
* [#1273](https://github.com/stripe/stripe-php/pull/1273) Add some PHPDoc return types and fixes
* [#1341](https://github.com/stripe/stripe-php/pull/1341) Next major release changes

## 8.12.0 - 2022-07-25
* [#1332](https://github.com/stripe/stripe-php/pull/1332) API Updates
  * Add support for `default_currency` and `invoice_credit_balance` on `Customer`

## 8.12.0-beta.1 - 2022-07-22
* [#1331](https://github.com/stripe/stripe-php/pull/1331) API Updates for beta branch
  - Updated stable APIs to the latest version
* [#1328](https://github.com/stripe/stripe-php/pull/1328) API Updates for beta branch
  - Updated stable APIs to the latest version
  - Add `QuotePhase` resource
* [#1325](https://github.com/stripe/stripe-php/pull/1325) API Updates for beta branch
  - Updated stable APIs to the latest version
  - Add `QuotePhaseConfiguration` service.
  - Add `Price.migrate_to` property
  - Add `SubscriptionSchedule.amend` method.
  - Add `Discount.subscription_item` property.
  - Add `Quote.subscription_data.billing_behavior`, `billing_cycle_anchor`, `end_behavior`, `from_schedule`, `from_subscription`, `prebilling`, `proration_behavior` properties.
  - Add `phases` parameter to `Quote.create`
  - Add `Subscription.discounts`, `prebilling` properties.
* [#1320](https://github.com/stripe/stripe-php/pull/1320) API Updates for beta branch
  - Include `server_side_confirmation_beta=v1` beta
  - Add `secretKeyConfirmation` to `PaymentIntent`
* [#1317](https://github.com/stripe/stripe-php/pull/1317) API Updates for beta branch
  - Updated stable APIs to the latest version

## 8.11.0 - 2022-07-18
* [#1324](https://github.com/stripe/stripe-php/pull/1324) API Updates
  * Add support for new value `blik` on enum `PaymentLink.payment_method_types[]`
  * Add support for `blik` on `PaymentMethod`
  * Add support for new value `blik` on enum `PaymentMethod.type`
  * Add `Invoice.upcomingLines` method.
  * Add `SourceService.allSourceTransactions` method.
* [#1322](https://github.com/stripe/stripe-php/pull/1322) API Updates
  * Change type of `source_type` on `Transfer` from nullable string to string (comment-only change)

## 8.10.0 - 2022-07-07
* [#1319](https://github.com/stripe/stripe-php/pull/1319) API Updates
  * Add support for `currency_options` on `Coupon` and `Price`
  * Add support for `currency` on `Subscription`
* [#1318](https://github.com/stripe/stripe-php/pull/1318) API Updates
  * Add support for new values financial_connections.account.created, financial_connections.account.deactivated, financial_connections.account.disconnected, financial_connections.account.reactivated, and financial_connections.account.refreshed_balance on `Event`.

## 8.9.0 - 2022-06-29
* [#1316](https://github.com/stripe/stripe-php/pull/1316) API Updates
  * Add support for `deliver_card`, `fail_card`, `return_card`, and `ship_card` test helper methods on resource `Issuing.Card`
  * Add support for `subtotal_excluding_tax` on `CreditNote` and `Invoice`
  * Add support for `amount_excluding_tax` and `unit_amount_excluding_tax` on `CreditNoteLineItem` and `InvoiceLineItem`
  * Add support for `total_excluding_tax` on `Invoice`
  * Change type of `PaymentLink.payment_method_types[]` from `literal('card')` to `enum`
  * Add support for `promptpay` on `PaymentMethod`
  * Add support for new value `promptpay` on enum `PaymentMethod.type`
  * Add support for `hosted_regulatory_receipt_url` and `reversal_details` on `Treasury.ReceivedCredit` and `Treasury.ReceivedDebit`

## 8.8.0 - 2022-06-23
* [#1302](https://github.com/stripe/stripe-php/pull/1302) API Updates
  * Add support for `custom_unit_amount` on `Price`
* [#1301](https://github.com/stripe/stripe-php/pull/1301) API Updates

  Documentation updates.

## 8.7.0 - 2022-06-17
* [#1306](https://github.com/stripe/stripe-php/pull/1306) API Updates
  * Add support for `fund_cash_balance` test helper method on resource `Customer`
  * Add support for `total_excluding_tax` on `CreditNote`
  * Add support for `rendering_options` on `Invoice`
* [#1307](https://github.com/stripe/stripe-php/pull/1307) Support updating pre-release versions
* [#1305](https://github.com/stripe/stripe-php/pull/1305) Trigger workflows on beta branches
* [#1302](https://github.com/stripe/stripe-php/pull/1302) API Updates
  * Add support for `custom_unit_amount` on `Price`
* [#1301](https://github.com/stripe/stripe-php/pull/1301) API Updates

  Documentation updates.

## 8.6.0 - 2022-06-08
* [#1300](https://github.com/stripe/stripe-php/pull/1300) API Updates
  * Add support for `attach_to_self` and `flow_directions` on `SetupAttempt`

## 8.5.0 - 2022-06-01
* [#1298](https://github.com/stripe/stripe-php/pull/1298) API Updates
  * Add support for `radar_options` on `Charge` and `PaymentMethod`
  * Add support for new value `simulated_wisepos_e` on enum `Terminal.Reader.device_type`

## 8.4.0 - 2022-05-26
* [#1296](https://github.com/stripe/stripe-php/pull/1296) API Updates
  * Add support for `persons` method on resource `Account`
  * Add support for `balance_transactions` method on resource `Customer`
  * Add support for `id_number_secondary_provided` on `Person`
* [#1295](https://github.com/stripe/stripe-php/pull/1295) API Updates

## 8.3.0 - 2022-05-23
* [#1294](https://github.com/stripe/stripe-php/pull/1294) API Updates
  * Add support for new resource `Apps.Secret`
  * Add support for `affirm` and `link` on `PaymentMethod`
  * Add support for new values `affirm` and `link` on enum `PaymentMethod.type`
* [#1289](https://github.com/stripe/stripe-php/pull/1289) fix: Update RequestOptions#redactedApiKey to stop exploding null.

## 8.2.0 - 2022-05-19
* [#1286](https://github.com/stripe/stripe-php/pull/1286) API Updates
  * Add support for new resources `Treasury.CreditReversal`, `Treasury.DebitReversal`, `Treasury.FinancialAccountFeatures`, `Treasury.FinancialAccount`, `Treasury.FlowDetails`, `Treasury.InboundTransfer`, `Treasury.OutboundPayment`, `Treasury.OutboundTransfer`, `Treasury.ReceivedCredit`, `Treasury.ReceivedDebit`, `Treasury.TransactionEntry`, and `Treasury.Transaction`
  * Add support for `retrieve_payment_method` method on resource `Customer`
  * Add support for `all` and `list_owners` methods on resource `FinancialConnections.Account`
  * Add support for `treasury` on `Issuing.Authorization`, `Issuing.Dispute`, and `Issuing.Transaction`
  * Add support for `financial_account` on `Issuing.Card`
  * Add support for `client_secret` on `Order`
  * Add support for `attach_to_self` and `flow_directions` on `SetupIntent`

## 8.1.0 - 2022-05-11
* [#1284](https://github.com/stripe/stripe-php/pull/1284) API Updates
  * Add support for `consent_collection`, `customer_creation`, `payment_intent_data`, `shipping_options`, `submit_type`, and `tax_id_collection` on `PaymentLink`
  * Add support for `description` on `Subscription`

## 8.0.0 - 2022-05-09
* [#1283](https://github.com/stripe/stripe-php/pull/1283) Major version release of v8.0.0. The [migration guide](https://github.com/stripe/stripe-php/wiki/Migration-Guide-for-v8) contains more information.
  (⚠️ = breaking changes):
  * ⚠️ Replace the legacy `Order` API with the new `Order` API.
    * Resource modified: `Order`.
    * New methods: `cancel`, `list_line_items`, `reopen`, and `submit`
    * Removed methods: `pay` and `return_order`
    * Removed resources: `OrderItem` and `OrderReturn`
    * Removed references from other resources: `Charge.order`
  * ⚠️ Rename `\FinancialConnections\Account.refresh` method to `\FinancialConnections\Account.refresh_account`
  * Add support for `amount_discount`, `amount_tax`, and `product` on `LineItem`

## 7.128.0 - 2022-05-05
* [#1282](https://github.com/stripe/stripe-php/pull/1282) API Updates
  * Add support for `default_price` on `Product`
  * Add support for `instructions_email` on `Refund`

## 7.127.0 - 2022-05-05
* [#1281](https://github.com/stripe/stripe-php/pull/1281) API Updates
  * Add support for new resources `FinancialConnections.AccountOwner`, `FinancialConnections.AccountOwnership`, `FinancialConnections.Account`, and `FinancialConnections.Session`
* [#1278](https://github.com/stripe/stripe-php/pull/1278) Pin setup-php action version.
* [#1277](https://github.com/stripe/stripe-php/pull/1277) API Updates
  * Add support for `registered_address` on `Person`

## 7.126.0 - 2022-05-03
* [#1276](https://github.com/stripe/stripe-php/pull/1276) API Updates
  * Add support for new resource `CashBalance`
  * Change type of `BillingPortal.Configuration.application` from `$Application` to `deletable($Application)`
  * Add support for `cash_balance` on `Customer`
  * Add support for `application` on `Invoice`, `Quote`, `SubscriptionSchedule`, and `Subscription`
  * Add support for new value `eu_oss_vat` on enum `TaxId.type`
* [#1274](https://github.com/stripe/stripe-php/pull/1274) Fix PHPDoc on Discount for nullable properties
* [#1272](https://github.com/stripe/stripe-php/pull/1272) Allow users to pass a custom IPRESOLVE cURL option.

## 7.125.0 - 2022-04-21
* [#1270](https://github.com/stripe/stripe-php/pull/1270) API Updates
  * Add support for `expire` test helper method on resource `Refund`

## 7.124.0 - 2022-04-18
* [#1265](https://github.com/stripe/stripe-php/pull/1265) API Updates
  * Add support for new resources `FundingInstructions` and `Terminal.Configuration`
  * Add support for `create_funding_instructions` method on resource `Customer`
  * Add support for `amount_details` on `PaymentIntent`
  * Add support for `customer_balance` on `PaymentMethod`
  * Add support for new value `customer_balance` on enum `PaymentMethod.type`
  * Add support for `configuration_overrides` on `Terminal.Location`

## 7.123.0 - 2022-04-13
* [#1263](https://github.com/stripe/stripe-php/pull/1263) API Updates
  * Add support for `increment_authorization` method on resource `PaymentIntent`
* [#1262](https://github.com/stripe/stripe-php/pull/1262) Add support for updating the version of the repo
* [#1230](https://github.com/stripe/stripe-php/pull/1230) Add PHPDoc return types
* [#1242](https://github.com/stripe/stripe-php/pull/1242) Fix some PHPDoc in tests

## 7.122.0 - 2022-04-08
* [#1261](https://github.com/stripe/stripe-php/pull/1261) API Updates
  * Add support for `apply_customer_balance` method on resource `PaymentIntent`
* [#1259](https://github.com/stripe/stripe-php/pull/1259) API Updates

  * Add `payment_intent.partially_funded`, `terminal.reader.action_failed`, and `terminal.reader.action_succeeded` events.

## 7.121.0 - 2022-03-30
* [#1258](https://github.com/stripe/stripe-php/pull/1258) API Updates
  * Add support for `cancel_action`, `process_payment_intent`, `process_setup_intent`, and `set_reader_display` methods on resource `Terminal.Reader`
  * Add support for `action` on `Terminal.Reader`

## 7.120.0 - 2022-03-29
* [#1257](https://github.com/stripe/stripe-php/pull/1257) API Updates
  * Add support for Search API
    * Add support for `search` method on resources `Charge`, `Customer`, `Invoice`, `PaymentIntent`, `Price`, `Product`, and `Subscription`

## 7.119.0 - 2022-03-25
* [#1256](https://github.com/stripe/stripe-php/pull/1256) API Updates
  * Add support for PayNow and US Bank Accounts Debits payments
      * Add support for `paynow` and `us_bank_account` on `PaymentMethod`
      * Add support for new values `paynow` and `us_bank_account` on enum `PaymentMethod.type`
  * Add support for `failure_balance_transaction` on `Charge`

## 7.118.0 - 2022-03-23
* [#1255](https://github.com/stripe/stripe-php/pull/1255) API Updates
  * Add support for `cancel` method on resource `Refund`
  * Add support for new values `bg_uic`, `hu_tin`, and `si_tin` on enum `TaxId.type`
  * Add  `test_helpers.test_clock.advancing`, `test_helpers.test_clock.created`, `test_helpers.test_clock.deleted`, `test_helpers.test_clock.internal_failure`, and `test_helpers.test_clock.ready` events.

## 7.117.0 - 2022-03-18
* [#1254](https://github.com/stripe/stripe-php/pull/1254) API Updates
  * Add support for `status` on `Card`
* [#1251](https://github.com/stripe/stripe-php/pull/1251) Add support for SearchResult objects.
* [#1249](https://github.com/stripe/stripe-php/pull/1249) Add missing constant for payment_behavior

## 7.116.0 - 2022-03-02
* [#1248](https://github.com/stripe/stripe-php/pull/1248) API Updates
  * Add support for `proration_details` on `InvoiceLineItem`

## 7.115.0 - 2022-03-01
* [#1245](https://github.com/stripe/stripe-php/pull/1245) [#1247](https://github.com/stripe/stripe-php/pull/1247) API Updates
  * Add support for new resource `TestHelpers.TestClock`
  * Add support for `test_clock` on `Customer`, `Invoice`, `InvoiceItem`, `Quote`, `Subscription`, and `SubscriptionSchedule`
  * Add support for `next_action` on `Refund`
  * Add support for `konbini` on `PaymentMethod`
* [#1244](https://github.com/stripe/stripe-php/pull/1244) API Updates
  * Add support for new values `bbpos_wisepad3` and `stripe_m2` on enum `Terminal.Reader.device_type`

## 7.114.0 - 2022-02-15
* [#1243](https://github.com/stripe/stripe-php/pull/1243) Add test
* [#1240](https://github.com/stripe/stripe-php/pull/1240) API Updates
  * Add support for `verify_microdeposits` method on resources `PaymentIntent` and `SetupIntent`
* [#1241](https://github.com/stripe/stripe-php/pull/1241) Add generic parameter to \Stripe\Collection usages

## 7.113.0 - 2022-02-03
* [#1239](https://github.com/stripe/stripe-php/pull/1239) API Updates
  * Add `REASON_EXPIRED_UNCAPTURED_CHARGE` enum value on `Refund`.

## 7.112.0 - 2022-01-25
* [#1235](https://github.com/stripe/stripe-php/pull/1235) API Updates
  * Add support for `phone_number_collection` on `PaymentLink`
  * Add support for new value `is_vat` on enum `TaxId.type`

## 7.111.0 - 2022-01-20
* [#1233](https://github.com/stripe/stripe-php/pull/1233) API Updates
  * Add support for new resource `PaymentLink`
  * Add support for `payment_link` on `Checkout.Session`

## 7.110.0 - 2022-01-13
* [#1232](https://github.com/stripe/stripe-php/pull/1232) API Updates
  * Add support for `paid_out_of_band` on `Invoice`

## 7.109.0 - 2022-01-12
* [#1231](https://github.com/stripe/stripe-php/pull/1231) API Updates
  * Add support for `customer_creation` on `Checkout.Session`
* [#1227](https://github.com/stripe/stripe-php/pull/1227) Update docs URLs

## 7.108.0 - 2021-12-22
* [#1226](https://github.com/stripe/stripe-php/pull/1226) Upgrade php-cs-fixer to 3.4.0.
* [#1222](https://github.com/stripe/stripe-php/pull/1222) API Updates
  * Add support for `processing` on `PaymentIntent`
* [#1220](https://github.com/stripe/stripe-php/pull/1220) API Updates

## 7.107.0 - 2021-12-09
* [#1219](https://github.com/stripe/stripe-php/pull/1219) API Updates
  * Add support for `metadata` on `BillingPortal.Configuration`
  * Add support for `wallets` on `Issuing.Card`

## 7.106.0 - 2021-12-09
* [#1218](https://github.com/stripe/stripe-php/pull/1218) API Updates
  * Add support for new values `ge_vat` and `ua_vat` on enum `TaxId.type`
* [#1216](https://github.com/stripe/stripe-php/pull/1216) Fix namespaced classes in @return PHPDoc.
* [#1214](https://github.com/stripe/stripe-php/pull/1214) Announce PHP8 support in CHANGELOG.md

## 7.105.0 - 2021-12-06
* [#1213](https://github.com/stripe/stripe-php/pull/1213) PHP 8.1 missing ReturnTypeWillChange annotations.
* As of this version, PHP 8.1 is officially supported.

## 7.104.0 - 2021-12-01
* [#1211](https://github.com/stripe/stripe-php/pull/1211) PHPStan compatibility with PHP8.x
* [#1209](https://github.com/stripe/stripe-php/pull/1209) PHPUnit compatibility with PHP 8.x

## 7.103.0 - 2021-11-19
* [#1206](https://github.com/stripe/stripe-php/pull/1206) API Updates
  * Add support for new value `jct` on enum `TaxRate.tax_type`

## 7.102.0 - 2021-11-17
* [#1205](https://github.com/stripe/stripe-php/pull/1205) API Updates
  * Add support for `automatic_payment_methods` on `PaymentIntent`

## 7.101.0 - 2021-11-16
* [#1203](https://github.com/stripe/stripe-php/pull/1203) API Updates
  * Add support for new resource `ShippingRate`
  * Add support for `shipping_options` and `shipping_rate` on `Checkout.Session`
  * Add support for `expire` method on resource `Checkout.Session`
  * Add support for `status` on `Checkout.Session`

## 7.100.0 - 2021-10-11
* [#1190](https://github.com/stripe/stripe-php/pull/1190) API Updates
  * Add support for `klarna` on `PaymentMethod`.

## 7.99.0 - 2021-10-11
* [#1188](https://github.com/stripe/stripe-php/pull/1188) API Updates
  * Add support for `list_payment_methods` method on resource `Customer`

## 7.98.0 - 2021-10-07
* [#1187](https://github.com/stripe/stripe-php/pull/1187) API Updates
  * Add support for `phone_number_collection` on `Checkout.Session`
  * Add support for new value `customer_id` on enum `Radar.ValueList.item_type`
  * Add support for new value `bbpos_wisepos_e` on enum `Terminal.Reader.device_type`

## 7.97.0 - 2021-09-16
* [#1181](https://github.com/stripe/stripe-php/pull/1181) API Updates
  * Add support for `full_name_aliases` on `Person`

## 7.96.0 - 2021-09-15
* [#1178](https://github.com/stripe/stripe-php/pull/1178) API Updates
  * Add support for livemode on Reporting.ReportType
  * Add support for new value `rst` on enum `TaxRate.tax_type`

## 7.95.0 - 2021-09-01
* [#1177](https://github.com/stripe/stripe-php/pull/1177) API Updates
  * Add support for `future_requirements` on `Account`, `Capability`, and `Person`
  * Add support for `after_expiration`, `consent`, `consent_collection`, `expires_at`, and `recovered_from` on `Checkout.Session`

## 7.94.0 - 2021-08-19
* [#1173](https://github.com/stripe/stripe-php/pull/1173) API Updates
  * Add support for new value `fil` on enum `Checkout.Session.locale`
  * Add support for new value `au_arn` on enum `TaxId.type`

## 7.93.0 - 2021-08-11
* [#1172](https://github.com/stripe/stripe-php/pull/1172) API Updates
  * Add support for `locale` on `BillingPortal.Session`

* [#1171](https://github.com/stripe/stripe-php/pull/1171) Fix typo in docblock `CurlClient::executeStreamingRequestWithRetries`

## 7.92.0 - 2021-07-28
* [#1167](https://github.com/stripe/stripe-php/pull/1167) API Updates
  * Add support for `account_type` on `BankAccount`
  * Add support for new value `redacted` on enum `Review.closed_reason`

## 7.91.0 - 2021-07-22
* [#1164](https://github.com/stripe/stripe-php/pull/1164) API Updates
  * Add support for new values `hr`, `ko`, and `vi` on enum `Checkout.Session.locale`
  * Add support for `payment_settings` on `Subscription`

## 7.90.0 - 2021-07-20
* [#1163](https://github.com/stripe/stripe-php/pull/1163) API Updates
  * Add support for `wallet` on `Issuing.Transaction`
* [#1160](https://github.com/stripe/stripe-php/pull/1160) Remove unused API error types from docs.

## 7.89.0 - 2021-07-14
* [#1158](https://github.com/stripe/stripe-php/pull/1158) API Updates
  * Add support for `list_computed_upfront_line_items` method on resource `Quote`
* [#1157](https://github.com/stripe/stripe-php/pull/1157) Improve readme for old PHP versions

## 7.88.0 - 2021-07-09
* [#1152](https://github.com/stripe/stripe-php/pull/1152) API Updates
  * Add support for new resource `Quote`
  * Add support for `quote` on `Invoice`
  * Add support for new value `quote_accept` on enum `Invoice.billing_reason`
* [#1155](https://github.com/stripe/stripe-php/pull/1155) Add streaming methods to Service infra
  * Add support for `setStreamingHttpClient` and `streamingHttpClient` to `ApiRequestor`
  * Add support for `getStreamingClient` and `requestStream` to `AbstractService`
  * Add support for `requestStream` to `BaseStripeClient`
  * `\Stripe\RequestOptions::parse` now clones its input if it is already a `RequestOptions` object, to prevent accidental mutation.
* [#1151](https://github.com/stripe/stripe-php/pull/1151) Add `mode` constants into Checkout\Session

## 7.87.0 - 2021-06-30
* [#1149](https://github.com/stripe/stripe-php/pull/1149) API Updates
  * Add support for `wechat_pay` on `PaymentMethod`
* [#1143](https://github.com/stripe/stripe-php/pull/1143) Streaming requests
* [#1138](https://github.com/stripe/stripe-php/pull/1138) Deprecate travis

## 7.86.0 - 2021-06-25
* [#1145](https://github.com/stripe/stripe-php/pull/1145) API Updates
  * Add support for `boleto` on `PaymentMethod`.
  * Add support for `il_vat` as a member of the `TaxID.Type` enum.

## 7.85.0 - 2021-06-18
* [#1142](https://github.com/stripe/stripe-php/pull/1142) API Updates
  * Add support for new TaxId types: `ca_pst_mb`, `ca_pst_bc`, `ca_gst_hst`, and `ca_pst_sk`.

## 7.84.0 - 2021-06-16
* [#1141](https://github.com/stripe/stripe-php/pull/1141) Update PHPDocs
  * Add support for `url` on `Checkout\Session`

## 7.83.0 - 2021-06-07
* [#1140](https://github.com/stripe/stripe-php/pull/1140) API Updates
  * Added support for `tax_id_collection` on `Checkout\Session` and `Checkout\Session#create`
  * Update `Location` to be expandable on `Terminal\Reader`

## 7.82.0 - 2021-06-04
* [#1136](https://github.com/stripe/stripe-php/pull/1136) Update PHPDocs
  * Add support for `controller` on `Account`.

## 7.81.0 - 2021-06-04
* [#1135](https://github.com/stripe/stripe-php/pull/1135) API Updates
  * Add support for new resource `TaxCode`
  * Add support for `automatic_tax` `Invoice` and`Checkout.Session`.
  * Add support for `tax_behavior` on `Price`
  * Add support for `tax_code` on `Product`
  * Add support for `tax` on `Customer`
  * Add support for `tax_type` enum on `TaxRate`

## 7.80.0 - 2021-05-26
* [#1130](https://github.com/stripe/stripe-php/pull/1130) Update PHPDocs

## 7.79.0 - 2021-05-19
* [#1126](https://github.com/stripe/stripe-php/pull/1126) API Updates
  * Added support for new resource `Identity.VerificationReport`
  * Added support for new resource `Identity.VerificationSession`
  * `File#list.purpose` and `File.purpose` added new enum members: `identity_document_downloadable` and `selfie`.

## 7.78.0 - 2021-05-05
* [#1120](https://github.com/stripe/stripe-php/pull/1120) Update PHPDocs
  * Add support for `Radar.EarlyFraudWarning.payment_intent`

## 7.77.0 - 2021-04-12
* [#1110](https://github.com/stripe/stripe-php/pull/1110) Update PHPDocs
  * Add support for `acss_debit` on `PaymentMethod`
  * Add support for `payment_method_options` on `Checkout\Session`
* [#1107](https://github.com/stripe/stripe-php/pull/1107) Remove duplicate object phpdoc

## 7.76.0 - 2021-03-22
* [#1100](https://github.com/stripe/stripe-php/pull/1100) Update PHPDocs
  * Added support for `amount_shipping` on `Checkout.Session.total_details`
* [#1088](https://github.com/stripe/stripe-php/pull/1088) Make possibility to extend CurlClient

## 7.75.0 - 2021-02-22
* [#1094](https://github.com/stripe/stripe-php/pull/1094) Add support for Billing Portal Configuration API

## 7.74.0 - 2021-02-17
* [#1093](https://github.com/stripe/stripe-php/pull/1093) Update PHPDocs
  * Add support for on_behalf_of to Invoice

## 7.73.0 - 2021-02-16
* [#1091](https://github.com/stripe/stripe-php/pull/1091) Update PHPDocs
  * Add support for `afterpay_clearpay` on `PaymentMethod`.

## 7.72.0 - 2021-02-08
* [#1089](https://github.com/stripe/stripe-php/pull/1089) Update PHPDocs
  * Add support for `afterpay_clearpay_payments` on `Account.capabilities`
  * Add support for `payment_settings` on `Invoice`

## 7.71.0 - 2021-02-05
* [#1087](https://github.com/stripe/stripe-php/pull/1087) Update PHPDocs
* [#1086](https://github.com/stripe/stripe-php/pull/1086) Update CA cert bundle URL

## 7.70.0 - 2021-02-03
* [#1085](https://github.com/stripe/stripe-php/pull/1085) Update PHPDocs
  * Add support for `nationality` on `Person`
  * Add member `gb_vat` of `TaxID` enum

## 7.69.0 - 2021-01-21
* [#1079](https://github.com/stripe/stripe-php/pull/1079) Update PHPDocs

## 7.68.0 - 2021-01-14
* [#1063](https://github.com/stripe/stripe-php/pull/1063) Multiple API changes
* [#1061](https://github.com/stripe/stripe-php/pull/1061) Bump phpDocumentor to 3.0.0

## 7.67.0 - 2020-12-09
* [#1060](https://github.com/stripe/stripe-php/pull/1060) Improve PHPDocs for `Discount`
* [#1059](https://github.com/stripe/stripe-php/pull/1059) Upgrade PHPStan to 0.12.59
* [#1057](https://github.com/stripe/stripe-php/pull/1057) Bump PHP-CS-Fixer and update code

## 7.66.1 - 2020-12-01
* [#1054](https://github.com/stripe/stripe-php/pull/1054) Improve error message for invalid keys in StripeClient

## 7.66.0 - 2020-11-24
* [#1053](https://github.com/stripe/stripe-php/pull/1053) Update PHPDocs

## 7.65.0 - 2020-11-19
* [#1050](https://github.com/stripe/stripe-php/pull/1050) Added constants for `proration_behavior` on `Subscription`

## 7.64.0 - 2020-11-18
* [#1049](https://github.com/stripe/stripe-php/pull/1049) Update PHPDocs

## 7.63.0 - 2020-11-17
* [#1048](https://github.com/stripe/stripe-php/pull/1048) Update PHPDocs
* [#1046](https://github.com/stripe/stripe-php/pull/1046) Force IPv4 resolving

## 7.62.0 - 2020-11-09
* [#1041](https://github.com/stripe/stripe-php/pull/1041) Add missing constants on `Event`
* [#1038](https://github.com/stripe/stripe-php/pull/1038) Update PHPDocs

## 7.61.0 - 2020-10-20
* [#1030](https://github.com/stripe/stripe-php/pull/1030) Add support for `jp_rn` and `ru_kpp` as a `type` on `TaxId`

## 7.60.0 - 2020-10-15
* [#1027](https://github.com/stripe/stripe-php/pull/1027) Warn if opts are in params

## 7.58.0 - 2020-10-14
* [#1026](https://github.com/stripe/stripe-php/pull/1026) Add support for the Payout Reverse API

## 7.57.0 - 2020-09-29
* [#1020](https://github.com/stripe/stripe-php/pull/1020) Add support for the `SetupAttempt` resource and List API

## 7.56.0 - 2020-09-25
* [#1019](https://github.com/stripe/stripe-php/pull/1019) Update PHPDocs

## 7.55.0 - 2020-09-24
* [#1018](https://github.com/stripe/stripe-php/pull/1018) Multiple API changes
  * Updated PHPDocs
  * Added `TYPE_CONTRIBUTION` as a constant on `BalanceTransaction`

## 7.54.0 - 2020-09-23
* [#1017](https://github.com/stripe/stripe-php/pull/1017) Updated PHPDoc

## 7.53.1 - 2020-09-22
* [#1015](https://github.com/stripe/stripe-php/pull/1015) Bugfix: don't error on systems with php_uname in disablefunctions with whitespace

## 7.53.0 - 2020-09-21
* [#1016](https://github.com/stripe/stripe-php/pull/1016) Updated PHPDocs

## 7.52.0 - 2020-09-08
* [#1010](https://github.com/stripe/stripe-php/pull/1010) Update PHPDocs

## 7.51.0 - 2020-09-02
* [#1007](https://github.com/stripe/stripe-php/pull/1007) Multiple API changes
  * Add support for the Issuing Dispute Submit API
  * Add constants for `payment_status` on Checkout `Session`
* [#1003](https://github.com/stripe/stripe-php/pull/1003) Add trim to getSignatures to allow for leading whitespace.

## 7.50.0 - 2020-08-28
* [#1005](https://github.com/stripe/stripe-php/pull/1005) Updated PHPDocs

## 7.49.0 - 2020-08-19
* [#998](https://github.com/stripe/stripe-php/pull/998) PHPDocs updated

## 7.48.0 - 2020-08-17
* [#997](https://github.com/stripe/stripe-php/pull/997) PHPDocs updated
* [#996](https://github.com/stripe/stripe-php/pull/996) Fixing telemetry

## 7.47.0 - 2020-08-13
* [#994](https://github.com/stripe/stripe-php/pull/994) Nullable balance_transactions on issuing disputes
* [#991](https://github.com/stripe/stripe-php/pull/991) Fix invalid return types in OAuthService

## 7.46.1 - 2020-08-07
* [#990](https://github.com/stripe/stripe-php/pull/990) PHPdoc changes

## 7.46.0 - 2020-08-05
* [#989](https://github.com/stripe/stripe-php/pull/989) Add support for the `PromotionCode` resource and APIs

## 7.45.0 - 2020-07-28
* [#981](https://github.com/stripe/stripe-php/pull/981) PHPdoc updates

## 7.44.0 - 2020-07-20
* [#948](https://github.com/stripe/stripe-php/pull/948) Add `first()` and `last()` functions to `Collection`

## 7.43.0 - 2020-07-17
* [#975](https://github.com/stripe/stripe-php/pull/975) Add support for `political_exposure` on `Person`

## 7.42.0 - 2020-07-15
* [#974](https://github.com/stripe/stripe-php/pull/974) Add new constants for `purpose` on `File`

## 7.41.1 - 2020-07-15
* [#973](https://github.com/stripe/stripe-php/pull/973) Multiple PHPDoc fixes

## 7.41.0 - 2020-07-14
* [#971](https://github.com/stripe/stripe-php/pull/971) Adds enum values for `billing_address_collection` on Checkout `Session`

## 7.40.0 - 2020-07-06
* [#964](https://github.com/stripe/stripe-php/pull/964) Add OAuthService

## 7.39.0 - 2020-06-25
* [#960](https://github.com/stripe/stripe-php/pull/960) Add constants for `payment_behavior` on `Subscription`

## 7.38.0 - 2020-06-24
* [#959](https://github.com/stripe/stripe-php/pull/959) Add multiple constants missing for `Event`

## 7.37.2 - 2020-06-23
* [#957](https://github.com/stripe/stripe-php/pull/957) Updated PHPDocs

## 7.37.1 - 2020-06-11
* [#952](https://github.com/stripe/stripe-php/pull/952) Improve PHPDoc

## 7.37.0 - 2020-06-09
* [#950](https://github.com/stripe/stripe-php/pull/950) Add support for `id_npwp` and `my_frp` as `type` on `TaxId`

## 7.36.2 - 2020-06-03
* [#946](https://github.com/stripe/stripe-php/pull/946) Update PHPDoc

## 7.36.1 - 2020-05-28
* [#938](https://github.com/stripe/stripe-php/pull/938) Remove extra array_keys() call.
* [#942](https://github.com/stripe/stripe-php/pull/942) fix autopagination for service methods

## 7.36.0 - 2020-05-21
* [#937](https://github.com/stripe/stripe-php/pull/937) Add support for `ae_trn`, `cl_tin` and `sa_vat` as `type` on `TaxId`

## 7.35.0 - 2020-05-20
* [#936](https://github.com/stripe/stripe-php/pull/936) Add `anticipation_repayment` as a `type` on `BalanceTransaction`

## 7.34.0 - 2020-05-18
* [#934](https://github.com/stripe/stripe-php/pull/934) Add support for `issuing_dispute` as a `type` on `BalanceTransaction`

## 7.33.1 - 2020-05-15
* [#933](https://github.com/stripe/stripe-php/pull/933) Services bugfix: convert nested null params to empty strings

## 7.33.0 - 2020-05-14
* [#771](https://github.com/stripe/stripe-php/pull/771) Introduce client/services API. The [migration guide](https://github.com/stripe/stripe-php/wiki/Migration-to-StripeClient-and-services-in-7.33.0) contains before & after examples of the backwards-compatible changes.

## 7.32.1 - 2020-05-13
* [#932](https://github.com/stripe/stripe-php/pull/932) Fix multiple PHPDoc

## 7.32.0 - 2020-05-11
* [#931](https://github.com/stripe/stripe-php/pull/931) Add support for the `LineItem` resource and APIs

## 7.31.0 - 2020-05-01
* [#927](https://github.com/stripe/stripe-php/pull/927) Add support for new tax IDs

## 7.30.0 - 2020-04-29
* [#924](https://github.com/stripe/stripe-php/pull/924) Add support for the `Price` resource and APIs

## 7.29.0 - 2020-04-22
* [#920](https://github.com/stripe/stripe-php/pull/920) Add support for the `Session` resource and APIs on the `BillingPortal` namespace

## 7.28.1 - 2020-04-10
* [#915](https://github.com/stripe/stripe-php/pull/915) Improve PHPdocs for many classes

## 7.28.0 - 2020-04-03
* [#912](https://github.com/stripe/stripe-php/pull/912) Preserve backwards compatibility for typoed `TYPE_ADJUSTEMENT` enum.
* [#911](https://github.com/stripe/stripe-php/pull/911) Codegenerated PHPDoc for nested resources
* [#902](https://github.com/stripe/stripe-php/pull/902) Update docstrings for nested resources

## 7.27.3 - 2020-03-18
* [#899](https://github.com/stripe/stripe-php/pull/899) Convert keys to strings in `StripeObject::toArray()`

## 7.27.2 - 2020-03-13
* [#894](https://github.com/stripe/stripe-php/pull/894) Multiple PHPDocs changes

## 7.27.1 - 2020-03-03
* [#890](https://github.com/stripe/stripe-php/pull/890) Update PHPdoc

## 7.27.0 - 2020-02-28
* [#889](https://github.com/stripe/stripe-php/pull/889) Add new constants for `type` on `TaxId`

## 7.26.0 - 2020-02-26
* [#886](https://github.com/stripe/stripe-php/pull/886) Add support for listing Checkout `Session`
* [#883](https://github.com/stripe/stripe-php/pull/883) Add PHPDoc class descriptions

## 7.25.0 - 2020-02-14
* [#879](https://github.com/stripe/stripe-php/pull/879) Make `\Stripe\Collection` implement `\Countable`
* [#875](https://github.com/stripe/stripe-php/pull/875) Last set of PHP-CS-Fixer updates
* [#874](https://github.com/stripe/stripe-php/pull/874) Enable php_unit_internal_class rule
* [#873](https://github.com/stripe/stripe-php/pull/873) Add support for phpDocumentor in Makefile
* [#872](https://github.com/stripe/stripe-php/pull/872) Another batch of PHP-CS-Fixer rule updates
* [#871](https://github.com/stripe/stripe-php/pull/871) Fix a few PHPDoc comments
* [#870](https://github.com/stripe/stripe-php/pull/870) More PHP-CS-Fixer tweaks

## 7.24.0 - 2020-02-10
* [#862](https://github.com/stripe/stripe-php/pull/862) Better PHPDoc
* [#865](https://github.com/stripe/stripe-php/pull/865) Get closer to `@PhpCsFixer` standard ruleset

## 7.23.0 - 2020-02-05
* [#860](https://github.com/stripe/stripe-php/pull/860) Add PHPDoc types for expandable fields
* [#858](https://github.com/stripe/stripe-php/pull/858) Use `native_function_invocation` PHPStan rule
* [#857](https://github.com/stripe/stripe-php/pull/857) Update PHPDoc on nested resources
* [#855](https://github.com/stripe/stripe-php/pull/855) PHPDoc: `StripeObject` -> `ErrorObject` where appropriate
* [#837](https://github.com/stripe/stripe-php/pull/837) Autogen diff
* [#854](https://github.com/stripe/stripe-php/pull/854) Upgrade PHPStan and fix settings
* [#850](https://github.com/stripe/stripe-php/pull/850) Yet more PHPDoc updates

## 7.22.0 - 2020-01-31
* [#849](https://github.com/stripe/stripe-php/pull/849) Add new constants for `type` on `TaxId`
* [#843](https://github.com/stripe/stripe-php/pull/843) Even more PHPDoc fixes
* [#841](https://github.com/stripe/stripe-php/pull/841) More PHPDoc fixes

## 7.21.1 - 2020-01-29
* [#840](https://github.com/stripe/stripe-php/pull/840) Update phpdocs across multiple resources.

## 7.21.0 - 2020-01-28
* [#839](https://github.com/stripe/stripe-php/pull/839) Add support for `TYPE_ES_CIF` on `TaxId`

## 7.20.0 - 2020-01-23
* [#836](https://github.com/stripe/stripe-php/pull/836) Add new type values for `TaxId`

## 7.19.1 - 2020-01-14
* [#831](https://github.com/stripe/stripe-php/pull/831) Fix incorrect `UnexpectedValueException` instantiation

## 7.19.0 - 2020-01-14
* [#830](https://github.com/stripe/stripe-php/pull/830) Add support for `CreditNoteLineItem`

## 7.18.0 - 2020-01-13
* [#829](https://github.com/stripe/stripe-php/pull/829) Don't call php_uname function if disabled by php.ini

## 7.17.0 - 2020-01-08
* [#821](https://github.com/stripe/stripe-php/pull/821) Improve PHPDoc types for `ApiErrorException.get/setJsonBody()` methods

## 7.16.0 - 2020-01-06
* [#826](https://github.com/stripe/stripe-php/pull/826) Rename remaining `$options` to `$opts`
* [#825](https://github.com/stripe/stripe-php/pull/825) Update PHPDoc

## 7.15.0 - 2020-01-06
* [#824](https://github.com/stripe/stripe-php/pull/824) Add constant `TYPE_SG_UEN` to `TaxId`

## 7.14.2 - 2019-12-04
* [#816](https://github.com/stripe/stripe-php/pull/816) Disable autoloader when checking for `Throwable`

## 7.14.1 - 2019-11-26
* [#812](https://github.com/stripe/stripe-php/pull/812) Fix invalid PHPdoc on `Subscription`

## 7.14.0 - 2019-11-26
* [#811](https://github.com/stripe/stripe-php/pull/811) Add support for `CreditNote` preview.

## 7.13.0 - 2019-11-19
* [#808](https://github.com/stripe/stripe-php/pull/808) Add support for listing lines on an Invoice directly via `Invoice::allLines()`

## 7.12.0 - 2019-11-08

-   [#805](https://github.com/stripe/stripe-php/pull/805) Add Source::allSourceTransactions and SubscriptionItem::allUsageRecordSummaries
-   [#798](https://github.com/stripe/stripe-php/pull/798) The argument of `array_key_exists` cannot be `null`
-   [#803](https://github.com/stripe/stripe-php/pull/803) Removed unwanted got

## 7.11.0 - 2019-11-06

-   [#797](https://github.com/stripe/stripe-php/pull/797) Add support for reverse pagination

## 7.10.0 - 2019-11-05

-   [#795](https://github.com/stripe/stripe-php/pull/795) Add support for `Mandate`

## 7.9.0 - 2019-11-05

-   [#794](https://github.com/stripe/stripe-php/pull/794) Add PHPDoc to `ApiResponse`
-   [#792](https://github.com/stripe/stripe-php/pull/792) Use single quotes for `OBJECT_NAME` constants

## 7.8.0 - 2019-11-05

-   [#790](https://github.com/stripe/stripe-php/pull/790) Mark nullable fields in PHPDoc
-   [#788](https://github.com/stripe/stripe-php/pull/788) Early codegen fixes
-   [#787](https://github.com/stripe/stripe-php/pull/787) Use PHPStan in Travis CI

## 7.7.1 - 2019-10-25

-   [#781](https://github.com/stripe/stripe-php/pull/781) Fix telemetry header
-   [#780](https://github.com/stripe/stripe-php/pull/780) Contributor Convenant

## 7.7.0 - 2019-10-23

-   [#776](https://github.com/stripe/stripe-php/pull/776) Add `CAPABILITY_TRANSFERS` to `Account`
-   [#778](https://github.com/stripe/stripe-php/pull/778) Add support for `TYPE_MX_RFC` type on `TaxId`

## 7.6.0 - 2019-10-22

-   [#770](https://github.com/stripe/stripe-php/pull/770) Add missing constants for Customer's `TaxId`

## 7.5.0 - 2019-10-18

-   [#768](https://github.com/stripe/stripe-php/pull/768) Redact API key in `RequestOptions` debug info

## 7.4.0 - 2019-10-15

-   [#764](https://github.com/stripe/stripe-php/pull/764) Add support for HTTP request monitoring callback

## 7.3.1 - 2019-10-07

-   [#755](https://github.com/stripe/stripe-php/pull/755) Respect Stripe-Should-Retry and Retry-After headers

## 7.3.0 - 2019-10-02

-   [#752](https://github.com/stripe/stripe-php/pull/752) Add `payment_intent.canceled` and `setup_intent.canceled` events
-   [#749](https://github.com/stripe/stripe-php/pull/749) Call `toArray()` on objects only

## 7.2.2 - 2019-09-24

-   [#746](https://github.com/stripe/stripe-php/pull/746) Add missing decline codes

## 7.2.1 - 2019-09-23

-   [#744](https://github.com/stripe/stripe-php/pull/744) Added new PHPDoc

## 7.2.0 - 2019-09-17

-   [#738](https://github.com/stripe/stripe-php/pull/738) Added missing constants for `SetupIntent` events

## 7.1.1 - 2019-09-16

-   [#737](https://github.com/stripe/stripe-php/pull/737) Added new PHPDoc

## 7.1.0 - 2019-09-13

-   [#736](https://github.com/stripe/stripe-php/pull/736) Make `CaseInsensitiveArray` countable and traversable

## 7.0.2 - 2019-09-06

-   [#729](https://github.com/stripe/stripe-php/pull/729) Fix usage of `SignatureVerificationException` in PHPDoc blocks

## 7.0.1 - 2019-09-05

-   [#728](https://github.com/stripe/stripe-php/pull/728) Clean up Collection

## 7.0.0 - 2019-09-03

Major version release. The [migration guide](https://github.com/stripe/stripe-php/wiki/Migration-guide-for-v7) contains a detailed list of backwards-incompatible changes with upgrade instructions.

Pull requests included in this release (cf. [#552](https://github.com/stripe/stripe-php/pull/552)) (⚠️ = breaking changes):

-   ⚠️ Drop support for PHP 5.4 ([#551](https://github.com/stripe/stripe-php/pull/551))
-   ⚠️ Drop support for PHP 5.5 ([#554](https://github.com/stripe/stripe-php/pull/554))
-   Bump dependencies ([#553](https://github.com/stripe/stripe-php/pull/553))
-   Remove `CURLFile` check ([#555](https://github.com/stripe/stripe-php/pull/555))
-   Update constant definitions for PHP >= 5.6 ([#556](https://github.com/stripe/stripe-php/pull/556))
-   ⚠️ Remove `FileUpload` alias ([#557](https://github.com/stripe/stripe-php/pull/557))
-   Remove `curl_reset` check ([#570](https://github.com/stripe/stripe-php/pull/570))
-   Use `\Stripe\<class>::class` constant instead of strings ([#643](https://github.com/stripe/stripe-php/pull/643))
-   Use `array_column` to flatten params ([#686](https://github.com/stripe/stripe-php/pull/686))
-   ⚠️ Remove deprecated methods ([#692](https://github.com/stripe/stripe-php/pull/692))
-   ⚠️ Remove `IssuerFraudRecord` ([#696](https://github.com/stripe/stripe-php/pull/696))
-   Update constructors of Stripe exception classes ([#559](https://github.com/stripe/stripe-php/pull/559))
-   Fix remaining TODOs ([#700](https://github.com/stripe/stripe-php/pull/700))
-   Use yield for autopagination ([#703](https://github.com/stripe/stripe-php/pull/703))
-   ⚠️ Rename fake magic methods and rewrite array conversion ([#704](https://github.com/stripe/stripe-php/pull/704))
-   Add `ErrorObject` to Stripe exceptions ([#705](https://github.com/stripe/stripe-php/pull/705))
-   Start using PHP CS Fixer ([#706](https://github.com/stripe/stripe-php/pull/706))
-   Update error messages for nested resource operations ([#708](https://github.com/stripe/stripe-php/pull/708))
-   Upgrade retry logic ([#707](https://github.com/stripe/stripe-php/pull/707))
-   ⚠️ `Collection` improvements / fixes ([#715](https://github.com/stripe/stripe-php/pull/715))
-   ⚠️ Modernize exceptions ([#709](https://github.com/stripe/stripe-php/pull/709))
-   Add constants for error codes ([#716](https://github.com/stripe/stripe-php/pull/716))
-   Update certificate bundle ([#717](https://github.com/stripe/stripe-php/pull/717))
-   Retry requests on a 429 that's a lock timeout ([#718](https://github.com/stripe/stripe-php/pull/718))
-   Fix `toArray()` calls ([#719](https://github.com/stripe/stripe-php/pull/719))
-   Couple of fixes for PHP 7.4 ([#725](https://github.com/stripe/stripe-php/pull/725))

## 6.43.1 - 2019-08-29

-   [#722](https://github.com/stripe/stripe-php/pull/722) Make `LoggerInterface::error` compatible with its PSR-3 counterpart
-   [#714](https://github.com/stripe/stripe-php/pull/714) Add `pending_setup_intent` property in `Subscription`
-   [#713](https://github.com/stripe/stripe-php/pull/713) Add typehint to `ApiResponse`
-   [#712](https://github.com/stripe/stripe-php/pull/712) Fix comment
-   [#701](https://github.com/stripe/stripe-php/pull/701) Start testing PHP 7.3

## 6.43.0 - 2019-08-09

-   [#694](https://github.com/stripe/stripe-php/pull/694) Add `SubscriptionItem::createUsageRecord` method

## 6.42.0 - 2019-08-09

-   [#688](https://github.com/stripe/stripe-php/pull/688) Remove `SubscriptionScheduleRevision`
    -   Note that this is technically a breaking change, however we've chosen to release it as a minor version in light of the fact that this resource and its API methods were virtually unused.

## 6.41.0 - 2019-07-31

-   [#683](https://github.com/stripe/stripe-php/pull/683) Move the List Balance History API to `/v1/balance_transactions`

## 6.40.0 - 2019-06-27

-   [#675](https://github.com/stripe/stripe-php/pull/675) Add support for `SetupIntent` resource and APIs

## 6.39.2 - 2019-06-26

-   [#676](https://github.com/stripe/stripe-php/pull/676) Fix exception message in `CustomerBalanceTransaction::update()`

## 6.39.1 - 2019-06-25

-   [#674](https://github.com/stripe/stripe-php/pull/674) Add new constants for `collection_method` on `Invoice`

## 6.39.0 - 2019-06-24

-   [#673](https://github.com/stripe/stripe-php/pull/673) Enable request latency telemetry by default

## 6.38.0 - 2019-06-17

-   [#649](https://github.com/stripe/stripe-php/pull/649) Add support for `CustomerBalanceTransaction` resource and APIs

## 6.37.2 - 2019-06-17

-   [#671](https://github.com/stripe/stripe-php/pull/671) Add new PHPDoc
-   [#672](https://github.com/stripe/stripe-php/pull/672) Add constants for `submit_type` on Checkout `Session`

## 6.37.1 - 2019-06-14

-   [#670](https://github.com/stripe/stripe-php/pull/670) Add new PHPDoc

## 6.37.0 - 2019-05-23

-   [#663](https://github.com/stripe/stripe-php/pull/663) Add support for `radar.early_fraud_warning` resource

## 6.36.0 - 2019-05-22

-   [#661](https://github.com/stripe/stripe-php/pull/661) Add constants for new TaxId types
-   [#662](https://github.com/stripe/stripe-php/pull/662) Add constants for BalanceTransaction types

## 6.35.2 - 2019-05-20

-   [#655](https://github.com/stripe/stripe-php/pull/655) Add constants for payment intent statuses
-   [#659](https://github.com/stripe/stripe-php/pull/659) Fix PHPDoc for various nested Account actions
-   [#660](https://github.com/stripe/stripe-php/pull/660) Fix various PHPDoc

## 6.35.1 - 2019-05-20

-   [#658](https://github.com/stripe/stripe-php/pull/658) Use absolute value when checking timestamp tolerance

## 6.35.0 - 2019-05-14

-   [#651](https://github.com/stripe/stripe-php/pull/651) Add support for the Capability resource and APIs

## 6.34.6 - 2019-05-13

-   [#654](https://github.com/stripe/stripe-php/pull/654) Fix typo in definition of `Event::PAYMENT_METHOD_ATTACHED` constant

## 6.34.5 - 2019-05-06

-   [#647](https://github.com/stripe/stripe-php/pull/647) Set the return type to static for more operations

## 6.34.4 - 2019-05-06

-   [#650](https://github.com/stripe/stripe-php/pull/650) Add missing constants for Event types

## 6.34.3 - 2019-05-01

-   [#644](https://github.com/stripe/stripe-php/pull/644) Update return type to `static` to improve static analysis
-   [#645](https://github.com/stripe/stripe-php/pull/645) Fix constant for `payment_intent.payment_failed`

## 6.34.2 - 2019-04-26

-   [#642](https://github.com/stripe/stripe-php/pull/642) Fix an issue where existing idempotency keys would be overwritten when using automatic retries

## 6.34.1 - 2019-04-25

-   [#640](https://github.com/stripe/stripe-php/pull/640) Add missing phpdocs

## 6.34.0 - 2019-04-24

-   [#626](https://github.com/stripe/stripe-php/pull/626) Add support for the `TaxRate` resource and APIs
-   [#639](https://github.com/stripe/stripe-php/pull/639) Fix multiple phpdoc issues

## 6.33.0 - 2019-04-22

-   [#630](https://github.com/stripe/stripe-php/pull/630) Add support for the `TaxId` resource and APIs

## 6.32.1 - 2019-04-19

-   [#636](https://github.com/stripe/stripe-php/pull/636) Correct type of `$personId` in PHPDoc

## 6.32.0 - 2019-04-18

-   [#621](https://github.com/stripe/stripe-php/pull/621) Add support for `CreditNote`

## 6.31.5 - 2019-04-12

-   [#628](https://github.com/stripe/stripe-php/pull/628) Add constants for `person.*` event types
-   [#628](https://github.com/stripe/stripe-php/pull/628) Add missing constants for `Account` and `Person`

## 6.31.4 - 2019-04-05

-   [#624](https://github.com/stripe/stripe-php/pull/624) Fix encoding of nested parameters in multipart requests

## 6.31.3 - 2019-04-02

-   [#623](https://github.com/stripe/stripe-php/pull/623) Only use HTTP/2 with curl >= 7.60.0

## 6.31.2 - 2019-03-25

-   [#619](https://github.com/stripe/stripe-php/pull/619) Fix PHPDoc return types for list methods for nested resources

## 6.31.1 - 2019-03-22

-   [#612](https://github.com/stripe/stripe-php/pull/612) Add a lot of constants
-   [#614](https://github.com/stripe/stripe-php/pull/614) Add missing subscription status constants

## 6.31.0 - 2019-03-18

-   [#600](https://github.com/stripe/stripe-php/pull/600) Add support for the `PaymentMethod` resource and APIs
-   [#606](https://github.com/stripe/stripe-php/pull/606) Add support for retrieving a Checkout `Session`
-   [#611](https://github.com/stripe/stripe-php/pull/611) Add support for deleting a Terminal `Location` and `Reader`

## 6.30.5 - 2019-03-11

-   [#607](https://github.com/stripe/stripe-php/pull/607) Correctly handle case where a metadata key is called `metadata`

## 6.30.4 - 2019-02-27

-   [#602](https://github.com/stripe/stripe-php/pull/602) Add `subscription_schedule` to `Subscription` for PHPDoc.

## 6.30.3 - 2019-02-26

-   [#603](https://github.com/stripe/stripe-php/pull/603) Improve PHPDoc on the `Source` object to cover all types of Sources currently supported.

## 6.30.2 - 2019-02-25

-   [#601](https://github.com/stripe/stripe-php/pull/601) Fix PHPDoc across multiple resources and add support for new events.

## 6.30.1 - 2019-02-16

-   [#599](https://github.com/stripe/stripe-php/pull/599) Fix PHPDoc for `SubscriptionSchedule` and `SubscriptionScheduleRevision`

## 6.30.0 - 2019-02-12

-   [#590](https://github.com/stripe/stripe-php/pull/590) Add support for `SubscriptionSchedule` and `SubscriptionScheduleRevision`

## 6.29.3 - 2019-01-31

-   [#592](https://github.com/stripe/stripe-php/pull/592) Some more PHPDoc fixes

## 6.29.2 - 2019-01-31

-   [#591](https://github.com/stripe/stripe-php/pull/591) Fix PHPDoc for nested resources

## 6.29.1 - 2019-01-25

-   [#566](https://github.com/stripe/stripe-php/pull/566) Fix dangling message contents
-   [#586](https://github.com/stripe/stripe-php/pull/586) Don't overwrite `CURLOPT_HTTP_VERSION` option

## 6.29.0 - 2019-01-23

-   [#579](https://github.com/stripe/stripe-php/pull/579) Rename `CheckoutSession` to `Session` and move it under the `Checkout` namespace. This is a breaking change, but we've reached out to affected merchants and all new merchants would use the new approach.

## 6.28.1 - 2019-01-21

-   [#580](https://github.com/stripe/stripe-php/pull/580) Properly serialize `individual` on `Account` objects

## 6.28.0 - 2019-01-03

-   [#576](https://github.com/stripe/stripe-php/pull/576) Add support for iterating directly over `Collection` instances

## 6.27.0 - 2018-12-21

-   [#571](https://github.com/stripe/stripe-php/pull/571) Add support for the `CheckoutSession` resource

## 6.26.0 - 2018-12-11

-   [#568](https://github.com/stripe/stripe-php/pull/568) Enable persistent connections

## 6.25.0 - 2018-12-10

-   [#567](https://github.com/stripe/stripe-php/pull/567) Add support for account links

## 6.24.0 - 2018-11-28

-   [#562](https://github.com/stripe/stripe-php/pull/562) Add support for the Review resource
-   [#564](https://github.com/stripe/stripe-php/pull/564) Add event name constants for subscription schedule aborted/expiring

## 6.23.0 - 2018-11-27

-   [#542](https://github.com/stripe/stripe-php/pull/542) Add support for `ValueList` and `ValueListItem` for Radar

## 6.22.1 - 2018-11-20

-   [#561](https://github.com/stripe/stripe-php/pull/561) Add cast and some docs to telemetry introduced in 6.22.0/549

## 6.22.0 - 2018-11-15

-   [#549](https://github.com/stripe/stripe-php/pull/549) Add support for client telemetry

## 6.21.1 - 2018-11-12

-   [#548](https://github.com/stripe/stripe-php/pull/548) Don't mutate `Exception` class properties from `OAuthBase` error

## 6.21.0 - 2018-11-08

-   [#537](https://github.com/stripe/stripe-php/pull/537) Add new API endpoints for the `Invoice` resource.

## 6.20.1 - 2018-11-07

-   [#546](https://github.com/stripe/stripe-php/pull/546) Drop files from the Composer package that aren't needed in the release

## 6.20.0 - 2018-10-30

-   [#536](https://github.com/stripe/stripe-php/pull/536) Add support for the `Person` resource
-   [#541](https://github.com/stripe/stripe-php/pull/541) Add support for the `WebhookEndpoint` resource

## 6.19.5 - 2018-10-17

-   [#539](https://github.com/stripe/stripe-php/pull/539) Fix methods on `\Stripe\PaymentIntent` to properly pass arguments to the API.

## 6.19.4 - 2018-10-11

-   [#534](https://github.com/stripe/stripe-php/pull/534) Fix PSR-4 autoloading for `\Stripe\FileUpload` class alias

## 6.19.3 - 2018-10-09

-   [#530](https://github.com/stripe/stripe-php/pull/530) Add constants for `flow` (`FLOW_*`), `status` (`STATUS_*`) and `usage` (`USAGE_*`) on `\Stripe\Source`

## 6.19.2 - 2018-10-08

-   [#531](https://github.com/stripe/stripe-php/pull/531) Store HTTP response headers in case-insensitive array

## 6.19.1 - 2018-09-25

-   [#526](https://github.com/stripe/stripe-php/pull/526) Ignore null values in request parameters

## 6.19.0 - 2018-09-24

-   [#523](https://github.com/stripe/stripe-php/pull/523) Add support for Stripe Terminal

## 6.18.0 - 2018-09-24

-   [#520](https://github.com/stripe/stripe-php/pull/520) Rename `\Stripe\FileUpload` to `\Stripe\File`

## 6.17.2 - 2018-09-18

-   [#522](https://github.com/stripe/stripe-php/pull/522) Fix warning when adding a new additional owner to an existing array

## 6.17.1 - 2018-09-14

-   [#517](https://github.com/stripe/stripe-php/pull/517) Integer-index encode all sequential arrays

## 6.17.0 - 2018-09-05

-   [#514](https://github.com/stripe/stripe-php/pull/514) Add support for reporting resources

## 6.16.0 - 2018-08-23

-   [#509](https://github.com/stripe/stripe-php/pull/509) Add support for usage record summaries

## 6.15.0 - 2018-08-03

-   [#504](https://github.com/stripe/stripe-php/pull/504) Add cancel support for topups

## 6.14.0 - 2018-08-02

-   [#505](https://github.com/stripe/stripe-php/pull/505) Add support for file links

## 6.13.0 - 2018-07-31

-   [#502](https://github.com/stripe/stripe-php/pull/502) Add `isDeleted()` method to `\Stripe\StripeObject`

## 6.12.0 - 2018-07-28

-   [#501](https://github.com/stripe/stripe-php/pull/501) Add support for scheduled query runs (`\Stripe\Sigma\ScheduledQueryRun`) for Sigma

## 6.11.0 - 2018-07-26

-   [#500](https://github.com/stripe/stripe-php/pull/500) Add support for Stripe Issuing

## 6.10.4 - 2018-07-19

-   [#498](https://github.com/stripe/stripe-php/pull/498) Internal improvements to the `\Stripe\ApiResource.classUrl()` method

## 6.10.3 - 2018-07-16

-   [#497](https://github.com/stripe/stripe-php/pull/497) Use HTTP/2 only for HTTPS requests

## 6.10.2 - 2018-07-11

-   [#494](https://github.com/stripe/stripe-php/pull/494) Enable HTTP/2 support

## 6.10.1 - 2018-07-10

-   [#493](https://github.com/stripe/stripe-php/pull/493) Add PHPDoc for `auto_advance` on `\Stripe\Invoice`

## 6.10.0 - 2018-06-28

-   [#488](https://github.com/stripe/stripe-php/pull/488) Add support for `$appPartnerId` to `Stripe::setAppInfo()`

## 6.9.0 - 2018-06-28

-   [#487](https://github.com/stripe/stripe-php/pull/487) Add support for payment intents

## 6.8.2 - 2018-06-24

-   [#486](https://github.com/stripe/stripe-php/pull/486) Make `Account.deauthorize()` return the `StripeObject` from the API

## 6.8.1 - 2018-06-13

-   [#472](https://github.com/stripe/stripe-php/pull/472) Added phpDoc for `ApiRequestor` and others, especially regarding thrown errors

## 6.8.0 - 2018-06-13

-   [#481](https://github.com/stripe/stripe-php/pull/481) Add new `\Stripe\Discount` and `\Stripe\OrderItem` classes, add more PHPDoc describing object attributes

## 6.7.4 - 2018-05-29

-   [#480](https://github.com/stripe/stripe-php/pull/480) PHPDoc changes for API version 2018-05-21 and the addition of the new `CHARGE_EXPIRED` event type

## 6.7.3 - 2018-05-28

-   [#479](https://github.com/stripe/stripe-php/pull/479) Fix unnecessary traits on `\Stripe\InvoiceLineItem`

## 6.7.2 - 2018-05-28

-   [#471](https://github.com/stripe/stripe-php/pull/471) Add `OBJECT_NAME` constant to all API resource classes, add `\Stripe\InvoiceLineItem` class

## 6.7.1 - 2018-05-13

-   [#468](https://github.com/stripe/stripe-php/pull/468) Update fields in PHP docs for accuracy

## 6.7.0 - 2018-05-09

-   [#466](https://github.com/stripe/stripe-php/pull/466) Add support for issuer fraud records

## 6.6.0 - 2018-04-11

-   [#460](https://github.com/stripe/stripe-php/pull/460) Add support for flexible billing primitives

## 6.5.0 - 2018-04-05

-   [#461](https://github.com/stripe/stripe-php/pull/461) Don't zero keys on non-`metadata` subobjects

## 6.4.2 - 2018-03-17

-   [#458](https://github.com/stripe/stripe-php/pull/458) Add PHPDoc for `account` on `\Stripe\Event`

## 6.4.1 - 2018-03-02

-   [#455](https://github.com/stripe/stripe-php/pull/455) Fix namespaces in PHPDoc
-   [#456](https://github.com/stripe/stripe-php/pull/456) Fix namespaces for some exceptions

## 6.4.0 - 2018-02-28

-   [#453](https://github.com/stripe/stripe-php/pull/453) Add constants for `reason` (`REASON_*`) and `status` (`STATUS_*`) on `\Stripe\Dispute`

## 6.3.2 - 2018-02-27

-   [#452](https://github.com/stripe/stripe-php/pull/452) Add PHPDoc for `amount_paid` and `amount_remaining` on `\Stripe\Invoice`

## 6.3.1 - 2018-02-26

-   [#443](https://github.com/stripe/stripe-php/pull/443) Add event types as constants to `\Stripe\Event` class

## 6.3.0 - 2018-02-23

-   [#450](https://github.com/stripe/stripe-php/pull/450) Add support for `code` attribute on all Stripe exceptions

## 6.2.0 - 2018-02-21

-   [#440](https://github.com/stripe/stripe-php/pull/440) Add support for topups
-   [#442](https://github.com/stripe/stripe-php/pull/442) Fix PHPDoc for `\Stripe\Error\SignatureVerification`

## 6.1.0 - 2018-02-12

-   [#435](https://github.com/stripe/stripe-php/pull/435) Fix header persistence on `Collection` objects
-   [#436](https://github.com/stripe/stripe-php/pull/436) Introduce new `Idempotency` error class

## 6.0.0 - 2018-02-07

Major version release. List of backwards incompatible changes to watch out for:

-   The minimum PHP version is now 5.4.0. If you're using PHP 5.3 or older, consider upgrading to a more recent version.

*   `\Stripe\AttachedObject` no longer exists. Attributes that used to be instances of `\Stripe\AttachedObject` (such as `metadata`) are now instances of `\Stripe\StripeObject`.

-   Attributes that used to be PHP arrays (such as `legal_entity->additional_owners` on `\Stripe\Account` instances) are now instances of `\Stripe\StripeObject`, except when they are empty. `\Stripe\StripeObject` has array semantics so this should not be an issue unless you are actively checking types.

*   `\Stripe\Collection` now derives from `\Stripe\StripeObject` rather than from `\Stripe\ApiResource`.

Pull requests included in this release:

-   [#410](https://github.com/stripe/stripe-php/pull/410) Drop support for PHP 5.3
-   [#411](https://github.com/stripe/stripe-php/pull/411) Use traits for common API operations
-   [#414](https://github.com/stripe/stripe-php/pull/414) Use short array syntax
-   [#404](https://github.com/stripe/stripe-php/pull/404) Fix serialization logic
-   [#417](https://github.com/stripe/stripe-php/pull/417) Remove `ExternalAccount` class
-   [#418](https://github.com/stripe/stripe-php/pull/418) Increase test coverage
-   [#421](https://github.com/stripe/stripe-php/pull/421) Update CA bundle and add script for future updates
-   [#422](https://github.com/stripe/stripe-php/pull/422) Use vendored CA bundle for all requests
-   [#428](https://github.com/stripe/stripe-php/pull/428) Support for automatic request retries

## 5.9.2 - 2018-02-07

-   [#431](https://github.com/stripe/stripe-php/pull/431) Update PHPDoc @property tags for latest API version

## 5.9.1 - 2018-02-06

-   [#427](https://github.com/stripe/stripe-php/pull/427) Add and update PHPDoc @property tags on all API resources

## 5.9.0 - 2018-01-17

-   [#421](https://github.com/stripe/stripe-php/pull/421) Updated bundled CA certificates
-   [#423](https://github.com/stripe/stripe-php/pull/423) Escape unsanitized input in OAuth example

## 5.8.0 - 2017-12-20

-   [#403](https://github.com/stripe/stripe-php/pull/403) Add `__debugInfo()` magic method to `StripeObject`

## 5.7.0 - 2017-11-28

-   [#390](https://github.com/stripe/stripe-php/pull/390) Remove some unsupported API methods
-   [#391](https://github.com/stripe/stripe-php/pull/391) Alphabetize the list of API resources in `Util::convertToStripeObject()` and add missing resources
-   [#393](https://github.com/stripe/stripe-php/pull/393) Fix expiry date update for card sources

## 5.6.0 - 2017-10-31

-   [#386](https://github.com/stripe/stripe-php/pull/386) Support for exchange rates APIs

## 5.5.1 - 2017-10-30

-   [#387](https://github.com/stripe/stripe-php/pull/387) Allow `personal_address_kana` and `personal_address_kanji` to be updated on an account

## 5.5.0 - 2017-10-27

-   [#385](https://github.com/stripe/stripe-php/pull/385) Support for listing source transactions

## 5.4.0 - 2017-10-24

-   [#383](https://github.com/stripe/stripe-php/pull/383) Add static methods to manipulate resources from parent
    -   `Account` gains methods for external accounts and login links (e.g. `createExternalAccount`, `createLoginLink`)
    -   `ApplicationFee` gains methods for refunds
    -   `Customer` gains methods for sources
    -   `Transfer` gains methods for reversals

## 5.3.0 - 2017-10-11

-   [#378](https://github.com/stripe/stripe-php/pull/378) Rename source `delete` to `detach` (and deprecate the former)

## 5.2.3 - 2017-09-27

-   Add PHPDoc for `Card`

## 5.2.2 - 2017-09-20

-   Fix deserialization mapping of `FileUpload` objects

## 5.2.1 - 2017-09-14

-   Serialized `shipping` nested attribute

## 5.2.0 - 2017-08-29

-   Add support for `InvalidClient` OAuth error

## 5.1.3 - 2017-08-14

-   Allow `address_kana` and `address_kanji` to be updated for custom accounts

## 5.1.2 - 2017-08-01

-   Fix documented return type of `autoPagingIterator()` (was missing namespace)

## 5.1.1 - 2017-07-03

-   Fix order returns to use the right URL `/v1/order_returns`

## 5.1.0 - 2017-06-30

-   Add support for OAuth

## 5.0.0 - 2017-06-27

-   `pay` on invoice now takes params as well as opts

## 4.13.0 - 2017-06-19

-   Add support for ephemeral keys

## 4.12.0 - 2017-06-05

-   Clients can implement `getUserAgentInfo()` to add additional user agent information

## 4.11.0 - 2017-06-05

-   Implement `Countable` for `AttachedObject` (`metadata` and `additional_owners`)

## 4.10.0 - 2017-05-25

-   Add support for login links

## 4.9.1 - 2017-05-10

-   Fix docs to include arrays on `$id` parameter for retrieve methods

## 4.9.0 - 2017-04-28

-   Support for checking webhook signatures

## 4.8.1 - 2017-04-24

-   Allow nested field `payout_schedule` to be updated

## 4.8.0 - 2017-04-20

-   Add `\Stripe\Stripe::setLogger()` to support an external PSR-3 compatible logger

## 4.7.0 - 2017-04-10

-   Add support for payouts and recipient transfers

## 4.6.0 - 2017-04-06

-   Please see 4.7.0 instead (no-op release)

## 4.5.1 - 2017-03-22

-   Remove hard dependency on cURL

## 4.5.0 - 2017-03-20

-   Support for detaching sources from customers

## 4.4.2 - 2017-02-27

-   Correct handling of `owner` parameter when updating sources

## 4.4.1 - 2017-02-24

-   Correct the error check on a bad JSON decoding

## 4.4.0 - 2017-01-18

-   Add support for updating sources

## 4.3.0 - 2016-11-30

-   Add support for verifying sources

## 4.2.0 - 2016-11-21

-   Add retrieve method for 3-D Secure resources

## 4.1.1 - 2016-10-21

-   Add docblock with model properties for `Plan`

## 4.1.0 - 2016-10-18

-   Support for 403 status codes (permission denied)

## 4.0.1 - 2016-10-17

-   Fix transfer reversal materialization
-   Fixes for some property definitions in docblocks

## 4.0.0 - 2016-09-28

-   Support for subscription items
-   Drop attempt to force TLS 1.2: please note that this could be breaking if you're using old OS distributions or packages and upgraded recently (so please make sure to test your integration!)

## 3.23.0 - 2016-09-15

-   Add support for Apple Pay domains

## 3.22.0 - 2016-09-13

-   Add `Stripe::setAppInfo` to allow plugins to register user agent information

## 3.21.0 - 2016-08-25

-   Add `Source` model for generic payment sources

## 3.20.0 - 2016-08-08

-   Add `getDeclineCode` to card errors

## 3.19.0 - 2016-07-29

-   Opt requests directly into TLS 1.2 where OpenSSL >= 1.0.1 (see #277 for context)

## 3.18.0 - 2016-07-28

-   Add new `STATUS_` constants for subscriptions

## 3.17.1 - 2016-07-28

-   Fix auto-paging iterator so that it plays nicely with `iterator_to_array`

## 3.17.0 - 2016-07-14

-   Add field annotations to model classes for better editor hinting

## 3.16.0 - 2016-07-12

-   Add `ThreeDSecure` model for 3-D secure payments

## 3.15.0 - 2016-06-29

-   Add static `update` method to all resources that can be changed.

## 3.14.3 - 2016-06-20

-   Make sure that cURL never sends `Expects: 100-continue`, even on large request bodies

## 3.14.2 - 2016-06-03

-   Add `inventory` under `SKU` to list of keys that have nested data and can be updated

## 3.14.1 - 2016-05-27

-   Fix some inconsistencies in PHPDoc

## 3.14.0 - 2016-05-25

-   Add support for returning Relay orders

## 3.13.0 - 2016-05-04

-   Add `list`, `create`, `update`, `retrieve`, and `delete` methods to the Subscription class

## 3.12.1 - 2016-04-07

-   Additional check on value arrays for some extra safety

## 3.12.0 - 2016-03-31

-   Fix bug `refreshFrom` on `StripeObject` would not take an `$opts` array
-   Fix bug where `$opts` not passed to parent `save` method in `Account`
-   Fix bug where non-existent variable was referenced in `reverse` in `Transfer`
-   Update CA cert bundle for compatibility with OpenSSL versions below 1.0.1

## 3.11.0 - 2016-03-22

-   Allow `CurlClient` to be initialized with default `CURLOPT_*` options

## 3.10.1 - 2016-03-22

-   Fix bug where request params and options were ignored in `ApplicationFee`'s `refund.`

## 3.10.0 - 2016-03-15

-   Add `reject` on `Account` to support the new API feature

## 3.9.2 - 2016-03-04

-   Fix error when an object's metadata is set more than once

## 3.9.1 - 2016-02-24

-   Fix encoding behavior of nested arrays for requests (see #227)

## 3.9.0 - 2016-02-09

-   Add automatic pagination mechanism with `autoPagingIterator()`
-   Allow global account ID to be set with `Stripe::setAccountId()`

## 3.8.0 - 2016-02-08

-   Add `CountrySpec` model for looking up country payment information

## 3.7.1 - 2016-02-01

-   Update bundled CA certs

## 3.7.0 - 2016-01-27

-   Support deleting Relay products and SKUs

## 3.6.0 - 2016-01-05

-   Allow configuration of HTTP client timeouts

## 3.5.0 - 2015-12-01

-   Add a verification routine for external accounts

## 3.4.0 - 2015-09-14

-   Products, SKUs, and Orders -- https://stripe.com/relay

## 3.3.0 - 2015-09-11

-   Add support for 429 Rate Limit response

## 3.2.0 - 2015-08-17

-   Add refund listing and retrieval without an associated charge

## 3.1.0 - 2015-08-03

-   Add dispute listing and retrieval
-   Add support for manage account deletion

## 3.0.0 - 2015-07-28

-   Rename `\Stripe\Object` to `\Stripe\StripeObject` (PHP 7 compatibility)
-   Rename `getCode` and `getParam` in exceptions to `getStripeCode` and `getStripeParam`
-   Add support for calling `json_encode` on Stripe objects in PHP 5.4+
-   Start supporting/testing PHP 7

## 2.3.0 - 2015-07-06

-   Add request ID to all Stripe exceptions

## 2.2.0 - 2015-06-01

-   Add support for Alipay accounts as sources
-   Add support for bank accounts as sources (private beta)
-   Add support for bank accounts and cards as external_accounts on Account objects

## 2.1.4 - 2015-05-13

-   Fix CA certificate file path (thanks @lphilps & @matthewarkin)

## 2.1.3 - 2015-05-12

-   Fix to account updating to permit `tos_acceptance` and `personal_address` to be set properly
-   Fix to Transfer reversal creation (thanks @neatness!)
-   Network requests are now done through a swappable class for easier mocking

## 2.1.2 - 2015-04-10

-   Remove SSL cert revokation checking (all pre-Heartbleed certs have expired)
-   Bug fixes to account updating

## 2.1.1 - 2015-02-27

-   Support transfer reversals

## 2.1.0 - 2015-02-19

-   Support new API version (2015-02-18)
-   Added Bitcoin Receiever update and delete actions
-   Edited tests to prefer "source" over "card" as per new API version

## 2.0.1 - 2015-02-16

-   Fix to fetching endpoints that use a non-default baseUrl (`FileUpload`)

## 2.0.0 - 2015-02-14

-   Bumped minimum version to 5.3.3
-   Switched to Stripe namespace instead of Stripe\_ class name prefiexes (thanks @chadicus!)
-   Switched tests to PHPUnit (thanks @chadicus!)
-   Switched style guide to PSR2 (thanks @chadicus!)
-   Added \$opts hash to the end of most methods: this permits passing 'idempotency_key', 'stripe_account', or 'stripe_version'. The last 2 will persist across multiple object loads.
-   Added support for retrieving Account by ID

## 1.18.0 - 2015-01-21

-   Support making bitcoin charges through BitcoinReceiver source object

## 1.17.5 - 2014-12-23

-   Adding support for creating file uploads.

## 1.17.4 - 2014-12-15

-   Saving objects fetched with a custom key now works (thanks @JustinHook & @jpasilan)
-   Added methods for reporting charges as safe or fraudulent and for specifying the reason for refunds

## 1.17.3 - 2014-11-06

-   Better handling of HHVM support for SSL certificate blacklist checking.

## 1.17.2 - 2014-09-23

-   Coupons now are backed by a `Stripe_Coupon` instead of `Stripe_Object`, and support updating metadata
-   Running operations (`create`, `retrieve`, `all`) on upcoming invoice items now works

## 1.17.1 - 2014-07-31

-   Requests now send Content-Type header

## 1.17.0 - 2014-07-29

-   Application Fee refunds now a list instead of array
-   HHVM now works
-   Small bug fixes (thanks @bencromwell & @fastest963)
-   `__toString` now returns the name of the object in addition to its JSON representation

## 1.16.0 - 2014-06-17

-   Add metadata for refunds and disputes

## 1.15.0 - 2014-05-28

-   Support canceling transfers

## 1.14.1 - 2014-05-21

-   Support cards for recipients.

## 1.13.1 - 2014-05-15

-   Fix bug in account resource where `id` wasn't in the result

## 1.13.0 - 2014-04-10

-   Add support for certificate blacklisting
-   Update ca bundle
-   Drop support for HHVM (Temporarily)

## 1.12.0 - 2014-04-01

-   Add Stripe_RateLimitError for catching rate limit errors.
-   Update to Zend coding style (thanks, @jpiasetz)

## 1.11.0 - 2014-01-29

-   Add support for multiple subscriptions per customer

## 1.10.1 - 2013-12-02

-   Add new ApplicationFee

## 1.9.1 - 2013-11-08

-   Fix a bug where a null nestable object causes warnings to fire.

## 1.9.0 - 2013-10-16

-   Add support for metadata API.

## 1.8.4 - 2013-09-18

-   Add support for closing disputes.

## 1.8.3 - 2013-08-13

-   Add new Balance and BalanceTransaction

## 1.8.2 - 2013-08-12

-   Add support for unsetting attributes by updating to NULL. Setting properties to a blank string is now an error.

## 1.8.1 - 2013-07-12

-   Add support for multiple cards API (Stripe API version 2013-07-12: https://stripe.com/docs/upgrades#2013-07-05)

## 1.8.0 - 2013-04-11

-   Allow Transfers to be creatable
-   Add new Recipient resource

## 1.7.15 - 2013-02-21

-   Add 'id' to the list of permanent object attributes

## 1.7.14 - 2013-02-20

-   Don't re-encode strings that are already encoded in UTF-8. If you were previously using plan or coupon objects with UTF-8 IDs, they may have been treated as ISO-8859-1 (Latin-1) and encoded to UTF-8 a 2nd time. You may now need to pass the IDs to utf8_encode before passing them to Stripe_Plan::retrieve or Stripe_Coupon::retrieve.
-   Ensure that all input is encoded in UTF-8 before submitting it to Stripe's servers. (github issue #27)

## 1.7.13 - 2013-02-01

-   Add support for passing options when retrieving Stripe objects e.g., Stripe_Charge::retrieve(array("id"=>"foo", "expand" => array("customer"))); Stripe_Charge::retrieve("foo") will continue to work

## 1.7.12 - 2013-01-15

-   Add support for setting a Stripe API version override

## 1.7.11 - 2012-12-30

-   Version bump to cleanup constants and such (fix issue #26)

## 1.7.10 - 2012-11-08

-   Add support for updating charge disputes.
-   Fix bug preventing retrieval of null attributes

## 1.7.9 - 2012-11-08

-   Fix usage under autoloaders such as the one generated by composer (fix issue #22)

## 1.7.8 - 2012-10-30

-   Add support for creating invoices.
-   Add support for new invoice lines return format
-   Add support for new list objects

## 1.7.7 - 2012-09-14

-   Get all of the various version numbers in the repo in sync (no other changes)

## 1.7.6 - 2012-08-31

-   Add update and pay methods to Invoice resource

## 1.7.5 - 2012-08-23

-   Change internal function names so that Stripe_SingletonApiRequest is E_STRICT-clean (github issue #16)

## 1.7.4 - 2012-08-21

-   Bugfix so that Stripe objects (e.g. Customer, Charge objects) used in API calls are transparently converted to their object IDs

## 1.7.3 - 2012-08-15

-   Add new Account resource

## 1.7.2 - 2012-06-26

-   Make clearer that you should be including lib/Stripe.php, not test/Stripe.php (github issue #14)

## 1.7.1 - 2012-05-24

-   Add missing argument to Stripe_InvalidRequestError constructor in Stripe_ApiResource::instanceUrl. Fixes a warning when Stripe_ApiResource::instanceUrl is called on a resource with no ID (fix issue #12)

## 1.7.0 - 2012-05-17

-   Support Composer and Packagist (github issue #9)
-   Add new deleteDiscount method to Stripe_Customer
-   Add new Transfer resource
-   Switch from using HTTP Basic auth to Bearer auth. (Note: Stripe will support Basic auth for the indefinite future, but recommends Bearer auth when possible going forward)
-   Numerous test suite improvements
<|MERGE_RESOLUTION|>--- conflicted
+++ resolved
@@ -1,6 +1,5 @@
 # Changelog
 
-<<<<<<< HEAD
 ## 10.11.0-beta.1 - 2023-03-16
 * [#1456](https://github.com/stripe/stripe-php/pull/1456) API Updates
   * Add support for `create_from_calculation` method on resource `Tax.Transaction`
@@ -9,8 +8,6 @@
   * Add support for `tax_breakdown` on `Tax.Calculation`
   * Remove support for `tax_summary` on `Tax.Calculation`
   
-  
-  
 
 ## 10.10.0-beta.1 - 2023-03-09
 * [#1451](https://github.com/stripe/stripe-php/pull/1451) API Updates for beta branch
@@ -19,7 +16,8 @@
   * Change type of `SubscriptionSchedule.applies_to` from `nullable(QuotesResourceQuoteLinesAppliesTo)` to `QuotesResourceQuoteLinesAppliesTo`
   * Add support for `tax_summary` on `Tax.Calculation`
   * Remove support for `tax_breakdown` on `Tax.Calculation`
-=======
+
+
 ## 10.10.0 - 2023-03-16
 * [#1457](https://github.com/stripe/stripe-php/pull/1457) API Updates
   * Add support for `future_requirements` and `requirements` on `BankAccount`
@@ -34,7 +32,6 @@
 
 ## 10.9.1 - 2023-03-14
 * [#1453](https://github.com/stripe/stripe-php/pull/1453) Restore StripeClient.getService
->>>>>>> d13503aa
 
 ## 10.9.0 - 2023-03-09
 * [#1450](https://github.com/stripe/stripe-php/pull/1450) API Updates
