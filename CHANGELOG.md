--- conflicted
+++ resolved
@@ -1,6 +1,10 @@
 # Changelog
 
-<<<<<<< HEAD
+## 10.2.0 - 2022-12-15
+* [#1411](https://github.com/stripe/stripe-php/pull/1411) API Updates
+  * Add support for new value `invoice_overpaid` on enum `CustomerBalanceTransaction.type`
+* [#1407](https://github.com/stripe/stripe-php/pull/1407) API Updates
+
 ## 10.2.0-beta.1 - 2022-12-08
 * [#1408](https://github.com/stripe/stripe-php/pull/1408) API Updates for beta branch
   * Updated stable APIs to the latest version
@@ -8,13 +12,6 @@
   * Updated stable APIs to the latest version
 * [#1398](https://github.com/stripe/stripe-php/pull/1398) API Updates for beta branch
   * Updated stable APIs to the latest version
-=======
-## 10.2.0 - 2022-12-15
-* [#1411](https://github.com/stripe/stripe-php/pull/1411) API Updates
-  * Add support for new value `invoice_overpaid` on enum `CustomerBalanceTransaction.type`
-* [#1407](https://github.com/stripe/stripe-php/pull/1407) API Updates
-
->>>>>>> d660523f
 
 ## 10.1.0 - 2022-12-06
 * [#1405](https://github.com/stripe/stripe-php/pull/1405) API Updates
