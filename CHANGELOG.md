--- conflicted
+++ resolved
@@ -1,21 +1,18 @@
 # Changelog
 
-<<<<<<< HEAD
 ## 14.8.0-beta.1 - 2024-05-16
 * [#1693](https://github.com/stripe/stripe-php/pull/1693) Update generated code for beta
 
-
-## 14.7.0-beta.1 - 2024-05-09
-* [#1691](https://github.com/stripe/stripe-php/pull/1691) Update generated code for beta
-  * No new beta features. Merging changes from the main branch.
-=======
 ## 14.7.0 - 2024-05-16
 * [#1694](https://github.com/stripe/stripe-php/pull/1694) Update generated code
   * Add support for `fee_source` on `ApplicationFee`
   * Add support for `loss_reason` on `Issuing.Dispute`
   * Add support for `application_fee_amount` and `application_fee` on `Payout`
   * Add support for `stripe_s700` on `Terminal.Configuration`
->>>>>>> 697d2222
+
+## 14.7.0-beta.1 - 2024-05-09
+* [#1691](https://github.com/stripe/stripe-php/pull/1691) Update generated code for beta
+  * No new beta features. Merging changes from the main branch.
 
 ## 14.6.0 - 2024-05-09
 * [#1692](https://github.com/stripe/stripe-php/pull/1692) Update generated code
