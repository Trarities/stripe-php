# Changelog

<<<<<<< HEAD
## 9.7.0-beta.2 - 2022-10-07
* [#1373](https://github.com/stripe/stripe-php/pull/1373) API Updates for beta branch
  * Updated stable APIs to the latest version

## 9.7.0-beta.1 - 2022-09-26
* [#1368](https://github.com/stripe/stripe-php/pull/1368) API Updates for beta branch
  * Updated stable APIs to the latest version
  * Add `FinancingOffer`, `FinancingSummary` and `FinancingTransaction` resources.
=======
## 9.7.0 - 2022-10-13
* [#1376](https://github.com/stripe/stripe-php/pull/1376) API Updates
  * Add support for `network_data` on `Issuing.Authorization`
* [#1374](https://github.com/stripe/stripe-php/pull/1374) Add request_log_url on ErrorObject
* [#1370](https://github.com/stripe/stripe-php/pull/1370) API Updates
  * Add support for `created` on `Checkout.Session`
>>>>>>> 13e8ab3c

## 9.6.0 - 2022-09-15
* [#1365](https://github.com/stripe/stripe-php/pull/1365) API Updates
  * Add support for `from_invoice` and `latest_revision` on `Invoice`
  * Add support for new value `pix` on enum `PaymentLink.payment_method_types[]`
  * Add support for `pix` on `PaymentMethod`
  * Add support for new value `pix` on enum `PaymentMethod.type`
  * Add support for `created` on `Treasury.CreditReversal` and `Treasury.DebitReversal`

## 9.5.0 - 2022-09-06
* [#1364](https://github.com/stripe/stripe-php/pull/1364) API Updates
  * Add support for new value `terminal_reader_splashscreen` on enum `File.purpose`
* [#1363](https://github.com/stripe/stripe-php/pull/1363) chore: Update PHP tests to handle search methods.

## 9.4.0 - 2022-08-26
* [#1362](https://github.com/stripe/stripe-php/pull/1362) API Updates
  * Add support for `login_page` on `BillingPortal.Configuration`
* [#1360](https://github.com/stripe/stripe-php/pull/1360) Add test coverage using Coveralls
* [#1361](https://github.com/stripe/stripe-php/pull/1361) fix: Fix type hints for error objects.
  * Update `Invoice.last_finalization_error`, `PaymentIntent.last_payment_error`, `SetupAttempt.setup_error` and `SetupIntent.setup_error` type to be `StripeObject`.
    * Addresses https://github.com/stripe/stripe-php/issues/1353. The library today does not actually return a `ErrorObject` for these fields, so the type annotation was incorrect.
* [#1356](https://github.com/stripe/stripe-php/pull/1356) Add beta readme.md section

## 9.4.0-beta.1 - 2022-08-26
* [#1358](https://github.com/stripe/stripe-php/pull/1358) API Updates for beta branch
  * Updated stable APIs to the latest version
  * Add support for the beta [Gift Card API](https://stripe.com/docs/gift-cards).

## 9.3.0 - 2022-08-23
* [#1355](https://github.com/stripe/stripe-php/pull/1355) API Updates
  * Change type of `Treasury.OutboundTransfer.destination_payment_method` from `string` to `string | null`
  * Change the return type of `CustomerService.fundCashBalance` test helper from `CustomerBalanceTransaction` to `CustomerCashBalanceTransaction`.
    * This would generally be considered a breaking change, but we've worked with all existing users to migrate and are comfortable releasing this as a minor as it is solely a test helper method. This was essentially broken prior to this change.

## 9.3.0-beta.1 - 2022-08-23
* [#1354](https://github.com/stripe/stripe-php/pull/1354) API Updates for beta branch
  - Updated stable APIs to the latest version
  - `Stripe-Version` beta headers are not pinned by-default and need to be manually specified, please refer to [beta SDKs README section](https://github.com/stripe/stripe-php/blob/master/README.md#beta-sdks)

## 9.2.0 - 2022-08-19
* [#1352](https://github.com/stripe/stripe-php/pull/1352) API Updates
  * Add support for new resource `CustomerCashBalanceTransaction`
  * Add support for `currency` on `PaymentLink`
  * Add constant for `customer_cash_balance_transaction.created` webhook event.
* [#1351](https://github.com/stripe/stripe-php/pull/1351) Add a support section to the readme
* [#1304](https://github.com/stripe/stripe-php/pull/1304) Allow passing PSR-3 loggers to setLogger as they are compatible

## 9.2.0-beta.1 - 2022-08-11
* [#1349](https://github.com/stripe/stripe-php/pull/1349) API Updates for beta branch
  - Updated stable APIs to the latest version
  - Add `refundPayment` method to Terminal resource

## 9.1.0 - 2022-08-11
* [#1348](https://github.com/stripe/stripe-php/pull/1348) API Updates
  * Add support for `payment_method_collection` on `Checkout.Session` and `PaymentLink`

* [#1346](https://github.com/stripe/stripe-php/pull/1346) API Updates
  * Add support for `expires_at` on `Apps.Secret`

## 9.1.0-beta.1 - 2022-08-03
* [#1345](https://github.com/stripe/stripe-php/pull/1345) API Updates for beta branch
  - Updated stable APIs to the latest version
  - Added the `Order` resource support

## 9.0.0 - 2022-08-02

Breaking changes that arose during code generation of the library that we postponed for the next major version. For changes to the SDK, read more detailed description at https://github.com/stripe/stripe-php/wiki/Migration-guide-for-v9. For changes to the Stripe products, read more at https://stripe.com/docs/upgrades#2022-08-01.

"⚠️" symbol highlights breaking changes.

* [#1344](https://github.com/stripe/stripe-php/pull/1344) API Updates
* [#1337](https://github.com/stripe/stripe-php/pull/1337) API Updates
* [#1273](https://github.com/stripe/stripe-php/pull/1273) Add some PHPDoc return types and fixes
* [#1341](https://github.com/stripe/stripe-php/pull/1341) Next major release changes

## 8.12.0 - 2022-07-25
* [#1332](https://github.com/stripe/stripe-php/pull/1332) API Updates
  * Add support for `default_currency` and `invoice_credit_balance` on `Customer`

## 8.12.0-beta.1 - 2022-07-22
* [#1331](https://github.com/stripe/stripe-php/pull/1331) API Updates for beta branch
  - Updated stable APIs to the latest version
* [#1328](https://github.com/stripe/stripe-php/pull/1328) API Updates for beta branch
  - Updated stable APIs to the latest version
  - Add `QuotePhase` resource
* [#1325](https://github.com/stripe/stripe-php/pull/1325) API Updates for beta branch
  - Updated stable APIs to the latest version
  - Add `QuotePhaseConfiguration` service.
  - Add `Price.migrate_to` property
  - Add `SubscriptionSchedule.amend` method.
  - Add `Discount.subscription_item` property.
  - Add `Quote.subscription_data.billing_behavior`, `billing_cycle_anchor`, `end_behavior`, `from_schedule`, `from_subscription`, `prebilling`, `proration_behavior` properties.
  - Add `phases` parameter to `Quote.create`
  - Add `Subscription.discounts`, `prebilling` properties.
* [#1320](https://github.com/stripe/stripe-php/pull/1320) API Updates for beta branch
  - Include `server_side_confirmation_beta=v1` beta
  - Add `secretKeyConfirmation` to `PaymentIntent`
* [#1317](https://github.com/stripe/stripe-php/pull/1317) API Updates for beta branch
  - Updated stable APIs to the latest version

## 8.11.0 - 2022-07-18
* [#1324](https://github.com/stripe/stripe-php/pull/1324) API Updates
  * Add support for new value `blik` on enum `PaymentLink.payment_method_types[]`
  * Add support for `blik` on `PaymentMethod`
  * Add support for new value `blik` on enum `PaymentMethod.type`
  * Add `Invoice.upcomingLines` method.
  * Add `SourceService.allSourceTransactions` method.
* [#1322](https://github.com/stripe/stripe-php/pull/1322) API Updates
  * Change type of `source_type` on `Transfer` from nullable string to string (comment-only change)

## 8.10.0 - 2022-07-07
* [#1319](https://github.com/stripe/stripe-php/pull/1319) API Updates
  * Add support for `currency_options` on `Coupon` and `Price`
  * Add support for `currency` on `Subscription`
* [#1318](https://github.com/stripe/stripe-php/pull/1318) API Updates
  * Add support for new values financial_connections.account.created, financial_connections.account.deactivated, financial_connections.account.disconnected, financial_connections.account.reactivated, and financial_connections.account.refreshed_balance on `Event`.

## 8.9.0 - 2022-06-29
* [#1316](https://github.com/stripe/stripe-php/pull/1316) API Updates
  * Add support for `deliver_card`, `fail_card`, `return_card`, and `ship_card` test helper methods on resource `Issuing.Card`
  * Add support for `subtotal_excluding_tax` on `CreditNote` and `Invoice`
  * Add support for `amount_excluding_tax` and `unit_amount_excluding_tax` on `CreditNoteLineItem` and `InvoiceLineItem`
  * Add support for `total_excluding_tax` on `Invoice`
  * Change type of `PaymentLink.payment_method_types[]` from `literal('card')` to `enum`
  * Add support for `promptpay` on `PaymentMethod`
  * Add support for new value `promptpay` on enum `PaymentMethod.type`
  * Add support for `hosted_regulatory_receipt_url` and `reversal_details` on `Treasury.ReceivedCredit` and `Treasury.ReceivedDebit`

## 8.8.0 - 2022-06-23
* [#1302](https://github.com/stripe/stripe-php/pull/1302) API Updates
  * Add support for `custom_unit_amount` on `Price`
* [#1301](https://github.com/stripe/stripe-php/pull/1301) API Updates

  Documentation updates.

## 8.7.0 - 2022-06-17
* [#1306](https://github.com/stripe/stripe-php/pull/1306) API Updates
  * Add support for `fund_cash_balance` test helper method on resource `Customer`
  * Add support for `total_excluding_tax` on `CreditNote`
  * Add support for `rendering_options` on `Invoice`
* [#1307](https://github.com/stripe/stripe-php/pull/1307) Support updating pre-release versions
* [#1305](https://github.com/stripe/stripe-php/pull/1305) Trigger workflows on beta branches
* [#1302](https://github.com/stripe/stripe-php/pull/1302) API Updates
  * Add support for `custom_unit_amount` on `Price`
* [#1301](https://github.com/stripe/stripe-php/pull/1301) API Updates

  Documentation updates.

## 8.6.0 - 2022-06-08
* [#1300](https://github.com/stripe/stripe-php/pull/1300) API Updates
  * Add support for `attach_to_self` and `flow_directions` on `SetupAttempt`

## 8.5.0 - 2022-06-01
* [#1298](https://github.com/stripe/stripe-php/pull/1298) API Updates
  * Add support for `radar_options` on `Charge` and `PaymentMethod`
  * Add support for new value `simulated_wisepos_e` on enum `Terminal.Reader.device_type`

## 8.4.0 - 2022-05-26
* [#1296](https://github.com/stripe/stripe-php/pull/1296) API Updates
  * Add support for `persons` method on resource `Account`
  * Add support for `balance_transactions` method on resource `Customer`
  * Add support for `id_number_secondary_provided` on `Person`
* [#1295](https://github.com/stripe/stripe-php/pull/1295) API Updates

## 8.3.0 - 2022-05-23
* [#1294](https://github.com/stripe/stripe-php/pull/1294) API Updates
  * Add support for new resource `Apps.Secret`
  * Add support for `affirm` and `link` on `PaymentMethod`
  * Add support for new values `affirm` and `link` on enum `PaymentMethod.type`
* [#1289](https://github.com/stripe/stripe-php/pull/1289) fix: Update RequestOptions#redactedApiKey to stop exploding null.

## 8.2.0 - 2022-05-19
* [#1286](https://github.com/stripe/stripe-php/pull/1286) API Updates
  * Add support for new resources `Treasury.CreditReversal`, `Treasury.DebitReversal`, `Treasury.FinancialAccountFeatures`, `Treasury.FinancialAccount`, `Treasury.FlowDetails`, `Treasury.InboundTransfer`, `Treasury.OutboundPayment`, `Treasury.OutboundTransfer`, `Treasury.ReceivedCredit`, `Treasury.ReceivedDebit`, `Treasury.TransactionEntry`, and `Treasury.Transaction`
  * Add support for `retrieve_payment_method` method on resource `Customer`
  * Add support for `all` and `list_owners` methods on resource `FinancialConnections.Account`
  * Add support for `treasury` on `Issuing.Authorization`, `Issuing.Dispute`, and `Issuing.Transaction`
  * Add support for `financial_account` on `Issuing.Card`
  * Add support for `client_secret` on `Order`
  * Add support for `attach_to_self` and `flow_directions` on `SetupIntent`

## 8.1.0 - 2022-05-11
* [#1284](https://github.com/stripe/stripe-php/pull/1284) API Updates
  * Add support for `consent_collection`, `customer_creation`, `payment_intent_data`, `shipping_options`, `submit_type`, and `tax_id_collection` on `PaymentLink`
  * Add support for `description` on `Subscription`

## 8.0.0 - 2022-05-09
* [#1283](https://github.com/stripe/stripe-php/pull/1283) Major version release of v8.0.0. The [migration guide](https://github.com/stripe/stripe-php/wiki/Migration-Guide-for-v8) contains more information.
  (⚠️ = breaking changes):
  * ⚠️ Replace the legacy `Order` API with the new `Order` API.
    * Resource modified: `Order`.
    * New methods: `cancel`, `list_line_items`, `reopen`, and `submit`
    * Removed methods: `pay` and `return_order`
    * Removed resources: `OrderItem` and `OrderReturn`
    * Removed references from other resources: `Charge.order`
  * ⚠️ Rename `\FinancialConnections\Account.refresh` method to `\FinancialConnections\Account.refresh_account`
  * Add support for `amount_discount`, `amount_tax`, and `product` on `LineItem`

## 7.128.0 - 2022-05-05
* [#1282](https://github.com/stripe/stripe-php/pull/1282) API Updates
  * Add support for `default_price` on `Product`
  * Add support for `instructions_email` on `Refund`

## 7.127.0 - 2022-05-05
* [#1281](https://github.com/stripe/stripe-php/pull/1281) API Updates
  * Add support for new resources `FinancialConnections.AccountOwner`, `FinancialConnections.AccountOwnership`, `FinancialConnections.Account`, and `FinancialConnections.Session`
* [#1278](https://github.com/stripe/stripe-php/pull/1278) Pin setup-php action version.
* [#1277](https://github.com/stripe/stripe-php/pull/1277) API Updates
  * Add support for `registered_address` on `Person`

## 7.126.0 - 2022-05-03
* [#1276](https://github.com/stripe/stripe-php/pull/1276) API Updates
  * Add support for new resource `CashBalance`
  * Change type of `BillingPortal.Configuration.application` from `$Application` to `deletable($Application)`
  * Add support for `cash_balance` on `Customer`
  * Add support for `application` on `Invoice`, `Quote`, `SubscriptionSchedule`, and `Subscription`
  * Add support for new value `eu_oss_vat` on enum `TaxId.type`
* [#1274](https://github.com/stripe/stripe-php/pull/1274) Fix PHPDoc on Discount for nullable properties
* [#1272](https://github.com/stripe/stripe-php/pull/1272) Allow users to pass a custom IPRESOLVE cURL option.

## 7.125.0 - 2022-04-21
* [#1270](https://github.com/stripe/stripe-php/pull/1270) API Updates
  * Add support for `expire` test helper method on resource `Refund`

## 7.124.0 - 2022-04-18
* [#1265](https://github.com/stripe/stripe-php/pull/1265) API Updates
  * Add support for new resources `FundingInstructions` and `Terminal.Configuration`
  * Add support for `create_funding_instructions` method on resource `Customer`
  * Add support for `amount_details` on `PaymentIntent`
  * Add support for `customer_balance` on `PaymentMethod`
  * Add support for new value `customer_balance` on enum `PaymentMethod.type`
  * Add support for `configuration_overrides` on `Terminal.Location`

## 7.123.0 - 2022-04-13
* [#1263](https://github.com/stripe/stripe-php/pull/1263) API Updates
  * Add support for `increment_authorization` method on resource `PaymentIntent`
* [#1262](https://github.com/stripe/stripe-php/pull/1262) Add support for updating the version of the repo
* [#1230](https://github.com/stripe/stripe-php/pull/1230) Add PHPDoc return types
* [#1242](https://github.com/stripe/stripe-php/pull/1242) Fix some PHPDoc in tests

## 7.122.0 - 2022-04-08
* [#1261](https://github.com/stripe/stripe-php/pull/1261) API Updates
  * Add support for `apply_customer_balance` method on resource `PaymentIntent`
* [#1259](https://github.com/stripe/stripe-php/pull/1259) API Updates

  * Add `payment_intent.partially_funded`, `terminal.reader.action_failed`, and `terminal.reader.action_succeeded` events.

## 7.121.0 - 2022-03-30
* [#1258](https://github.com/stripe/stripe-php/pull/1258) API Updates
  * Add support for `cancel_action`, `process_payment_intent`, `process_setup_intent`, and `set_reader_display` methods on resource `Terminal.Reader`
  * Add support for `action` on `Terminal.Reader`

## 7.120.0 - 2022-03-29
* [#1257](https://github.com/stripe/stripe-php/pull/1257) API Updates
  * Add support for Search API
    * Add support for `search` method on resources `Charge`, `Customer`, `Invoice`, `PaymentIntent`, `Price`, `Product`, and `Subscription`

## 7.119.0 - 2022-03-25
* [#1256](https://github.com/stripe/stripe-php/pull/1256) API Updates
  * Add support for PayNow and US Bank Accounts Debits payments
      * Add support for `paynow` and `us_bank_account` on `PaymentMethod`
      * Add support for new values `paynow` and `us_bank_account` on enum `PaymentMethod.type`
  * Add support for `failure_balance_transaction` on `Charge`

## 7.118.0 - 2022-03-23
* [#1255](https://github.com/stripe/stripe-php/pull/1255) API Updates
  * Add support for `cancel` method on resource `Refund`
  * Add support for new values `bg_uic`, `hu_tin`, and `si_tin` on enum `TaxId.type`
  * Add  `test_helpers.test_clock.advancing`, `test_helpers.test_clock.created`, `test_helpers.test_clock.deleted`, `test_helpers.test_clock.internal_failure`, and `test_helpers.test_clock.ready` events.

## 7.117.0 - 2022-03-18
* [#1254](https://github.com/stripe/stripe-php/pull/1254) API Updates
  * Add support for `status` on `Card`
* [#1251](https://github.com/stripe/stripe-php/pull/1251) Add support for SearchResult objects.
* [#1249](https://github.com/stripe/stripe-php/pull/1249) Add missing constant for payment_behavior

## 7.116.0 - 2022-03-02
* [#1248](https://github.com/stripe/stripe-php/pull/1248) API Updates
  * Add support for `proration_details` on `InvoiceLineItem`

## 7.115.0 - 2022-03-01
* [#1245](https://github.com/stripe/stripe-php/pull/1245) [#1247](https://github.com/stripe/stripe-php/pull/1247) API Updates
  * Add support for new resource `TestHelpers.TestClock`
  * Add support for `test_clock` on `Customer`, `Invoice`, `InvoiceItem`, `Quote`, `Subscription`, and `SubscriptionSchedule`
  * Add support for `next_action` on `Refund`
  * Add support for `konbini` on `PaymentMethod`
* [#1244](https://github.com/stripe/stripe-php/pull/1244) API Updates
  * Add support for new values `bbpos_wisepad3` and `stripe_m2` on enum `Terminal.Reader.device_type`

## 7.114.0 - 2022-02-15
* [#1243](https://github.com/stripe/stripe-php/pull/1243) Add test
* [#1240](https://github.com/stripe/stripe-php/pull/1240) API Updates
  * Add support for `verify_microdeposits` method on resources `PaymentIntent` and `SetupIntent`
* [#1241](https://github.com/stripe/stripe-php/pull/1241) Add generic parameter to \Stripe\Collection usages

## 7.113.0 - 2022-02-03
* [#1239](https://github.com/stripe/stripe-php/pull/1239) API Updates
  * Add `REASON_EXPIRED_UNCAPTURED_CHARGE` enum value on `Refund`.

## 7.112.0 - 2022-01-25
* [#1235](https://github.com/stripe/stripe-php/pull/1235) API Updates
  * Add support for `phone_number_collection` on `PaymentLink`
  * Add support for new value `is_vat` on enum `TaxId.type`

## 7.111.0 - 2022-01-20
* [#1233](https://github.com/stripe/stripe-php/pull/1233) API Updates
  * Add support for new resource `PaymentLink`
  * Add support for `payment_link` on `Checkout.Session`

## 7.110.0 - 2022-01-13
* [#1232](https://github.com/stripe/stripe-php/pull/1232) API Updates
  * Add support for `paid_out_of_band` on `Invoice`

## 7.109.0 - 2022-01-12
* [#1231](https://github.com/stripe/stripe-php/pull/1231) API Updates
  * Add support for `customer_creation` on `Checkout.Session`
* [#1227](https://github.com/stripe/stripe-php/pull/1227) Update docs URLs

## 7.108.0 - 2021-12-22
* [#1226](https://github.com/stripe/stripe-php/pull/1226) Upgrade php-cs-fixer to 3.4.0.
* [#1222](https://github.com/stripe/stripe-php/pull/1222) API Updates
  * Add support for `processing` on `PaymentIntent`
* [#1220](https://github.com/stripe/stripe-php/pull/1220) API Updates

## 7.107.0 - 2021-12-09
* [#1219](https://github.com/stripe/stripe-php/pull/1219) API Updates
  * Add support for `metadata` on `BillingPortal.Configuration`
  * Add support for `wallets` on `Issuing.Card`

## 7.106.0 - 2021-12-09
* [#1218](https://github.com/stripe/stripe-php/pull/1218) API Updates
  * Add support for new values `ge_vat` and `ua_vat` on enum `TaxId.type`
* [#1216](https://github.com/stripe/stripe-php/pull/1216) Fix namespaced classes in @return PHPDoc.
* [#1214](https://github.com/stripe/stripe-php/pull/1214) Announce PHP8 support in CHANGELOG.md

## 7.105.0 - 2021-12-06
* [#1213](https://github.com/stripe/stripe-php/pull/1213) PHP 8.1 missing ReturnTypeWillChange annotations.
* As of this version, PHP 8.1 is officially supported.

## 7.104.0 - 2021-12-01
* [#1211](https://github.com/stripe/stripe-php/pull/1211) PHPStan compatibility with PHP8.x
* [#1209](https://github.com/stripe/stripe-php/pull/1209) PHPUnit compatibility with PHP 8.x

## 7.103.0 - 2021-11-19
* [#1206](https://github.com/stripe/stripe-php/pull/1206) API Updates
  * Add support for new value `jct` on enum `TaxRate.tax_type`

## 7.102.0 - 2021-11-17
* [#1205](https://github.com/stripe/stripe-php/pull/1205) API Updates
  * Add support for `automatic_payment_methods` on `PaymentIntent`

## 7.101.0 - 2021-11-16
* [#1203](https://github.com/stripe/stripe-php/pull/1203) API Updates
  * Add support for new resource `ShippingRate`
  * Add support for `shipping_options` and `shipping_rate` on `Checkout.Session`
  * Add support for `expire` method on resource `Checkout.Session`
  * Add support for `status` on `Checkout.Session`

## 7.100.0 - 2021-10-11
* [#1190](https://github.com/stripe/stripe-php/pull/1190) API Updates
  * Add support for `klarna` on `PaymentMethod`.

## 7.99.0 - 2021-10-11
* [#1188](https://github.com/stripe/stripe-php/pull/1188) API Updates
  * Add support for `list_payment_methods` method on resource `Customer`

## 7.98.0 - 2021-10-07
* [#1187](https://github.com/stripe/stripe-php/pull/1187) API Updates
  * Add support for `phone_number_collection` on `Checkout.Session`
  * Add support for new value `customer_id` on enum `Radar.ValueList.item_type`
  * Add support for new value `bbpos_wisepos_e` on enum `Terminal.Reader.device_type`

## 7.97.0 - 2021-09-16
* [#1181](https://github.com/stripe/stripe-php/pull/1181) API Updates
  * Add support for `full_name_aliases` on `Person`

## 7.96.0 - 2021-09-15
* [#1178](https://github.com/stripe/stripe-php/pull/1178) API Updates
  * Add support for livemode on Reporting.ReportType
  * Add support for new value `rst` on enum `TaxRate.tax_type`

## 7.95.0 - 2021-09-01
* [#1177](https://github.com/stripe/stripe-php/pull/1177) API Updates
  * Add support for `future_requirements` on `Account`, `Capability`, and `Person`
  * Add support for `after_expiration`, `consent`, `consent_collection`, `expires_at`, and `recovered_from` on `Checkout.Session`

## 7.94.0 - 2021-08-19
* [#1173](https://github.com/stripe/stripe-php/pull/1173) API Updates
  * Add support for new value `fil` on enum `Checkout.Session.locale`
  * Add support for new value `au_arn` on enum `TaxId.type`

## 7.93.0 - 2021-08-11
* [#1172](https://github.com/stripe/stripe-php/pull/1172) API Updates
  * Add support for `locale` on `BillingPortal.Session`

* [#1171](https://github.com/stripe/stripe-php/pull/1171) Fix typo in docblock `CurlClient::executeStreamingRequestWithRetries`

## 7.92.0 - 2021-07-28
* [#1167](https://github.com/stripe/stripe-php/pull/1167) API Updates
  * Add support for `account_type` on `BankAccount`
  * Add support for new value `redacted` on enum `Review.closed_reason`

## 7.91.0 - 2021-07-22
* [#1164](https://github.com/stripe/stripe-php/pull/1164) API Updates
  * Add support for new values `hr`, `ko`, and `vi` on enum `Checkout.Session.locale`
  * Add support for `payment_settings` on `Subscription`

## 7.90.0 - 2021-07-20
* [#1163](https://github.com/stripe/stripe-php/pull/1163) API Updates
  * Add support for `wallet` on `Issuing.Transaction`
* [#1160](https://github.com/stripe/stripe-php/pull/1160) Remove unused API error types from docs.

## 7.89.0 - 2021-07-14
* [#1158](https://github.com/stripe/stripe-php/pull/1158) API Updates
  * Add support for `list_computed_upfront_line_items` method on resource `Quote`
* [#1157](https://github.com/stripe/stripe-php/pull/1157) Improve readme for old PHP versions

## 7.88.0 - 2021-07-09
* [#1152](https://github.com/stripe/stripe-php/pull/1152) API Updates
  * Add support for new resource `Quote`
  * Add support for `quote` on `Invoice`
  * Add support for new value `quote_accept` on enum `Invoice.billing_reason`
* [#1155](https://github.com/stripe/stripe-php/pull/1155) Add streaming methods to Service infra
  * Add support for `setStreamingHttpClient` and `streamingHttpClient` to `ApiRequestor`
  * Add support for `getStreamingClient` and `requestStream` to `AbstractService`
  * Add support for `requestStream` to `BaseStripeClient`
  * `\Stripe\RequestOptions::parse` now clones its input if it is already a `RequestOptions` object, to prevent accidental mutation.
* [#1151](https://github.com/stripe/stripe-php/pull/1151) Add `mode` constants into Checkout\Session

## 7.87.0 - 2021-06-30
* [#1149](https://github.com/stripe/stripe-php/pull/1149) API Updates
  * Add support for `wechat_pay` on `PaymentMethod`
* [#1143](https://github.com/stripe/stripe-php/pull/1143) Streaming requests
* [#1138](https://github.com/stripe/stripe-php/pull/1138) Deprecate travis

## 7.86.0 - 2021-06-25
* [#1145](https://github.com/stripe/stripe-php/pull/1145) API Updates
  * Add support for `boleto` on `PaymentMethod`.
  * Add support for `il_vat` as a member of the `TaxID.Type` enum.

## 7.85.0 - 2021-06-18
* [#1142](https://github.com/stripe/stripe-php/pull/1142) API Updates
  * Add support for new TaxId types: `ca_pst_mb`, `ca_pst_bc`, `ca_gst_hst`, and `ca_pst_sk`.

## 7.84.0 - 2021-06-16
* [#1141](https://github.com/stripe/stripe-php/pull/1141) Update PHPDocs
  * Add support for `url` on `Checkout\Session`

## 7.83.0 - 2021-06-07
* [#1140](https://github.com/stripe/stripe-php/pull/1140) API Updates
  * Added support for `tax_id_collection` on `Checkout\Session` and `Checkout\Session#create`
  * Update `Location` to be expandable on `Terminal\Reader`

## 7.82.0 - 2021-06-04
* [#1136](https://github.com/stripe/stripe-php/pull/1136) Update PHPDocs
  * Add support for `controller` on `Account`.

## 7.81.0 - 2021-06-04
* [#1135](https://github.com/stripe/stripe-php/pull/1135) API Updates
  * Add support for new resource `TaxCode`
  * Add support for `automatic_tax` `Invoice` and`Checkout.Session`.
  * Add support for `tax_behavior` on `Price`
  * Add support for `tax_code` on `Product`
  * Add support for `tax` on `Customer`
  * Add support for `tax_type` enum on `TaxRate`

## 7.80.0 - 2021-05-26
* [#1130](https://github.com/stripe/stripe-php/pull/1130) Update PHPDocs

## 7.79.0 - 2021-05-19
* [#1126](https://github.com/stripe/stripe-php/pull/1126) API Updates
  * Added support for new resource `Identity.VerificationReport`
  * Added support for new resource `Identity.VerificationSession`
  * `File#list.purpose` and `File.purpose` added new enum members: `identity_document_downloadable` and `selfie`.

## 7.78.0 - 2021-05-05
* [#1120](https://github.com/stripe/stripe-php/pull/1120) Update PHPDocs
  * Add support for `Radar.EarlyFraudWarning.payment_intent`

## 7.77.0 - 2021-04-12
* [#1110](https://github.com/stripe/stripe-php/pull/1110) Update PHPDocs
  * Add support for `acss_debit` on `PaymentMethod`
  * Add support for `payment_method_options` on `Checkout\Session`
* [#1107](https://github.com/stripe/stripe-php/pull/1107) Remove duplicate object phpdoc

## 7.76.0 - 2021-03-22
* [#1100](https://github.com/stripe/stripe-php/pull/1100) Update PHPDocs
  * Added support for `amount_shipping` on `Checkout.Session.total_details`
* [#1088](https://github.com/stripe/stripe-php/pull/1088) Make possibility to extend CurlClient

## 7.75.0 - 2021-02-22
* [#1094](https://github.com/stripe/stripe-php/pull/1094) Add support for Billing Portal Configuration API

## 7.74.0 - 2021-02-17
* [#1093](https://github.com/stripe/stripe-php/pull/1093) Update PHPDocs
  * Add support for on_behalf_of to Invoice

## 7.73.0 - 2021-02-16
* [#1091](https://github.com/stripe/stripe-php/pull/1091) Update PHPDocs
  * Add support for `afterpay_clearpay` on `PaymentMethod`.

## 7.72.0 - 2021-02-08
* [#1089](https://github.com/stripe/stripe-php/pull/1089) Update PHPDocs
  * Add support for `afterpay_clearpay_payments` on `Account.capabilities`
  * Add support for `payment_settings` on `Invoice`

## 7.71.0 - 2021-02-05
* [#1087](https://github.com/stripe/stripe-php/pull/1087) Update PHPDocs
* [#1086](https://github.com/stripe/stripe-php/pull/1086) Update CA cert bundle URL

## 7.70.0 - 2021-02-03
* [#1085](https://github.com/stripe/stripe-php/pull/1085) Update PHPDocs
  * Add support for `nationality` on `Person`
  * Add member `gb_vat` of `TaxID` enum

## 7.69.0 - 2021-01-21
* [#1079](https://github.com/stripe/stripe-php/pull/1079) Update PHPDocs

## 7.68.0 - 2021-01-14
* [#1063](https://github.com/stripe/stripe-php/pull/1063) Multiple API changes
* [#1061](https://github.com/stripe/stripe-php/pull/1061) Bump phpDocumentor to 3.0.0

## 7.67.0 - 2020-12-09
* [#1060](https://github.com/stripe/stripe-php/pull/1060) Improve PHPDocs for `Discount`
* [#1059](https://github.com/stripe/stripe-php/pull/1059) Upgrade PHPStan to 0.12.59
* [#1057](https://github.com/stripe/stripe-php/pull/1057) Bump PHP-CS-Fixer and update code

## 7.66.1 - 2020-12-01
* [#1054](https://github.com/stripe/stripe-php/pull/1054) Improve error message for invalid keys in StripeClient

## 7.66.0 - 2020-11-24
* [#1053](https://github.com/stripe/stripe-php/pull/1053) Update PHPDocs

## 7.65.0 - 2020-11-19
* [#1050](https://github.com/stripe/stripe-php/pull/1050) Added constants for `proration_behavior` on `Subscription`

## 7.64.0 - 2020-11-18
* [#1049](https://github.com/stripe/stripe-php/pull/1049) Update PHPDocs

## 7.63.0 - 2020-11-17
* [#1048](https://github.com/stripe/stripe-php/pull/1048) Update PHPDocs
* [#1046](https://github.com/stripe/stripe-php/pull/1046) Force IPv4 resolving

## 7.62.0 - 2020-11-09
* [#1041](https://github.com/stripe/stripe-php/pull/1041) Add missing constants on `Event`
* [#1038](https://github.com/stripe/stripe-php/pull/1038) Update PHPDocs

## 7.61.0 - 2020-10-20
* [#1030](https://github.com/stripe/stripe-php/pull/1030) Add support for `jp_rn` and `ru_kpp` as a `type` on `TaxId`

## 7.60.0 - 2020-10-15
* [#1027](https://github.com/stripe/stripe-php/pull/1027) Warn if opts are in params

## 7.58.0 - 2020-10-14
* [#1026](https://github.com/stripe/stripe-php/pull/1026) Add support for the Payout Reverse API

## 7.57.0 - 2020-09-29
* [#1020](https://github.com/stripe/stripe-php/pull/1020) Add support for the `SetupAttempt` resource and List API

## 7.56.0 - 2020-09-25
* [#1019](https://github.com/stripe/stripe-php/pull/1019) Update PHPDocs

## 7.55.0 - 2020-09-24
* [#1018](https://github.com/stripe/stripe-php/pull/1018) Multiple API changes
  * Updated PHPDocs
  * Added `TYPE_CONTRIBUTION` as a constant on `BalanceTransaction`

## 7.54.0 - 2020-09-23
* [#1017](https://github.com/stripe/stripe-php/pull/1017) Updated PHPDoc

## 7.53.1 - 2020-09-22
* [#1015](https://github.com/stripe/stripe-php/pull/1015) Bugfix: don't error on systems with php_uname in disablefunctions with whitespace

## 7.53.0 - 2020-09-21
* [#1016](https://github.com/stripe/stripe-php/pull/1016) Updated PHPDocs

## 7.52.0 - 2020-09-08
* [#1010](https://github.com/stripe/stripe-php/pull/1010) Update PHPDocs

## 7.51.0 - 2020-09-02
* [#1007](https://github.com/stripe/stripe-php/pull/1007) Multiple API changes
  * Add support for the Issuing Dispute Submit API
  * Add constants for `payment_status` on Checkout `Session`
* [#1003](https://github.com/stripe/stripe-php/pull/1003) Add trim to getSignatures to allow for leading whitespace.

## 7.50.0 - 2020-08-28
* [#1005](https://github.com/stripe/stripe-php/pull/1005) Updated PHPDocs

## 7.49.0 - 2020-08-19
* [#998](https://github.com/stripe/stripe-php/pull/998) PHPDocs updated

## 7.48.0 - 2020-08-17
* [#997](https://github.com/stripe/stripe-php/pull/997) PHPDocs updated
* [#996](https://github.com/stripe/stripe-php/pull/996) Fixing telemetry

## 7.47.0 - 2020-08-13
* [#994](https://github.com/stripe/stripe-php/pull/994) Nullable balance_transactions on issuing disputes
* [#991](https://github.com/stripe/stripe-php/pull/991) Fix invalid return types in OAuthService

## 7.46.1 - 2020-08-07
* [#990](https://github.com/stripe/stripe-php/pull/990) PHPdoc changes

## 7.46.0 - 2020-08-05
* [#989](https://github.com/stripe/stripe-php/pull/989) Add support for the `PromotionCode` resource and APIs

## 7.45.0 - 2020-07-28
* [#981](https://github.com/stripe/stripe-php/pull/981) PHPdoc updates

## 7.44.0 - 2020-07-20
* [#948](https://github.com/stripe/stripe-php/pull/948) Add `first()` and `last()` functions to `Collection`

## 7.43.0 - 2020-07-17
* [#975](https://github.com/stripe/stripe-php/pull/975) Add support for `political_exposure` on `Person`

## 7.42.0 - 2020-07-15
* [#974](https://github.com/stripe/stripe-php/pull/974) Add new constants for `purpose` on `File`

## 7.41.1 - 2020-07-15
* [#973](https://github.com/stripe/stripe-php/pull/973) Multiple PHPDoc fixes

## 7.41.0 - 2020-07-14
* [#971](https://github.com/stripe/stripe-php/pull/971) Adds enum values for `billing_address_collection` on Checkout `Session`

## 7.40.0 - 2020-07-06
* [#964](https://github.com/stripe/stripe-php/pull/964) Add OAuthService

## 7.39.0 - 2020-06-25
* [#960](https://github.com/stripe/stripe-php/pull/960) Add constants for `payment_behavior` on `Subscription`

## 7.38.0 - 2020-06-24
* [#959](https://github.com/stripe/stripe-php/pull/959) Add multiple constants missing for `Event`

## 7.37.2 - 2020-06-23
* [#957](https://github.com/stripe/stripe-php/pull/957) Updated PHPDocs

## 7.37.1 - 2020-06-11
* [#952](https://github.com/stripe/stripe-php/pull/952) Improve PHPDoc

## 7.37.0 - 2020-06-09
* [#950](https://github.com/stripe/stripe-php/pull/950) Add support for `id_npwp` and `my_frp` as `type` on `TaxId`

## 7.36.2 - 2020-06-03
* [#946](https://github.com/stripe/stripe-php/pull/946) Update PHPDoc

## 7.36.1 - 2020-05-28
* [#938](https://github.com/stripe/stripe-php/pull/938) Remove extra array_keys() call.
* [#942](https://github.com/stripe/stripe-php/pull/942) fix autopagination for service methods

## 7.36.0 - 2020-05-21
* [#937](https://github.com/stripe/stripe-php/pull/937) Add support for `ae_trn`, `cl_tin` and `sa_vat` as `type` on `TaxId`

## 7.35.0 - 2020-05-20
* [#936](https://github.com/stripe/stripe-php/pull/936) Add `anticipation_repayment` as a `type` on `BalanceTransaction`

## 7.34.0 - 2020-05-18
* [#934](https://github.com/stripe/stripe-php/pull/934) Add support for `issuing_dispute` as a `type` on `BalanceTransaction`

## 7.33.1 - 2020-05-15
* [#933](https://github.com/stripe/stripe-php/pull/933) Services bugfix: convert nested null params to empty strings

## 7.33.0 - 2020-05-14
* [#771](https://github.com/stripe/stripe-php/pull/771) Introduce client/services API. The [migration guide](https://github.com/stripe/stripe-php/wiki/Migration-to-StripeClient-and-services-in-7.33.0) contains before & after examples of the backwards-compatible changes.

## 7.32.1 - 2020-05-13
* [#932](https://github.com/stripe/stripe-php/pull/932) Fix multiple PHPDoc

## 7.32.0 - 2020-05-11
* [#931](https://github.com/stripe/stripe-php/pull/931) Add support for the `LineItem` resource and APIs

## 7.31.0 - 2020-05-01
* [#927](https://github.com/stripe/stripe-php/pull/927) Add support for new tax IDs

## 7.30.0 - 2020-04-29
* [#924](https://github.com/stripe/stripe-php/pull/924) Add support for the `Price` resource and APIs

## 7.29.0 - 2020-04-22
* [#920](https://github.com/stripe/stripe-php/pull/920) Add support for the `Session` resource and APIs on the `BillingPortal` namespace

## 7.28.1 - 2020-04-10
* [#915](https://github.com/stripe/stripe-php/pull/915) Improve PHPdocs for many classes

## 7.28.0 - 2020-04-03
* [#912](https://github.com/stripe/stripe-php/pull/912) Preserve backwards compatibility for typoed `TYPE_ADJUSTEMENT` enum.
* [#911](https://github.com/stripe/stripe-php/pull/911) Codegenerated PHPDoc for nested resources
* [#902](https://github.com/stripe/stripe-php/pull/902) Update docstrings for nested resources

## 7.27.3 - 2020-03-18
* [#899](https://github.com/stripe/stripe-php/pull/899) Convert keys to strings in `StripeObject::toArray()`

## 7.27.2 - 2020-03-13
* [#894](https://github.com/stripe/stripe-php/pull/894) Multiple PHPDocs changes

## 7.27.1 - 2020-03-03
* [#890](https://github.com/stripe/stripe-php/pull/890) Update PHPdoc

## 7.27.0 - 2020-02-28
* [#889](https://github.com/stripe/stripe-php/pull/889) Add new constants for `type` on `TaxId`

## 7.26.0 - 2020-02-26
* [#886](https://github.com/stripe/stripe-php/pull/886) Add support for listing Checkout `Session`
* [#883](https://github.com/stripe/stripe-php/pull/883) Add PHPDoc class descriptions

## 7.25.0 - 2020-02-14
* [#879](https://github.com/stripe/stripe-php/pull/879) Make `\Stripe\Collection` implement `\Countable`
* [#875](https://github.com/stripe/stripe-php/pull/875) Last set of PHP-CS-Fixer updates
* [#874](https://github.com/stripe/stripe-php/pull/874) Enable php_unit_internal_class rule
* [#873](https://github.com/stripe/stripe-php/pull/873) Add support for phpDocumentor in Makefile
* [#872](https://github.com/stripe/stripe-php/pull/872) Another batch of PHP-CS-Fixer rule updates
* [#871](https://github.com/stripe/stripe-php/pull/871) Fix a few PHPDoc comments
* [#870](https://github.com/stripe/stripe-php/pull/870) More PHP-CS-Fixer tweaks

## 7.24.0 - 2020-02-10
* [#862](https://github.com/stripe/stripe-php/pull/862) Better PHPDoc
* [#865](https://github.com/stripe/stripe-php/pull/865) Get closer to `@PhpCsFixer` standard ruleset

## 7.23.0 - 2020-02-05
* [#860](https://github.com/stripe/stripe-php/pull/860) Add PHPDoc types for expandable fields
* [#858](https://github.com/stripe/stripe-php/pull/858) Use `native_function_invocation` PHPStan rule
* [#857](https://github.com/stripe/stripe-php/pull/857) Update PHPDoc on nested resources
* [#855](https://github.com/stripe/stripe-php/pull/855) PHPDoc: `StripeObject` -> `ErrorObject` where appropriate
* [#837](https://github.com/stripe/stripe-php/pull/837) Autogen diff
* [#854](https://github.com/stripe/stripe-php/pull/854) Upgrade PHPStan and fix settings
* [#850](https://github.com/stripe/stripe-php/pull/850) Yet more PHPDoc updates

## 7.22.0 - 2020-01-31
* [#849](https://github.com/stripe/stripe-php/pull/849) Add new constants for `type` on `TaxId`
* [#843](https://github.com/stripe/stripe-php/pull/843) Even more PHPDoc fixes
* [#841](https://github.com/stripe/stripe-php/pull/841) More PHPDoc fixes

## 7.21.1 - 2020-01-29
* [#840](https://github.com/stripe/stripe-php/pull/840) Update phpdocs across multiple resources.

## 7.21.0 - 2020-01-28
* [#839](https://github.com/stripe/stripe-php/pull/839) Add support for `TYPE_ES_CIF` on `TaxId`

## 7.20.0 - 2020-01-23
* [#836](https://github.com/stripe/stripe-php/pull/836) Add new type values for `TaxId`

## 7.19.1 - 2020-01-14
* [#831](https://github.com/stripe/stripe-php/pull/831) Fix incorrect `UnexpectedValueException` instantiation

## 7.19.0 - 2020-01-14
* [#830](https://github.com/stripe/stripe-php/pull/830) Add support for `CreditNoteLineItem`

## 7.18.0 - 2020-01-13
* [#829](https://github.com/stripe/stripe-php/pull/829) Don't call php_uname function if disabled by php.ini

## 7.17.0 - 2020-01-08
* [#821](https://github.com/stripe/stripe-php/pull/821) Improve PHPDoc types for `ApiErrorException.get/setJsonBody()` methods

## 7.16.0 - 2020-01-06
* [#826](https://github.com/stripe/stripe-php/pull/826) Rename remaining `$options` to `$opts`
* [#825](https://github.com/stripe/stripe-php/pull/825) Update PHPDoc

## 7.15.0 - 2020-01-06
* [#824](https://github.com/stripe/stripe-php/pull/824) Add constant `TYPE_SG_UEN` to `TaxId`

## 7.14.2 - 2019-12-04
* [#816](https://github.com/stripe/stripe-php/pull/816) Disable autoloader when checking for `Throwable`

## 7.14.1 - 2019-11-26
* [#812](https://github.com/stripe/stripe-php/pull/812) Fix invalid PHPdoc on `Subscription`

## 7.14.0 - 2019-11-26
* [#811](https://github.com/stripe/stripe-php/pull/811) Add support for `CreditNote` preview.

## 7.13.0 - 2019-11-19
* [#808](https://github.com/stripe/stripe-php/pull/808) Add support for listing lines on an Invoice directly via `Invoice::allLines()`

## 7.12.0 - 2019-11-08

-   [#805](https://github.com/stripe/stripe-php/pull/805) Add Source::allSourceTransactions and SubscriptionItem::allUsageRecordSummaries
-   [#798](https://github.com/stripe/stripe-php/pull/798) The argument of `array_key_exists` cannot be `null`
-   [#803](https://github.com/stripe/stripe-php/pull/803) Removed unwanted got

## 7.11.0 - 2019-11-06

-   [#797](https://github.com/stripe/stripe-php/pull/797) Add support for reverse pagination

## 7.10.0 - 2019-11-05

-   [#795](https://github.com/stripe/stripe-php/pull/795) Add support for `Mandate`

## 7.9.0 - 2019-11-05

-   [#794](https://github.com/stripe/stripe-php/pull/794) Add PHPDoc to `ApiResponse`
-   [#792](https://github.com/stripe/stripe-php/pull/792) Use single quotes for `OBJECT_NAME` constants

## 7.8.0 - 2019-11-05

-   [#790](https://github.com/stripe/stripe-php/pull/790) Mark nullable fields in PHPDoc
-   [#788](https://github.com/stripe/stripe-php/pull/788) Early codegen fixes
-   [#787](https://github.com/stripe/stripe-php/pull/787) Use PHPStan in Travis CI

## 7.7.1 - 2019-10-25

-   [#781](https://github.com/stripe/stripe-php/pull/781) Fix telemetry header
-   [#780](https://github.com/stripe/stripe-php/pull/780) Contributor Convenant

## 7.7.0 - 2019-10-23

-   [#776](https://github.com/stripe/stripe-php/pull/776) Add `CAPABILITY_TRANSFERS` to `Account`
-   [#778](https://github.com/stripe/stripe-php/pull/778) Add support for `TYPE_MX_RFC` type on `TaxId`

## 7.6.0 - 2019-10-22

-   [#770](https://github.com/stripe/stripe-php/pull/770) Add missing constants for Customer's `TaxId`

## 7.5.0 - 2019-10-18

-   [#768](https://github.com/stripe/stripe-php/pull/768) Redact API key in `RequestOptions` debug info

## 7.4.0 - 2019-10-15

-   [#764](https://github.com/stripe/stripe-php/pull/764) Add support for HTTP request monitoring callback

## 7.3.1 - 2019-10-07

-   [#755](https://github.com/stripe/stripe-php/pull/755) Respect Stripe-Should-Retry and Retry-After headers

## 7.3.0 - 2019-10-02

-   [#752](https://github.com/stripe/stripe-php/pull/752) Add `payment_intent.canceled` and `setup_intent.canceled` events
-   [#749](https://github.com/stripe/stripe-php/pull/749) Call `toArray()` on objects only

## 7.2.2 - 2019-09-24

-   [#746](https://github.com/stripe/stripe-php/pull/746) Add missing decline codes

## 7.2.1 - 2019-09-23

-   [#744](https://github.com/stripe/stripe-php/pull/744) Added new PHPDoc

## 7.2.0 - 2019-09-17

-   [#738](https://github.com/stripe/stripe-php/pull/738) Added missing constants for `SetupIntent` events

## 7.1.1 - 2019-09-16

-   [#737](https://github.com/stripe/stripe-php/pull/737) Added new PHPDoc

## 7.1.0 - 2019-09-13

-   [#736](https://github.com/stripe/stripe-php/pull/736) Make `CaseInsensitiveArray` countable and traversable

## 7.0.2 - 2019-09-06

-   [#729](https://github.com/stripe/stripe-php/pull/729) Fix usage of `SignatureVerificationException` in PHPDoc blocks

## 7.0.1 - 2019-09-05

-   [#728](https://github.com/stripe/stripe-php/pull/728) Clean up Collection

## 7.0.0 - 2019-09-03

Major version release. The [migration guide](https://github.com/stripe/stripe-php/wiki/Migration-guide-for-v7) contains a detailed list of backwards-incompatible changes with upgrade instructions.

Pull requests included in this release (cf. [#552](https://github.com/stripe/stripe-php/pull/552)) (⚠️ = breaking changes):

-   ⚠️ Drop support for PHP 5.4 ([#551](https://github.com/stripe/stripe-php/pull/551))
-   ⚠️ Drop support for PHP 5.5 ([#554](https://github.com/stripe/stripe-php/pull/554))
-   Bump dependencies ([#553](https://github.com/stripe/stripe-php/pull/553))
-   Remove `CURLFile` check ([#555](https://github.com/stripe/stripe-php/pull/555))
-   Update constant definitions for PHP >= 5.6 ([#556](https://github.com/stripe/stripe-php/pull/556))
-   ⚠️ Remove `FileUpload` alias ([#557](https://github.com/stripe/stripe-php/pull/557))
-   Remove `curl_reset` check ([#570](https://github.com/stripe/stripe-php/pull/570))
-   Use `\Stripe\<class>::class` constant instead of strings ([#643](https://github.com/stripe/stripe-php/pull/643))
-   Use `array_column` to flatten params ([#686](https://github.com/stripe/stripe-php/pull/686))
-   ⚠️ Remove deprecated methods ([#692](https://github.com/stripe/stripe-php/pull/692))
-   ⚠️ Remove `IssuerFraudRecord` ([#696](https://github.com/stripe/stripe-php/pull/696))
-   Update constructors of Stripe exception classes ([#559](https://github.com/stripe/stripe-php/pull/559))
-   Fix remaining TODOs ([#700](https://github.com/stripe/stripe-php/pull/700))
-   Use yield for autopagination ([#703](https://github.com/stripe/stripe-php/pull/703))
-   ⚠️ Rename fake magic methods and rewrite array conversion ([#704](https://github.com/stripe/stripe-php/pull/704))
-   Add `ErrorObject` to Stripe exceptions ([#705](https://github.com/stripe/stripe-php/pull/705))
-   Start using PHP CS Fixer ([#706](https://github.com/stripe/stripe-php/pull/706))
-   Update error messages for nested resource operations ([#708](https://github.com/stripe/stripe-php/pull/708))
-   Upgrade retry logic ([#707](https://github.com/stripe/stripe-php/pull/707))
-   ⚠️ `Collection` improvements / fixes ([#715](https://github.com/stripe/stripe-php/pull/715))
-   ⚠️ Modernize exceptions ([#709](https://github.com/stripe/stripe-php/pull/709))
-   Add constants for error codes ([#716](https://github.com/stripe/stripe-php/pull/716))
-   Update certificate bundle ([#717](https://github.com/stripe/stripe-php/pull/717))
-   Retry requests on a 429 that's a lock timeout ([#718](https://github.com/stripe/stripe-php/pull/718))
-   Fix `toArray()` calls ([#719](https://github.com/stripe/stripe-php/pull/719))
-   Couple of fixes for PHP 7.4 ([#725](https://github.com/stripe/stripe-php/pull/725))

## 6.43.1 - 2019-08-29

-   [#722](https://github.com/stripe/stripe-php/pull/722) Make `LoggerInterface::error` compatible with its PSR-3 counterpart
-   [#714](https://github.com/stripe/stripe-php/pull/714) Add `pending_setup_intent` property in `Subscription`
-   [#713](https://github.com/stripe/stripe-php/pull/713) Add typehint to `ApiResponse`
-   [#712](https://github.com/stripe/stripe-php/pull/712) Fix comment
-   [#701](https://github.com/stripe/stripe-php/pull/701) Start testing PHP 7.3

## 6.43.0 - 2019-08-09

-   [#694](https://github.com/stripe/stripe-php/pull/694) Add `SubscriptionItem::createUsageRecord` method

## 6.42.0 - 2019-08-09

-   [#688](https://github.com/stripe/stripe-php/pull/688) Remove `SubscriptionScheduleRevision`
    -   Note that this is technically a breaking change, however we've chosen to release it as a minor version in light of the fact that this resource and its API methods were virtually unused.

## 6.41.0 - 2019-07-31

-   [#683](https://github.com/stripe/stripe-php/pull/683) Move the List Balance History API to `/v1/balance_transactions`

## 6.40.0 - 2019-06-27

-   [#675](https://github.com/stripe/stripe-php/pull/675) Add support for `SetupIntent` resource and APIs

## 6.39.2 - 2019-06-26

-   [#676](https://github.com/stripe/stripe-php/pull/676) Fix exception message in `CustomerBalanceTransaction::update()`

## 6.39.1 - 2019-06-25

-   [#674](https://github.com/stripe/stripe-php/pull/674) Add new constants for `collection_method` on `Invoice`

## 6.39.0 - 2019-06-24

-   [#673](https://github.com/stripe/stripe-php/pull/673) Enable request latency telemetry by default

## 6.38.0 - 2019-06-17

-   [#649](https://github.com/stripe/stripe-php/pull/649) Add support for `CustomerBalanceTransaction` resource and APIs

## 6.37.2 - 2019-06-17

-   [#671](https://github.com/stripe/stripe-php/pull/671) Add new PHPDoc
-   [#672](https://github.com/stripe/stripe-php/pull/672) Add constants for `submit_type` on Checkout `Session`

## 6.37.1 - 2019-06-14

-   [#670](https://github.com/stripe/stripe-php/pull/670) Add new PHPDoc

## 6.37.0 - 2019-05-23

-   [#663](https://github.com/stripe/stripe-php/pull/663) Add support for `radar.early_fraud_warning` resource

## 6.36.0 - 2019-05-22

-   [#661](https://github.com/stripe/stripe-php/pull/661) Add constants for new TaxId types
-   [#662](https://github.com/stripe/stripe-php/pull/662) Add constants for BalanceTransaction types

## 6.35.2 - 2019-05-20

-   [#655](https://github.com/stripe/stripe-php/pull/655) Add constants for payment intent statuses
-   [#659](https://github.com/stripe/stripe-php/pull/659) Fix PHPDoc for various nested Account actions
-   [#660](https://github.com/stripe/stripe-php/pull/660) Fix various PHPDoc

## 6.35.1 - 2019-05-20

-   [#658](https://github.com/stripe/stripe-php/pull/658) Use absolute value when checking timestamp tolerance

## 6.35.0 - 2019-05-14

-   [#651](https://github.com/stripe/stripe-php/pull/651) Add support for the Capability resource and APIs

## 6.34.6 - 2019-05-13

-   [#654](https://github.com/stripe/stripe-php/pull/654) Fix typo in definition of `Event::PAYMENT_METHOD_ATTACHED` constant

## 6.34.5 - 2019-05-06

-   [#647](https://github.com/stripe/stripe-php/pull/647) Set the return type to static for more operations

## 6.34.4 - 2019-05-06

-   [#650](https://github.com/stripe/stripe-php/pull/650) Add missing constants for Event types

## 6.34.3 - 2019-05-01

-   [#644](https://github.com/stripe/stripe-php/pull/644) Update return type to `static` to improve static analysis
-   [#645](https://github.com/stripe/stripe-php/pull/645) Fix constant for `payment_intent.payment_failed`

## 6.34.2 - 2019-04-26

-   [#642](https://github.com/stripe/stripe-php/pull/642) Fix an issue where existing idempotency keys would be overwritten when using automatic retries

## 6.34.1 - 2019-04-25

-   [#640](https://github.com/stripe/stripe-php/pull/640) Add missing phpdocs

## 6.34.0 - 2019-04-24

-   [#626](https://github.com/stripe/stripe-php/pull/626) Add support for the `TaxRate` resource and APIs
-   [#639](https://github.com/stripe/stripe-php/pull/639) Fix multiple phpdoc issues

## 6.33.0 - 2019-04-22

-   [#630](https://github.com/stripe/stripe-php/pull/630) Add support for the `TaxId` resource and APIs

## 6.32.1 - 2019-04-19

-   [#636](https://github.com/stripe/stripe-php/pull/636) Correct type of `$personId` in PHPDoc

## 6.32.0 - 2019-04-18

-   [#621](https://github.com/stripe/stripe-php/pull/621) Add support for `CreditNote`

## 6.31.5 - 2019-04-12

-   [#628](https://github.com/stripe/stripe-php/pull/628) Add constants for `person.*` event types
-   [#628](https://github.com/stripe/stripe-php/pull/628) Add missing constants for `Account` and `Person`

## 6.31.4 - 2019-04-05

-   [#624](https://github.com/stripe/stripe-php/pull/624) Fix encoding of nested parameters in multipart requests

## 6.31.3 - 2019-04-02

-   [#623](https://github.com/stripe/stripe-php/pull/623) Only use HTTP/2 with curl >= 7.60.0

## 6.31.2 - 2019-03-25

-   [#619](https://github.com/stripe/stripe-php/pull/619) Fix PHPDoc return types for list methods for nested resources

## 6.31.1 - 2019-03-22

-   [#612](https://github.com/stripe/stripe-php/pull/612) Add a lot of constants
-   [#614](https://github.com/stripe/stripe-php/pull/614) Add missing subscription status constants

## 6.31.0 - 2019-03-18

-   [#600](https://github.com/stripe/stripe-php/pull/600) Add support for the `PaymentMethod` resource and APIs
-   [#606](https://github.com/stripe/stripe-php/pull/606) Add support for retrieving a Checkout `Session`
-   [#611](https://github.com/stripe/stripe-php/pull/611) Add support for deleting a Terminal `Location` and `Reader`

## 6.30.5 - 2019-03-11

-   [#607](https://github.com/stripe/stripe-php/pull/607) Correctly handle case where a metadata key is called `metadata`

## 6.30.4 - 2019-02-27

-   [#602](https://github.com/stripe/stripe-php/pull/602) Add `subscription_schedule` to `Subscription` for PHPDoc.

## 6.30.3 - 2019-02-26

-   [#603](https://github.com/stripe/stripe-php/pull/603) Improve PHPDoc on the `Source` object to cover all types of Sources currently supported.

## 6.30.2 - 2019-02-25

-   [#601](https://github.com/stripe/stripe-php/pull/601) Fix PHPDoc across multiple resources and add support for new events.

## 6.30.1 - 2019-02-16

-   [#599](https://github.com/stripe/stripe-php/pull/599) Fix PHPDoc for `SubscriptionSchedule` and `SubscriptionScheduleRevision`

## 6.30.0 - 2019-02-12

-   [#590](https://github.com/stripe/stripe-php/pull/590) Add support for `SubscriptionSchedule` and `SubscriptionScheduleRevision`

## 6.29.3 - 2019-01-31

-   [#592](https://github.com/stripe/stripe-php/pull/592) Some more PHPDoc fixes

## 6.29.2 - 2019-01-31

-   [#591](https://github.com/stripe/stripe-php/pull/591) Fix PHPDoc for nested resources

## 6.29.1 - 2019-01-25

-   [#566](https://github.com/stripe/stripe-php/pull/566) Fix dangling message contents
-   [#586](https://github.com/stripe/stripe-php/pull/586) Don't overwrite `CURLOPT_HTTP_VERSION` option

## 6.29.0 - 2019-01-23

-   [#579](https://github.com/stripe/stripe-php/pull/579) Rename `CheckoutSession` to `Session` and move it under the `Checkout` namespace. This is a breaking change, but we've reached out to affected merchants and all new merchants would use the new approach.

## 6.28.1 - 2019-01-21

-   [#580](https://github.com/stripe/stripe-php/pull/580) Properly serialize `individual` on `Account` objects

## 6.28.0 - 2019-01-03

-   [#576](https://github.com/stripe/stripe-php/pull/576) Add support for iterating directly over `Collection` instances

## 6.27.0 - 2018-12-21

-   [#571](https://github.com/stripe/stripe-php/pull/571) Add support for the `CheckoutSession` resource

## 6.26.0 - 2018-12-11

-   [#568](https://github.com/stripe/stripe-php/pull/568) Enable persistent connections

## 6.25.0 - 2018-12-10

-   [#567](https://github.com/stripe/stripe-php/pull/567) Add support for account links

## 6.24.0 - 2018-11-28

-   [#562](https://github.com/stripe/stripe-php/pull/562) Add support for the Review resource
-   [#564](https://github.com/stripe/stripe-php/pull/564) Add event name constants for subscription schedule aborted/expiring

## 6.23.0 - 2018-11-27

-   [#542](https://github.com/stripe/stripe-php/pull/542) Add support for `ValueList` and `ValueListItem` for Radar

## 6.22.1 - 2018-11-20

-   [#561](https://github.com/stripe/stripe-php/pull/561) Add cast and some docs to telemetry introduced in 6.22.0/549

## 6.22.0 - 2018-11-15

-   [#549](https://github.com/stripe/stripe-php/pull/549) Add support for client telemetry

## 6.21.1 - 2018-11-12

-   [#548](https://github.com/stripe/stripe-php/pull/548) Don't mutate `Exception` class properties from `OAuthBase` error

## 6.21.0 - 2018-11-08

-   [#537](https://github.com/stripe/stripe-php/pull/537) Add new API endpoints for the `Invoice` resource.

## 6.20.1 - 2018-11-07

-   [#546](https://github.com/stripe/stripe-php/pull/546) Drop files from the Composer package that aren't needed in the release

## 6.20.0 - 2018-10-30

-   [#536](https://github.com/stripe/stripe-php/pull/536) Add support for the `Person` resource
-   [#541](https://github.com/stripe/stripe-php/pull/541) Add support for the `WebhookEndpoint` resource

## 6.19.5 - 2018-10-17

-   [#539](https://github.com/stripe/stripe-php/pull/539) Fix methods on `\Stripe\PaymentIntent` to properly pass arguments to the API.

## 6.19.4 - 2018-10-11

-   [#534](https://github.com/stripe/stripe-php/pull/534) Fix PSR-4 autoloading for `\Stripe\FileUpload` class alias

## 6.19.3 - 2018-10-09

-   [#530](https://github.com/stripe/stripe-php/pull/530) Add constants for `flow` (`FLOW_*`), `status` (`STATUS_*`) and `usage` (`USAGE_*`) on `\Stripe\Source`

## 6.19.2 - 2018-10-08

-   [#531](https://github.com/stripe/stripe-php/pull/531) Store HTTP response headers in case-insensitive array

## 6.19.1 - 2018-09-25

-   [#526](https://github.com/stripe/stripe-php/pull/526) Ignore null values in request parameters

## 6.19.0 - 2018-09-24

-   [#523](https://github.com/stripe/stripe-php/pull/523) Add support for Stripe Terminal

## 6.18.0 - 2018-09-24

-   [#520](https://github.com/stripe/stripe-php/pull/520) Rename `\Stripe\FileUpload` to `\Stripe\File`

## 6.17.2 - 2018-09-18

-   [#522](https://github.com/stripe/stripe-php/pull/522) Fix warning when adding a new additional owner to an existing array

## 6.17.1 - 2018-09-14

-   [#517](https://github.com/stripe/stripe-php/pull/517) Integer-index encode all sequential arrays

## 6.17.0 - 2018-09-05

-   [#514](https://github.com/stripe/stripe-php/pull/514) Add support for reporting resources

## 6.16.0 - 2018-08-23

-   [#509](https://github.com/stripe/stripe-php/pull/509) Add support for usage record summaries

## 6.15.0 - 2018-08-03

-   [#504](https://github.com/stripe/stripe-php/pull/504) Add cancel support for topups

## 6.14.0 - 2018-08-02

-   [#505](https://github.com/stripe/stripe-php/pull/505) Add support for file links

## 6.13.0 - 2018-07-31

-   [#502](https://github.com/stripe/stripe-php/pull/502) Add `isDeleted()` method to `\Stripe\StripeObject`

## 6.12.0 - 2018-07-28

-   [#501](https://github.com/stripe/stripe-php/pull/501) Add support for scheduled query runs (`\Stripe\Sigma\ScheduledQueryRun`) for Sigma

## 6.11.0 - 2018-07-26

-   [#500](https://github.com/stripe/stripe-php/pull/500) Add support for Stripe Issuing

## 6.10.4 - 2018-07-19

-   [#498](https://github.com/stripe/stripe-php/pull/498) Internal improvements to the `\Stripe\ApiResource.classUrl()` method

## 6.10.3 - 2018-07-16

-   [#497](https://github.com/stripe/stripe-php/pull/497) Use HTTP/2 only for HTTPS requests

## 6.10.2 - 2018-07-11

-   [#494](https://github.com/stripe/stripe-php/pull/494) Enable HTTP/2 support

## 6.10.1 - 2018-07-10

-   [#493](https://github.com/stripe/stripe-php/pull/493) Add PHPDoc for `auto_advance` on `\Stripe\Invoice`

## 6.10.0 - 2018-06-28

-   [#488](https://github.com/stripe/stripe-php/pull/488) Add support for `$appPartnerId` to `Stripe::setAppInfo()`

## 6.9.0 - 2018-06-28

-   [#487](https://github.com/stripe/stripe-php/pull/487) Add support for payment intents

## 6.8.2 - 2018-06-24

-   [#486](https://github.com/stripe/stripe-php/pull/486) Make `Account.deauthorize()` return the `StripeObject` from the API

## 6.8.1 - 2018-06-13

-   [#472](https://github.com/stripe/stripe-php/pull/472) Added phpDoc for `ApiRequestor` and others, especially regarding thrown errors

## 6.8.0 - 2018-06-13

-   [#481](https://github.com/stripe/stripe-php/pull/481) Add new `\Stripe\Discount` and `\Stripe\OrderItem` classes, add more PHPDoc describing object attributes

## 6.7.4 - 2018-05-29

-   [#480](https://github.com/stripe/stripe-php/pull/480) PHPDoc changes for API version 2018-05-21 and the addition of the new `CHARGE_EXPIRED` event type

## 6.7.3 - 2018-05-28

-   [#479](https://github.com/stripe/stripe-php/pull/479) Fix unnecessary traits on `\Stripe\InvoiceLineItem`

## 6.7.2 - 2018-05-28

-   [#471](https://github.com/stripe/stripe-php/pull/471) Add `OBJECT_NAME` constant to all API resource classes, add `\Stripe\InvoiceLineItem` class

## 6.7.1 - 2018-05-13

-   [#468](https://github.com/stripe/stripe-php/pull/468) Update fields in PHP docs for accuracy

## 6.7.0 - 2018-05-09

-   [#466](https://github.com/stripe/stripe-php/pull/466) Add support for issuer fraud records

## 6.6.0 - 2018-04-11

-   [#460](https://github.com/stripe/stripe-php/pull/460) Add support for flexible billing primitives

## 6.5.0 - 2018-04-05

-   [#461](https://github.com/stripe/stripe-php/pull/461) Don't zero keys on non-`metadata` subobjects

## 6.4.2 - 2018-03-17

-   [#458](https://github.com/stripe/stripe-php/pull/458) Add PHPDoc for `account` on `\Stripe\Event`

## 6.4.1 - 2018-03-02

-   [#455](https://github.com/stripe/stripe-php/pull/455) Fix namespaces in PHPDoc
-   [#456](https://github.com/stripe/stripe-php/pull/456) Fix namespaces for some exceptions

## 6.4.0 - 2018-02-28

-   [#453](https://github.com/stripe/stripe-php/pull/453) Add constants for `reason` (`REASON_*`) and `status` (`STATUS_*`) on `\Stripe\Dispute`

## 6.3.2 - 2018-02-27

-   [#452](https://github.com/stripe/stripe-php/pull/452) Add PHPDoc for `amount_paid` and `amount_remaining` on `\Stripe\Invoice`

## 6.3.1 - 2018-02-26

-   [#443](https://github.com/stripe/stripe-php/pull/443) Add event types as constants to `\Stripe\Event` class

## 6.3.0 - 2018-02-23

-   [#450](https://github.com/stripe/stripe-php/pull/450) Add support for `code` attribute on all Stripe exceptions

## 6.2.0 - 2018-02-21

-   [#440](https://github.com/stripe/stripe-php/pull/440) Add support for topups
-   [#442](https://github.com/stripe/stripe-php/pull/442) Fix PHPDoc for `\Stripe\Error\SignatureVerification`

## 6.1.0 - 2018-02-12

-   [#435](https://github.com/stripe/stripe-php/pull/435) Fix header persistence on `Collection` objects
-   [#436](https://github.com/stripe/stripe-php/pull/436) Introduce new `Idempotency` error class

## 6.0.0 - 2018-02-07

Major version release. List of backwards incompatible changes to watch out for:

-   The minimum PHP version is now 5.4.0. If you're using PHP 5.3 or older, consider upgrading to a more recent version.

*   `\Stripe\AttachedObject` no longer exists. Attributes that used to be instances of `\Stripe\AttachedObject` (such as `metadata`) are now instances of `\Stripe\StripeObject`.

-   Attributes that used to be PHP arrays (such as `legal_entity->additional_owners` on `\Stripe\Account` instances) are now instances of `\Stripe\StripeObject`, except when they are empty. `\Stripe\StripeObject` has array semantics so this should not be an issue unless you are actively checking types.

*   `\Stripe\Collection` now derives from `\Stripe\StripeObject` rather than from `\Stripe\ApiResource`.

Pull requests included in this release:

-   [#410](https://github.com/stripe/stripe-php/pull/410) Drop support for PHP 5.3
-   [#411](https://github.com/stripe/stripe-php/pull/411) Use traits for common API operations
-   [#414](https://github.com/stripe/stripe-php/pull/414) Use short array syntax
-   [#404](https://github.com/stripe/stripe-php/pull/404) Fix serialization logic
-   [#417](https://github.com/stripe/stripe-php/pull/417) Remove `ExternalAccount` class
-   [#418](https://github.com/stripe/stripe-php/pull/418) Increase test coverage
-   [#421](https://github.com/stripe/stripe-php/pull/421) Update CA bundle and add script for future updates
-   [#422](https://github.com/stripe/stripe-php/pull/422) Use vendored CA bundle for all requests
-   [#428](https://github.com/stripe/stripe-php/pull/428) Support for automatic request retries

## 5.9.2 - 2018-02-07

-   [#431](https://github.com/stripe/stripe-php/pull/431) Update PHPDoc @property tags for latest API version

## 5.9.1 - 2018-02-06

-   [#427](https://github.com/stripe/stripe-php/pull/427) Add and update PHPDoc @property tags on all API resources

## 5.9.0 - 2018-01-17

-   [#421](https://github.com/stripe/stripe-php/pull/421) Updated bundled CA certificates
-   [#423](https://github.com/stripe/stripe-php/pull/423) Escape unsanitized input in OAuth example

## 5.8.0 - 2017-12-20

-   [#403](https://github.com/stripe/stripe-php/pull/403) Add `__debugInfo()` magic method to `StripeObject`

## 5.7.0 - 2017-11-28

-   [#390](https://github.com/stripe/stripe-php/pull/390) Remove some unsupported API methods
-   [#391](https://github.com/stripe/stripe-php/pull/391) Alphabetize the list of API resources in `Util::convertToStripeObject()` and add missing resources
-   [#393](https://github.com/stripe/stripe-php/pull/393) Fix expiry date update for card sources

## 5.6.0 - 2017-10-31

-   [#386](https://github.com/stripe/stripe-php/pull/386) Support for exchange rates APIs

## 5.5.1 - 2017-10-30

-   [#387](https://github.com/stripe/stripe-php/pull/387) Allow `personal_address_kana` and `personal_address_kanji` to be updated on an account

## 5.5.0 - 2017-10-27

-   [#385](https://github.com/stripe/stripe-php/pull/385) Support for listing source transactions

## 5.4.0 - 2017-10-24

-   [#383](https://github.com/stripe/stripe-php/pull/383) Add static methods to manipulate resources from parent
    -   `Account` gains methods for external accounts and login links (e.g. `createExternalAccount`, `createLoginLink`)
    -   `ApplicationFee` gains methods for refunds
    -   `Customer` gains methods for sources
    -   `Transfer` gains methods for reversals

## 5.3.0 - 2017-10-11

-   [#378](https://github.com/stripe/stripe-php/pull/378) Rename source `delete` to `detach` (and deprecate the former)

## 5.2.3 - 2017-09-27

-   Add PHPDoc for `Card`

## 5.2.2 - 2017-09-20

-   Fix deserialization mapping of `FileUpload` objects

## 5.2.1 - 2017-09-14

-   Serialized `shipping` nested attribute

## 5.2.0 - 2017-08-29

-   Add support for `InvalidClient` OAuth error

## 5.1.3 - 2017-08-14

-   Allow `address_kana` and `address_kanji` to be updated for custom accounts

## 5.1.2 - 2017-08-01

-   Fix documented return type of `autoPagingIterator()` (was missing namespace)

## 5.1.1 - 2017-07-03

-   Fix order returns to use the right URL `/v1/order_returns`

## 5.1.0 - 2017-06-30

-   Add support for OAuth

## 5.0.0 - 2017-06-27

-   `pay` on invoice now takes params as well as opts

## 4.13.0 - 2017-06-19

-   Add support for ephemeral keys

## 4.12.0 - 2017-06-05

-   Clients can implement `getUserAgentInfo()` to add additional user agent information

## 4.11.0 - 2017-06-05

-   Implement `Countable` for `AttachedObject` (`metadata` and `additional_owners`)

## 4.10.0 - 2017-05-25

-   Add support for login links

## 4.9.1 - 2017-05-10

-   Fix docs to include arrays on `$id` parameter for retrieve methods

## 4.9.0 - 2017-04-28

-   Support for checking webhook signatures

## 4.8.1 - 2017-04-24

-   Allow nested field `payout_schedule` to be updated

## 4.8.0 - 2017-04-20

-   Add `\Stripe\Stripe::setLogger()` to support an external PSR-3 compatible logger

## 4.7.0 - 2017-04-10

-   Add support for payouts and recipient transfers

## 4.6.0 - 2017-04-06

-   Please see 4.7.0 instead (no-op release)

## 4.5.1 - 2017-03-22

-   Remove hard dependency on cURL

## 4.5.0 - 2017-03-20

-   Support for detaching sources from customers

## 4.4.2 - 2017-02-27

-   Correct handling of `owner` parameter when updating sources

## 4.4.1 - 2017-02-24

-   Correct the error check on a bad JSON decoding

## 4.4.0 - 2017-01-18

-   Add support for updating sources

## 4.3.0 - 2016-11-30

-   Add support for verifying sources

## 4.2.0 - 2016-11-21

-   Add retrieve method for 3-D Secure resources

## 4.1.1 - 2016-10-21

-   Add docblock with model properties for `Plan`

## 4.1.0 - 2016-10-18

-   Support for 403 status codes (permission denied)

## 4.0.1 - 2016-10-17

-   Fix transfer reversal materialization
-   Fixes for some property definitions in docblocks

## 4.0.0 - 2016-09-28

-   Support for subscription items
-   Drop attempt to force TLS 1.2: please note that this could be breaking if you're using old OS distributions or packages and upgraded recently (so please make sure to test your integration!)

## 3.23.0 - 2016-09-15

-   Add support for Apple Pay domains

## 3.22.0 - 2016-09-13

-   Add `Stripe::setAppInfo` to allow plugins to register user agent information

## 3.21.0 - 2016-08-25

-   Add `Source` model for generic payment sources

## 3.20.0 - 2016-08-08

-   Add `getDeclineCode` to card errors

## 3.19.0 - 2016-07-29

-   Opt requests directly into TLS 1.2 where OpenSSL >= 1.0.1 (see #277 for context)

## 3.18.0 - 2016-07-28

-   Add new `STATUS_` constants for subscriptions

## 3.17.1 - 2016-07-28

-   Fix auto-paging iterator so that it plays nicely with `iterator_to_array`

## 3.17.0 - 2016-07-14

-   Add field annotations to model classes for better editor hinting

## 3.16.0 - 2016-07-12

-   Add `ThreeDSecure` model for 3-D secure payments

## 3.15.0 - 2016-06-29

-   Add static `update` method to all resources that can be changed.

## 3.14.3 - 2016-06-20

-   Make sure that cURL never sends `Expects: 100-continue`, even on large request bodies

## 3.14.2 - 2016-06-03

-   Add `inventory` under `SKU` to list of keys that have nested data and can be updated

## 3.14.1 - 2016-05-27

-   Fix some inconsistencies in PHPDoc

## 3.14.0 - 2016-05-25

-   Add support for returning Relay orders

## 3.13.0 - 2016-05-04

-   Add `list`, `create`, `update`, `retrieve`, and `delete` methods to the Subscription class

## 3.12.1 - 2016-04-07

-   Additional check on value arrays for some extra safety

## 3.12.0 - 2016-03-31

-   Fix bug `refreshFrom` on `StripeObject` would not take an `$opts` array
-   Fix bug where `$opts` not passed to parent `save` method in `Account`
-   Fix bug where non-existent variable was referenced in `reverse` in `Transfer`
-   Update CA cert bundle for compatibility with OpenSSL versions below 1.0.1

## 3.11.0 - 2016-03-22

-   Allow `CurlClient` to be initialized with default `CURLOPT_*` options

## 3.10.1 - 2016-03-22

-   Fix bug where request params and options were ignored in `ApplicationFee`'s `refund.`

## 3.10.0 - 2016-03-15

-   Add `reject` on `Account` to support the new API feature

## 3.9.2 - 2016-03-04

-   Fix error when an object's metadata is set more than once

## 3.9.1 - 2016-02-24

-   Fix encoding behavior of nested arrays for requests (see #227)

## 3.9.0 - 2016-02-09

-   Add automatic pagination mechanism with `autoPagingIterator()`
-   Allow global account ID to be set with `Stripe::setAccountId()`

## 3.8.0 - 2016-02-08

-   Add `CountrySpec` model for looking up country payment information

## 3.7.1 - 2016-02-01

-   Update bundled CA certs

## 3.7.0 - 2016-01-27

-   Support deleting Relay products and SKUs

## 3.6.0 - 2016-01-05

-   Allow configuration of HTTP client timeouts

## 3.5.0 - 2015-12-01

-   Add a verification routine for external accounts

## 3.4.0 - 2015-09-14

-   Products, SKUs, and Orders -- https://stripe.com/relay

## 3.3.0 - 2015-09-11

-   Add support for 429 Rate Limit response

## 3.2.0 - 2015-08-17

-   Add refund listing and retrieval without an associated charge

## 3.1.0 - 2015-08-03

-   Add dispute listing and retrieval
-   Add support for manage account deletion

## 3.0.0 - 2015-07-28

-   Rename `\Stripe\Object` to `\Stripe\StripeObject` (PHP 7 compatibility)
-   Rename `getCode` and `getParam` in exceptions to `getStripeCode` and `getStripeParam`
-   Add support for calling `json_encode` on Stripe objects in PHP 5.4+
-   Start supporting/testing PHP 7

## 2.3.0 - 2015-07-06

-   Add request ID to all Stripe exceptions

## 2.2.0 - 2015-06-01

-   Add support for Alipay accounts as sources
-   Add support for bank accounts as sources (private beta)
-   Add support for bank accounts and cards as external_accounts on Account objects

## 2.1.4 - 2015-05-13

-   Fix CA certificate file path (thanks @lphilps & @matthewarkin)

## 2.1.3 - 2015-05-12

-   Fix to account updating to permit `tos_acceptance` and `personal_address` to be set properly
-   Fix to Transfer reversal creation (thanks @neatness!)
-   Network requests are now done through a swappable class for easier mocking

## 2.1.2 - 2015-04-10

-   Remove SSL cert revokation checking (all pre-Heartbleed certs have expired)
-   Bug fixes to account updating

## 2.1.1 - 2015-02-27

-   Support transfer reversals

## 2.1.0 - 2015-02-19

-   Support new API version (2015-02-18)
-   Added Bitcoin Receiever update and delete actions
-   Edited tests to prefer "source" over "card" as per new API version

## 2.0.1 - 2015-02-16

-   Fix to fetching endpoints that use a non-default baseUrl (`FileUpload`)

## 2.0.0 - 2015-02-14

-   Bumped minimum version to 5.3.3
-   Switched to Stripe namespace instead of Stripe\_ class name prefiexes (thanks @chadicus!)
-   Switched tests to PHPUnit (thanks @chadicus!)
-   Switched style guide to PSR2 (thanks @chadicus!)
-   Added \$opts hash to the end of most methods: this permits passing 'idempotency_key', 'stripe_account', or 'stripe_version'. The last 2 will persist across multiple object loads.
-   Added support for retrieving Account by ID

## 1.18.0 - 2015-01-21

-   Support making bitcoin charges through BitcoinReceiver source object

## 1.17.5 - 2014-12-23

-   Adding support for creating file uploads.

## 1.17.4 - 2014-12-15

-   Saving objects fetched with a custom key now works (thanks @JustinHook & @jpasilan)
-   Added methods for reporting charges as safe or fraudulent and for specifying the reason for refunds

## 1.17.3 - 2014-11-06

-   Better handling of HHVM support for SSL certificate blacklist checking.

## 1.17.2 - 2014-09-23

-   Coupons now are backed by a `Stripe_Coupon` instead of `Stripe_Object`, and support updating metadata
-   Running operations (`create`, `retrieve`, `all`) on upcoming invoice items now works

## 1.17.1 - 2014-07-31

-   Requests now send Content-Type header

## 1.17.0 - 2014-07-29

-   Application Fee refunds now a list instead of array
-   HHVM now works
-   Small bug fixes (thanks @bencromwell & @fastest963)
-   `__toString` now returns the name of the object in addition to its JSON representation

## 1.16.0 - 2014-06-17

-   Add metadata for refunds and disputes

## 1.15.0 - 2014-05-28

-   Support canceling transfers

## 1.14.1 - 2014-05-21

-   Support cards for recipients.

## 1.13.1 - 2014-05-15

-   Fix bug in account resource where `id` wasn't in the result

## 1.13.0 - 2014-04-10

-   Add support for certificate blacklisting
-   Update ca bundle
-   Drop support for HHVM (Temporarily)

## 1.12.0 - 2014-04-01

-   Add Stripe_RateLimitError for catching rate limit errors.
-   Update to Zend coding style (thanks, @jpiasetz)

## 1.11.0 - 2014-01-29

-   Add support for multiple subscriptions per customer

## 1.10.1 - 2013-12-02

-   Add new ApplicationFee

## 1.9.1 - 2013-11-08

-   Fix a bug where a null nestable object causes warnings to fire.

## 1.9.0 - 2013-10-16

-   Add support for metadata API.

## 1.8.4 - 2013-09-18

-   Add support for closing disputes.

## 1.8.3 - 2013-08-13

-   Add new Balance and BalanceTransaction

## 1.8.2 - 2013-08-12

-   Add support for unsetting attributes by updating to NULL. Setting properties to a blank string is now an error.

## 1.8.1 - 2013-07-12

-   Add support for multiple cards API (Stripe API version 2013-07-12: https://stripe.com/docs/upgrades#2013-07-05)

## 1.8.0 - 2013-04-11

-   Allow Transfers to be creatable
-   Add new Recipient resource

## 1.7.15 - 2013-02-21

-   Add 'id' to the list of permanent object attributes

## 1.7.14 - 2013-02-20

-   Don't re-encode strings that are already encoded in UTF-8. If you were previously using plan or coupon objects with UTF-8 IDs, they may have been treated as ISO-8859-1 (Latin-1) and encoded to UTF-8 a 2nd time. You may now need to pass the IDs to utf8_encode before passing them to Stripe_Plan::retrieve or Stripe_Coupon::retrieve.
-   Ensure that all input is encoded in UTF-8 before submitting it to Stripe's servers. (github issue #27)

## 1.7.13 - 2013-02-01

-   Add support for passing options when retrieving Stripe objects e.g., Stripe_Charge::retrieve(array("id"=>"foo", "expand" => array("customer"))); Stripe_Charge::retrieve("foo") will continue to work

## 1.7.12 - 2013-01-15

-   Add support for setting a Stripe API version override

## 1.7.11 - 2012-12-30

-   Version bump to cleanup constants and such (fix issue #26)

## 1.7.10 - 2012-11-08

-   Add support for updating charge disputes.
-   Fix bug preventing retrieval of null attributes

## 1.7.9 - 2012-11-08

-   Fix usage under autoloaders such as the one generated by composer (fix issue #22)

## 1.7.8 - 2012-10-30

-   Add support for creating invoices.
-   Add support for new invoice lines return format
-   Add support for new list objects

## 1.7.7 - 2012-09-14

-   Get all of the various version numbers in the repo in sync (no other changes)

## 1.7.6 - 2012-08-31

-   Add update and pay methods to Invoice resource

## 1.7.5 - 2012-08-23

-   Change internal function names so that Stripe_SingletonApiRequest is E_STRICT-clean (github issue #16)

## 1.7.4 - 2012-08-21

-   Bugfix so that Stripe objects (e.g. Customer, Charge objects) used in API calls are transparently converted to their object IDs

## 1.7.3 - 2012-08-15

-   Add new Account resource

## 1.7.2 - 2012-06-26

-   Make clearer that you should be including lib/Stripe.php, not test/Stripe.php (github issue #14)

## 1.7.1 - 2012-05-24

-   Add missing argument to Stripe_InvalidRequestError constructor in Stripe_ApiResource::instanceUrl. Fixes a warning when Stripe_ApiResource::instanceUrl is called on a resource with no ID (fix issue #12)

## 1.7.0 - 2012-05-17

-   Support Composer and Packagist (github issue #9)
-   Add new deleteDiscount method to Stripe_Customer
-   Add new Transfer resource
-   Switch from using HTTP Basic auth to Bearer auth. (Note: Stripe will support Basic auth for the indefinite future, but recommends Bearer auth when possible going forward)
-   Numerous test suite improvements
<|MERGE_RESOLUTION|>--- conflicted
+++ resolved
@@ -1,22 +1,20 @@
 # Changelog
 
-<<<<<<< HEAD
-## 9.7.0-beta.2 - 2022-10-07
-* [#1373](https://github.com/stripe/stripe-php/pull/1373) API Updates for beta branch
-  * Updated stable APIs to the latest version
-
-## 9.7.0-beta.1 - 2022-09-26
-* [#1368](https://github.com/stripe/stripe-php/pull/1368) API Updates for beta branch
-  * Updated stable APIs to the latest version
-  * Add `FinancingOffer`, `FinancingSummary` and `FinancingTransaction` resources.
-=======
 ## 9.7.0 - 2022-10-13
 * [#1376](https://github.com/stripe/stripe-php/pull/1376) API Updates
   * Add support for `network_data` on `Issuing.Authorization`
 * [#1374](https://github.com/stripe/stripe-php/pull/1374) Add request_log_url on ErrorObject
 * [#1370](https://github.com/stripe/stripe-php/pull/1370) API Updates
   * Add support for `created` on `Checkout.Session`
->>>>>>> 13e8ab3c
+
+## 9.7.0-beta.2 - 2022-10-07
+* [#1373](https://github.com/stripe/stripe-php/pull/1373) API Updates for beta branch
+  * Updated stable APIs to the latest version
+
+## 9.7.0-beta.1 - 2022-09-26
+* [#1368](https://github.com/stripe/stripe-php/pull/1368) API Updates for beta branch
+  * Updated stable APIs to the latest version
+  * Add `FinancingOffer`, `FinancingSummary` and `FinancingTransaction` resources.
 
 ## 9.6.0 - 2022-09-15
 * [#1365](https://github.com/stripe/stripe-php/pull/1365) API Updates
