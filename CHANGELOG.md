# Changelog

<<<<<<< HEAD
## 10.20.0-beta.2 - 2023-07-28
* [#1537](https://github.com/stripe/stripe-php/pull/1537) Update generated code for beta
  * Release specs are identical.
* [#1535](https://github.com/stripe/stripe-php/pull/1535) Update generated code for beta
  * Add support for new resource `Tax.Form`
  * Add support for `all`, `pdf`, and `retrieve` methods on resource `Form`
  * Add support for `payment_method_configuration_details` on `Checkout.Session` and `SetupIntent`
* [#1532](https://github.com/stripe/stripe-php/pull/1532) Update generated code for beta
* [#1531](https://github.com/stripe/stripe-php/pull/1531) Merge master into beta

## 10.20.0-beta.1 - 2023-07-27
  * Updated stable APIs to the latest version
=======
## 10.19.0 - 2023-07-27
* [#1534](https://github.com/stripe/stripe-php/pull/1534) Update generated code
  * Improve PHPDoc type for `ApplicationFee.refunds`
  * Add support for `deleted` on `Apps.Secret`
* [#1526](https://github.com/stripe/stripe-php/pull/1526) Add constants for payment intent cancellation reasons
* [#1533](https://github.com/stripe/stripe-php/pull/1533) Update generated code
  * Add support for new value `service_tax` on enum `TaxRate.tax_type`
* [#1487](https://github.com/stripe/stripe-php/pull/1487) PHPDoc: use union of literals for $method parameter throughout
>>>>>>> 9ea3ba13

## 10.18.0 - 2023-07-20
* [#1533](https://github.com/stripe/stripe-php/pull/1533) Update generated code
  * Add support for new value `service_tax` on enum `TaxRate.tax_type`
* [#1526](https://github.com/stripe/stripe-php/pull/1526) Add constants for payment intent cancellation reasons
* [#1487](https://github.com/stripe/stripe-php/pull/1487) PHPDoc: use union of literals for $method parameter throughout

## 10.18.0-beta.1 - 2023-07-13
* [#1527](https://github.com/stripe/stripe-php/pull/1527) Update generated code for beta
  Release specs are identical.
* [#1524](https://github.com/stripe/stripe-php/pull/1524) Update generated code for beta
  * Add support for new resource `PaymentMethodConfiguration`
  * Add support for `all`, `create`, `retrieve`, and `update` methods on resource `PaymentMethodConfiguration`
  * Add support for `payment_method_configuration_details` on `PaymentIntent`
  * Rename `Tax.SettingService` -> `Tax.SettingsService` (parity with main release)
* [#1519](https://github.com/stripe/stripe-php/pull/1519) Update generated code for beta
  * Rename `Tax.SettingsService` -> `Tax.SettingService`

## 10.17.0 - 2023-07-13
* [#1525](https://github.com/stripe/stripe-php/pull/1525) Update generated code
  * Add support for new resource `Tax.Settings`
  * Add support for `retrieve` and `update` methods on resource `Settings`
  * Add support for new value `invalid_tax_location` on enum `StripeError.code`
  * Add support for `product` on `Tax.TransactionLineItem`
  * Add constant for `tax.settings.updated` webhook event
* [#1520](https://github.com/stripe/stripe-php/pull/1520) Update generated code
  * Release specs are identical.

## 10.16.0 - 2023-06-29
* [#1517](https://github.com/stripe/stripe-php/pull/1517) Update generated code
  * Add support for new value `application_fees_not_allowed` on enum `StripeError.code`
  * Add support for `effective_at` on `CreditNote` and `Invoice`
  * Add support for `on_behalf_of` on `Mandate`
* [#1514](https://github.com/stripe/stripe-php/pull/1514) Update generated code
  * Release specs are identical.
* [#1512](https://github.com/stripe/stripe-php/pull/1512) Update generated code
  * Change type of `Checkout.Session.success_url` from `string` to `nullable(string)`

## 10.16.0-beta.1 - 2023-06-22
* [#1515](https://github.com/stripe/stripe-php/pull/1515) Update generated code for beta
  * Add support for new resource `CustomerSession`
  * Add support for `create` method on resource `CustomerSession`
* [#1513](https://github.com/stripe/stripe-php/pull/1513) Update generated code for beta
  * Add support for `payment_details` on `PaymentIntent`
* [#1510](https://github.com/stripe/stripe-php/pull/1510) Update generated code for beta

## 10.15.0 - 2023-06-08
* [#1506](https://github.com/stripe/stripe-php/pull/1506) Update generated code
  * Add support for `preferred_locales` on `Issuing.Cardholder`

## 10.15.0-beta.2 - 2023-06-01
* [#1507](https://github.com/stripe/stripe-php/pull/1507) Update generated code for beta
  * Add support for `subscription_details` on `Invoice`
  * Add support for `set_pause_collection` on `QuoteLine`
  * Remove support for `locations` on `Tax.Settings`

## 10.15.0-beta.1 - 2023-05-25
* [#1500](https://github.com/stripe/stripe-php/pull/1500) Update generated code for beta
* [#1505](https://github.com/stripe/stripe-php/pull/1505) Handle developer message in preview error responses
* [#1504](https://github.com/stripe/stripe-php/pull/1504) Add default values for preview and raw_request parameters

## 10.14.0 - 2023-05-25
* [#1503](https://github.com/stripe/stripe-php/pull/1503) Update generated code
  * Add support for `zip` on `PaymentMethod`
  * Add support for new value `zip` on enum `PaymentMethod.type`
* [#1502](https://github.com/stripe/stripe-php/pull/1502) Generate error codes
* [#1501](https://github.com/stripe/stripe-php/pull/1501) Update generated code

* [#1499](https://github.com/stripe/stripe-php/pull/1499) Update generated code
  * Add support for new values `amusement_tax` and `communications_tax` on enum `TaxRate.tax_type`

## 10.14.0-beta.2 - 2023-05-19
* [#1498](https://github.com/stripe/stripe-php/pull/1498) Update generated code for beta
  * Add support for `subscribe` and `unsubscribe` methods on resource `FinancialConnections.Account`
  * Add support for `status_details` and `status` on `Tax.Settings`
* [#1486](https://github.com/stripe/stripe-php/pull/1486) Add $stripe->rawRequest

## 10.14.0-beta.1 - 2023-05-11
* [#1489](https://github.com/stripe/stripe-php/pull/1489) Update generated code for beta
  * Add support for `head_office` on `Tax.Settings`
* [#1497](https://github.com/stripe/stripe-php/pull/1497) Fix phpstan errors
* [#1484](https://github.com/stripe/stripe-php/pull/1484) Update generated code for beta

## 10.13.0 - 2023-05-11
* [#1490](https://github.com/stripe/stripe-php/pull/1490) Update generated code
  * Add support for `paypal` on `PaymentMethod`
  * Add support for `effective_percentage` on `TaxRate`
* [#1488](https://github.com/stripe/stripe-php/pull/1488) Increment PHPStan to strictness level 2
* [#1483](https://github.com/stripe/stripe-php/pull/1483) Update generated code

* [#1480](https://github.com/stripe/stripe-php/pull/1480) Update generated code
  * Change type of `Identity.VerificationSession.options` from `VerificationSessionOptions` to `nullable(VerificationSessionOptions)`
  * Change type of `Identity.VerificationSession.type` from `enum('document'|'id_number')` to `nullable(enum('document'|'id_number'))`
* [#1478](https://github.com/stripe/stripe-php/pull/1478) Update generated code
  * Release specs are identical.
* [#1475](https://github.com/stripe/stripe-php/pull/1475) Update generated code

## 10.13.0-beta.4 - 2023-04-20
* [#1481](https://github.com/stripe/stripe-php/pull/1481) Update generated code for beta
  * Add support for `country_options` on `Tax.Registration`
  * Remove support for `state` and `type` on `Tax.Registration`

## 10.13.0-beta.3 - 2023-04-13
* [#1477](https://github.com/stripe/stripe-php/pull/1477) Update generated code for beta
  * Add support for `collect_payment_method` and `confirm_payment_intent` methods on resource `Terminal.Reader`

## 10.13.0-beta.2 - 2023-04-06
* [#1472](https://github.com/stripe/stripe-php/pull/1472) Update generated code for beta
  * Updated stable APIs to the latest version

## 10.13.0-beta.1 - 2023-03-30
* [#1469](https://github.com/stripe/stripe-php/pull/1469) Update generated code
  * Add support for new value `ioss` on enum `Tax.Registration.type`

## 10.12.1 - 2023-04-04
* [#1473](https://github.com/stripe/stripe-php/pull/1473) Update generated code
  * Add back `deleted` from `Invoice.status`.

## 10.12.0 - 2023-03-30
* [#1470](https://github.com/stripe/stripe-php/pull/1470) Update generated code
  * Remove support for `create` method on resource `Tax.Transaction`
    * This is not a breaking change, as this method was deprecated before the Tax Transactions API was released in favor of the `createFromCalculation` method.
  * Remove support for value `deleted` from enum `Invoice.status`
    * This is not a breaking change, as the value was never returned or accepted as input.
* [#1468](https://github.com/stripe/stripe-php/pull/1468) Trigger workflow for tags
* [#1467](https://github.com/stripe/stripe-php/pull/1467) Update generated code (new)
  * Release specs are identical.

## 10.12.0-beta.1 - 2023-03-23
* [#1459](https://github.com/stripe/stripe-php/pull/1459) Update generated code for beta (new)
  * Add support for new resources `Tax.CalculationLineItem` and `Tax.TransactionLineItem`
  * Add support for `collect_inputs` method on resource `Terminal.Reader`
  * Add support for `financing_offer` on `Capital.FinancingSummary`
  * Add support for new value `link` on enum `PaymentLink.payment_method_types[]`
  * Add support for `automatic_payment_methods` on `SetupIntent`

## 10.11.0 - 2023-03-23
* [#1458](https://github.com/stripe/stripe-php/pull/1458) Update generated code
  * Add support for new resources `Tax.CalculationLineItem`, `Tax.Calculation`, `Tax.TransactionLineItem`, and `Tax.Transaction`
  * Add support for `create` and `list_line_items` methods on resource `Calculation`
  * Add support for `create_from_calculation`, `create_reversal`, `create`, `list_line_items`, and `retrieve` methods on resource `Transaction`
  * Add support for `currency_conversion` on `Checkout.Session`
  * Add support for new value `automatic_async` on enum `PaymentIntent.capture_method`
  * Add support for new value `link` on enum `PaymentLink.payment_method_types[]`
  * Add support for `automatic_payment_methods` on `SetupIntent`

## 10.11.0-beta.1 - 2023-03-16
* [#1456](https://github.com/stripe/stripe-php/pull/1456) API Updates
  * Add support for `create_from_calculation` method on resource `Tax.Transaction`
  * Change type of `Invoice.applies_to` from `nullable(QuotesResourceQuoteLinesAppliesTo)` to `QuotesResourceQuoteLinesAppliesTo`
  * Add support for `shipping_cost` on `Tax.Calculation` and `Tax.Transaction`
  * Add support for `tax_breakdown` on `Tax.Calculation`
  * Remove support for `tax_summary` on `Tax.Calculation`

## 10.10.0 - 2023-03-16
* [#1457](https://github.com/stripe/stripe-php/pull/1457) API Updates
  * Add support for `future_requirements` and `requirements` on `BankAccount`
  * Add support for new value `automatic_async` on enum `PaymentIntent.capture_method`
  * Add support for new value `cashapp` on enum `PaymentLink.payment_method_types[]`
  * Add support for `cashapp` on `PaymentMethod`
  * Add support for new value `cashapp` on enum `PaymentMethod.type`
* [#1454](https://github.com/stripe/stripe-php/pull/1454) Update generated code (new)
  * Add support for new value `cashapp` on enum `PaymentLink.payment_method_types[]`
  * Add support for `cashapp` on `PaymentMethod`
  * Add support for new value `cashapp` on enum `PaymentMethod.type`

## 10.10.0-beta.1 - 2023-03-09
* [#1451](https://github.com/stripe/stripe-php/pull/1451) API Updates for beta branch
  * Updated stable APIs to the latest version
  * Remove support for `list_transactions` method on resource `Tax.Transaction`
  * Change type of `SubscriptionSchedule.applies_to` from `nullable(QuotesResourceQuoteLinesAppliesTo)` to `QuotesResourceQuoteLinesAppliesTo`
  * Add support for `tax_summary` on `Tax.Calculation`
  * Remove support for `tax_breakdown` on `Tax.Calculation`

## 10.9.1 - 2023-03-14
* [#1453](https://github.com/stripe/stripe-php/pull/1453) Restore StripeClient.getService

## 10.9.0 - 2023-03-09
* [#1450](https://github.com/stripe/stripe-php/pull/1450) API Updates
  * Add support for `cancellation_details` on `Subscription`
  * Fix return types on custom methods (extends https://github.com/stripe/stripe-php/pull/1446)

* [#1446](https://github.com/stripe/stripe-php/pull/1446) stripe->customers->retrievePaymentMethod returns the wrong class (type hint)

## 10.9.0-beta.1 - 2023-03-02
* [#1448](https://github.com/stripe/stripe-php/pull/1448) API Updates for beta branch
  * Updated stable APIs to the latest version
  * Add support for new resources `Issuing.CardBundle` and `Issuing.CardDesign`
  * Add support for `all` and `retrieve` methods on resource `CardBundle`
  * Add support for `all`, `retrieve`, and `update` methods on resource `CardDesign`
  * Add support for `card_design` on `Issuing.Card`

## 10.8.0 - 2023-03-02
* [#1447](https://github.com/stripe/stripe-php/pull/1447) API Updates
  * Add support for `reconciliation_status` on `Payout`
  * Add support for new value `lease_tax` on enum `TaxRate.tax_type`

## 10.8.0-beta.1 - 2023-02-23
* [#1445](https://github.com/stripe/stripe-php/pull/1445) API Updates for beta branch
  * Updated stable APIs to the latest version

## 10.7.0 - 2023-02-23
* [#1444](https://github.com/stripe/stripe-php/pull/1444) API Updates
  * Add support for new value `igst` on enum `TaxRate.tax_type`

## 10.7.0-beta.1 - 2023-02-16
* [#1442](https://github.com/stripe/stripe-php/pull/1442) API Updates for beta branch
  * Updated stable APIs to the latest version
  * Add support for `currency_conversion` on `Checkout.Session`
  * Add support for `limits` on `FinancialConnections.Session`
  * Remove support for `reference` on `Tax.Calculation`

## 10.6.1 - 2023-02-21
* [#1443](https://github.com/stripe/stripe-php/pull/1443) Remove init.php from the list of ignored files

## 10.6.0 - 2023-02-16
* [#1441](https://github.com/stripe/stripe-php/pull/1441) API Updates
  * Add support for `refund_payment` method on resource `Terminal.Reader`
  * Add support for `custom_fields` on `Checkout.Session` and `PaymentLink`
* [#1236](https://github.com/stripe/stripe-php/pull/1236) subscription_proration_date not always presented in Invoice
* [#1431](https://github.com/stripe/stripe-php/pull/1431) Fix: Do not use unbounded version constraint for `actions/checkout`
* [#1436](https://github.com/stripe/stripe-php/pull/1436) Enhancement: Enable and configure `visibility_required` fixer
* [#1432](https://github.com/stripe/stripe-php/pull/1432) Enhancement: Update `actions/cache`
* [#1434](https://github.com/stripe/stripe-php/pull/1434) Fix: Remove parentheses
* [#1433](https://github.com/stripe/stripe-php/pull/1433) Enhancement: Run tests on PHP 8.2
* [#1438](https://github.com/stripe/stripe-php/pull/1438) Update .gitattributes

## 10.6.0-beta.1 - 2023-02-02
* [#1440](https://github.com/stripe/stripe-php/pull/1440) API Updates for beta branch
  * Updated stable APIs to the latest version
  * Add support for `all` method on resource `Transaction`
  * Add support for `inferred_balances_refresh`, `subscriptions`, and `transaction_refresh` on `FinancialConnections.Account`
  * Add support for `manual_entry`, `prefetch`, `status_details`, and `status` on `FinancialConnections.Session`
  * Add support for new resource `FinancialConnections.Transaction`

## 10.5.0 - 2023-02-02
* [#1439](https://github.com/stripe/stripe-php/pull/1439) API Updates
  * Add support for `resume` method on resource `Subscription`
  * Add support for `amount_shipping` and `shipping_cost` on `CreditNote` and `Invoice`
  * Add support for `shipping_details` on `Invoice`
  * Add support for `invoice_creation` on `PaymentLink`
  * Add support for `trial_settings` on `Subscription`
  * Add support for new value `paused` on enum `Subscription.status`

## 10.5.0-beta.2 - 2023-01-26
* [#1429](https://github.com/stripe/stripe-php/pull/1429) API Updates for beta branch
  * Updated stable APIs to the latest version
  * Add support for `list_transactions` method on resource `Tax.Transaction`

## 10.5.0-beta.1 - 2023-01-19
* [#1427](https://github.com/stripe/stripe-php/pull/1427) API Updates for beta branch
  * Updated stable APIs to the latest version
  * Add support for `Tax.Settings` resource.

## 10.4.0 - 2023-01-19
* [#1381](https://github.com/stripe/stripe-php/pull/1381) Add getService methods to StripeClient and AbstractServiceFactory to allow mocking
* [#1424](https://github.com/stripe/stripe-php/pull/1424) API Updates

  * Added `REFUND_CREATED`, `REFUND_UPDATED` event definitions.
* [#1426](https://github.com/stripe/stripe-php/pull/1426) Ignore PHP version for formatting
* [#1425](https://github.com/stripe/stripe-php/pull/1425) Fix Stripe::setAccountId parameter type
* [#1418](https://github.com/stripe/stripe-php/pull/1418) Switch to mb_convert_encoding to fix utf8_encode deprecation warning

## 10.4.0-beta.3 - 2023-01-12
* [#1423](https://github.com/stripe/stripe-php/pull/1423) API Updates for beta branch
  * Updated stable APIs to the latest version
  * Add support for `Tax.Registration` resource.
  * Change `draft_quote` method implementation from hitting `/v1/quotes/{quotes}/draft` to `/v1/quotes/{quotes}/mark_draft`

## 10.4.0-beta.2 - 2023-01-05
* [#1420](https://github.com/stripe/stripe-php/pull/1420) API Updates for beta branch
  * Updated stable APIs to the latest version
  * Add support for `mark_stale_quote` method on resource `Quote`

## 10.4.0-beta.1 - 2022-12-22
* [#1414](https://github.com/stripe/stripe-php/pull/1414) API Updates for beta branch
  * Updated stable APIs to the latest version
  * Move `$stripe->taxCalculations` to `$stripe->tax->calculations` and `$stripe->taxTransactions` to `$stripe->tax->transactions`

## 10.3.0 - 2022-12-22
* [#1413](https://github.com/stripe/stripe-php/pull/1413) API Updates
  Change `CheckoutSession.cancel_url` to be nullable.

## 10.3.0-beta.1 - 2022-12-15
* [#1412](https://github.com/stripe/stripe-php/pull/1412) API Updates for beta branch
  * Updated stable APIs to the latest version
  * Add support for new resources `QuoteLine`, `TaxCalculation`, and `TaxTransaction`
  * Add support for `create` and `list_line_items` methods on resource `TaxCalculation`
  * Add support for `create_reversal`, `create`, and `retrieve` methods on resource `TaxTransaction`

## 10.2.0 - 2022-12-15
* [#1411](https://github.com/stripe/stripe-php/pull/1411) API Updates
  * Add support for new value `invoice_overpaid` on enum `CustomerBalanceTransaction.type`
* [#1407](https://github.com/stripe/stripe-php/pull/1407) API Updates

## 10.2.0-beta.1 - 2022-12-08
* [#1408](https://github.com/stripe/stripe-php/pull/1408) API Updates for beta branch
  * Updated stable APIs to the latest version
* [#1406](https://github.com/stripe/stripe-php/pull/1406) API Updates for beta branch
  * Updated stable APIs to the latest version
* [#1398](https://github.com/stripe/stripe-php/pull/1398) API Updates for beta branch
  * Updated stable APIs to the latest version

## 10.1.0 - 2022-12-06
* [#1405](https://github.com/stripe/stripe-php/pull/1405) API Updates
  * Add support for `flow` on `BillingPortal.Session`
* [#1404](https://github.com/stripe/stripe-php/pull/1404) API Updates
  * Remove support for resources `Order` and `Sku`
  * Remove support for `all`, `cancel`, `create`, `list_line_items`, `reopen`, `retrieve`, `submit`, and `update` methods on resource `Order`
  * Remove support for `all`, `create`, `delete`, `retrieve`, and `update` methods on resource `Sku`
  * Add support for `custom_text` on `Checkout.Session` and `PaymentLink`
  * Add support for `invoice_creation` and `invoice` on `Checkout.Session`
  * Remove support for `product` on `LineItem`
  * Add support for `latest_charge` on `PaymentIntent`
  * Remove support for `charges` on `PaymentIntent`

## 10.0.0 - 2022-11-16
* [#1392](https://github.com/stripe/stripe-php/pull/1392) Next major release changes

Breaking changes that arose during code generation of the library that we postponed for the next major version. For changes to the Stripe products, read more at https://stripe.com/docs/upgrades#2022-11-15.

"⚠️" symbol highlights breaking changes.

## 9.9.0 - 2022-11-08
* [#1394](https://github.com/stripe/stripe-php/pull/1394) API Updates
  * Add support for new values `eg_tin`, `ph_tin`, and `tr_tin` on enum `TaxId.type`
* [#1389](https://github.com/stripe/stripe-php/pull/1389) API Updates
  * Add support for `on_behalf_of` on `Subscription`
* [#1379](https://github.com/stripe/stripe-php/pull/1379) Do not run Coveralls in PR-s

## 9.9.0-beta.2 - 2022-11-02
* [#1390](https://github.com/stripe/stripe-php/pull/1390) API Updates for beta branch
  * Updated beta APIs to the latest stable version

## 9.9.0-beta.1 - 2022-10-21
* [#1384](https://github.com/stripe/stripe-php/pull/1384) API Updates for beta branch
  * Updated stable APIs to the latest version
  * Add support for `network_data` on `Issuing.Transaction`
  * Add support for `paypal` on `Source`
  * Add support for new value `paypal` on enum `Source.type`

## 9.8.0 - 2022-10-20
* [#1383](https://github.com/stripe/stripe-php/pull/1383) API Updates
  * Add support for new values `jp_trn` and `ke_pin` on enum `TaxId.type`
* [#1293](https://github.com/stripe/stripe-php/pull/1293) Install deps in the install step of CI
* [#1291](https://github.com/stripe/stripe-php/pull/1291) Fix: Configure finder for `friendsofphp/php-cs-fixer`

## 9.7.0 - 2022-10-13
* [#1376](https://github.com/stripe/stripe-php/pull/1376) API Updates
  * Add support for `network_data` on `Issuing.Authorization`
* [#1374](https://github.com/stripe/stripe-php/pull/1374) Add request_log_url on ErrorObject
* [#1370](https://github.com/stripe/stripe-php/pull/1370) API Updates
  * Add support for `created` on `Checkout.Session`

## 9.7.0-beta.2 - 2022-10-07
* [#1373](https://github.com/stripe/stripe-php/pull/1373) API Updates for beta branch
  * Updated stable APIs to the latest version

## 9.7.0-beta.1 - 2022-09-26
* [#1368](https://github.com/stripe/stripe-php/pull/1368) API Updates for beta branch
  * Updated stable APIs to the latest version
  * Add `FinancingOffer`, `FinancingSummary` and `FinancingTransaction` resources.

## 9.6.0 - 2022-09-15
* [#1365](https://github.com/stripe/stripe-php/pull/1365) API Updates
  * Add support for `from_invoice` and `latest_revision` on `Invoice`
  * Add support for new value `pix` on enum `PaymentLink.payment_method_types[]`
  * Add support for `pix` on `PaymentMethod`
  * Add support for new value `pix` on enum `PaymentMethod.type`
  * Add support for `created` on `Treasury.CreditReversal` and `Treasury.DebitReversal`

## 9.5.0 - 2022-09-06
* [#1364](https://github.com/stripe/stripe-php/pull/1364) API Updates
  * Add support for new value `terminal_reader_splashscreen` on enum `File.purpose`
* [#1363](https://github.com/stripe/stripe-php/pull/1363) chore: Update PHP tests to handle search methods.

## 9.4.0 - 2022-08-26
* [#1362](https://github.com/stripe/stripe-php/pull/1362) API Updates
  * Add support for `login_page` on `BillingPortal.Configuration`
* [#1360](https://github.com/stripe/stripe-php/pull/1360) Add test coverage using Coveralls
* [#1361](https://github.com/stripe/stripe-php/pull/1361) fix: Fix type hints for error objects.
  * Update `Invoice.last_finalization_error`, `PaymentIntent.last_payment_error`, `SetupAttempt.setup_error` and `SetupIntent.setup_error` type to be `StripeObject`.
    * Addresses https://github.com/stripe/stripe-php/issues/1353. The library today does not actually return a `ErrorObject` for these fields, so the type annotation was incorrect.
* [#1356](https://github.com/stripe/stripe-php/pull/1356) Add beta readme.md section

## 9.4.0-beta.1 - 2022-08-26
* [#1358](https://github.com/stripe/stripe-php/pull/1358) API Updates for beta branch
  * Updated stable APIs to the latest version
  * Add support for the beta [Gift Card API](https://stripe.com/docs/gift-cards).

## 9.3.0 - 2022-08-23
* [#1355](https://github.com/stripe/stripe-php/pull/1355) API Updates
  * Change type of `Treasury.OutboundTransfer.destination_payment_method` from `string` to `string | null`
  * Change the return type of `CustomerService.fundCashBalance` test helper from `CustomerBalanceTransaction` to `CustomerCashBalanceTransaction`.
    * This would generally be considered a breaking change, but we've worked with all existing users to migrate and are comfortable releasing this as a minor as it is solely a test helper method. This was essentially broken prior to this change.

## 9.3.0-beta.1 - 2022-08-23
* [#1354](https://github.com/stripe/stripe-php/pull/1354) API Updates for beta branch
  - Updated stable APIs to the latest version
  - `Stripe-Version` beta headers are not pinned by-default and need to be manually specified, please refer to [beta SDKs README section](https://github.com/stripe/stripe-php/blob/master/README.md#beta-sdks)

## 9.2.0 - 2022-08-19
* [#1352](https://github.com/stripe/stripe-php/pull/1352) API Updates
  * Add support for new resource `CustomerCashBalanceTransaction`
  * Add support for `currency` on `PaymentLink`
  * Add constant for `customer_cash_balance_transaction.created` webhook event.
* [#1351](https://github.com/stripe/stripe-php/pull/1351) Add a support section to the readme
* [#1304](https://github.com/stripe/stripe-php/pull/1304) Allow passing PSR-3 loggers to setLogger as they are compatible

## 9.2.0-beta.1 - 2022-08-11
* [#1349](https://github.com/stripe/stripe-php/pull/1349) API Updates for beta branch
  - Updated stable APIs to the latest version
  - Add `refundPayment` method to Terminal resource

## 9.1.0 - 2022-08-11
* [#1348](https://github.com/stripe/stripe-php/pull/1348) API Updates
  * Add support for `payment_method_collection` on `Checkout.Session` and `PaymentLink`

* [#1346](https://github.com/stripe/stripe-php/pull/1346) API Updates
  * Add support for `expires_at` on `Apps.Secret`

## 9.1.0-beta.1 - 2022-08-03
* [#1345](https://github.com/stripe/stripe-php/pull/1345) API Updates for beta branch
  - Updated stable APIs to the latest version
  - Added the `Order` resource support

## 9.0.0 - 2022-08-02

Breaking changes that arose during code generation of the library that we postponed for the next major version. For changes to the SDK, read more detailed description at https://github.com/stripe/stripe-php/wiki/Migration-guide-for-v9. For changes to the Stripe products, read more at https://stripe.com/docs/upgrades#2022-08-01.

"⚠️" symbol highlights breaking changes.

* [#1344](https://github.com/stripe/stripe-php/pull/1344) API Updates
* [#1337](https://github.com/stripe/stripe-php/pull/1337) API Updates
* [#1273](https://github.com/stripe/stripe-php/pull/1273) Add some PHPDoc return types and fixes
* [#1341](https://github.com/stripe/stripe-php/pull/1341) Next major release changes

## 8.12.0 - 2022-07-25
* [#1332](https://github.com/stripe/stripe-php/pull/1332) API Updates
  * Add support for `default_currency` and `invoice_credit_balance` on `Customer`

## 8.12.0-beta.1 - 2022-07-22
* [#1331](https://github.com/stripe/stripe-php/pull/1331) API Updates for beta branch
  - Updated stable APIs to the latest version
* [#1328](https://github.com/stripe/stripe-php/pull/1328) API Updates for beta branch
  - Updated stable APIs to the latest version
  - Add `QuotePhase` resource
* [#1325](https://github.com/stripe/stripe-php/pull/1325) API Updates for beta branch
  - Updated stable APIs to the latest version
  - Add `QuotePhaseConfiguration` service.
  - Add `Price.migrate_to` property
  - Add `SubscriptionSchedule.amend` method.
  - Add `Discount.subscription_item` property.
  - Add `Quote.subscription_data.billing_behavior`, `billing_cycle_anchor`, `end_behavior`, `from_schedule`, `from_subscription`, `prebilling`, `proration_behavior` properties.
  - Add `phases` parameter to `Quote.create`
  - Add `Subscription.discounts`, `prebilling` properties.
* [#1320](https://github.com/stripe/stripe-php/pull/1320) API Updates for beta branch
  - Include `server_side_confirmation_beta=v1` beta
  - Add `secretKeyConfirmation` to `PaymentIntent`
* [#1317](https://github.com/stripe/stripe-php/pull/1317) API Updates for beta branch
  - Updated stable APIs to the latest version

## 8.11.0 - 2022-07-18
* [#1324](https://github.com/stripe/stripe-php/pull/1324) API Updates
  * Add support for new value `blik` on enum `PaymentLink.payment_method_types[]`
  * Add support for `blik` on `PaymentMethod`
  * Add support for new value `blik` on enum `PaymentMethod.type`
  * Add `Invoice.upcomingLines` method.
  * Add `SourceService.allSourceTransactions` method.
* [#1322](https://github.com/stripe/stripe-php/pull/1322) API Updates
  * Change type of `source_type` on `Transfer` from nullable string to string (comment-only change)

## 8.10.0 - 2022-07-07
* [#1319](https://github.com/stripe/stripe-php/pull/1319) API Updates
  * Add support for `currency_options` on `Coupon` and `Price`
  * Add support for `currency` on `Subscription`
* [#1318](https://github.com/stripe/stripe-php/pull/1318) API Updates
  * Add support for new values financial_connections.account.created, financial_connections.account.deactivated, financial_connections.account.disconnected, financial_connections.account.reactivated, and financial_connections.account.refreshed_balance on `Event`.

## 8.9.0 - 2022-06-29
* [#1316](https://github.com/stripe/stripe-php/pull/1316) API Updates
  * Add support for `deliver_card`, `fail_card`, `return_card`, and `ship_card` test helper methods on resource `Issuing.Card`
  * Add support for `subtotal_excluding_tax` on `CreditNote` and `Invoice`
  * Add support for `amount_excluding_tax` and `unit_amount_excluding_tax` on `CreditNoteLineItem` and `InvoiceLineItem`
  * Add support for `total_excluding_tax` on `Invoice`
  * Change type of `PaymentLink.payment_method_types[]` from `literal('card')` to `enum`
  * Add support for `promptpay` on `PaymentMethod`
  * Add support for new value `promptpay` on enum `PaymentMethod.type`
  * Add support for `hosted_regulatory_receipt_url` and `reversal_details` on `Treasury.ReceivedCredit` and `Treasury.ReceivedDebit`

## 8.8.0 - 2022-06-23
* [#1302](https://github.com/stripe/stripe-php/pull/1302) API Updates
  * Add support for `custom_unit_amount` on `Price`
* [#1301](https://github.com/stripe/stripe-php/pull/1301) API Updates

  Documentation updates.

## 8.7.0 - 2022-06-17
* [#1306](https://github.com/stripe/stripe-php/pull/1306) API Updates
  * Add support for `fund_cash_balance` test helper method on resource `Customer`
  * Add support for `total_excluding_tax` on `CreditNote`
  * Add support for `rendering_options` on `Invoice`
* [#1307](https://github.com/stripe/stripe-php/pull/1307) Support updating pre-release versions
* [#1305](https://github.com/stripe/stripe-php/pull/1305) Trigger workflows on beta branches
* [#1302](https://github.com/stripe/stripe-php/pull/1302) API Updates
  * Add support for `custom_unit_amount` on `Price`
* [#1301](https://github.com/stripe/stripe-php/pull/1301) API Updates

  Documentation updates.

## 8.6.0 - 2022-06-08
* [#1300](https://github.com/stripe/stripe-php/pull/1300) API Updates
  * Add support for `attach_to_self` and `flow_directions` on `SetupAttempt`

## 8.5.0 - 2022-06-01
* [#1298](https://github.com/stripe/stripe-php/pull/1298) API Updates
  * Add support for `radar_options` on `Charge` and `PaymentMethod`
  * Add support for new value `simulated_wisepos_e` on enum `Terminal.Reader.device_type`

## 8.4.0 - 2022-05-26
* [#1296](https://github.com/stripe/stripe-php/pull/1296) API Updates
  * Add support for `persons` method on resource `Account`
  * Add support for `balance_transactions` method on resource `Customer`
  * Add support for `id_number_secondary_provided` on `Person`
* [#1295](https://github.com/stripe/stripe-php/pull/1295) API Updates

## 8.3.0 - 2022-05-23
* [#1294](https://github.com/stripe/stripe-php/pull/1294) API Updates
  * Add support for new resource `Apps.Secret`
  * Add support for `affirm` and `link` on `PaymentMethod`
  * Add support for new values `affirm` and `link` on enum `PaymentMethod.type`
* [#1289](https://github.com/stripe/stripe-php/pull/1289) fix: Update RequestOptions#redactedApiKey to stop exploding null.

## 8.2.0 - 2022-05-19
* [#1286](https://github.com/stripe/stripe-php/pull/1286) API Updates
  * Add support for new resources `Treasury.CreditReversal`, `Treasury.DebitReversal`, `Treasury.FinancialAccountFeatures`, `Treasury.FinancialAccount`, `Treasury.FlowDetails`, `Treasury.InboundTransfer`, `Treasury.OutboundPayment`, `Treasury.OutboundTransfer`, `Treasury.ReceivedCredit`, `Treasury.ReceivedDebit`, `Treasury.TransactionEntry`, and `Treasury.Transaction`
  * Add support for `retrieve_payment_method` method on resource `Customer`
  * Add support for `all` and `list_owners` methods on resource `FinancialConnections.Account`
  * Add support for `treasury` on `Issuing.Authorization`, `Issuing.Dispute`, and `Issuing.Transaction`
  * Add support for `financial_account` on `Issuing.Card`
  * Add support for `client_secret` on `Order`
  * Add support for `attach_to_self` and `flow_directions` on `SetupIntent`

## 8.1.0 - 2022-05-11
* [#1284](https://github.com/stripe/stripe-php/pull/1284) API Updates
  * Add support for `consent_collection`, `customer_creation`, `payment_intent_data`, `shipping_options`, `submit_type`, and `tax_id_collection` on `PaymentLink`
  * Add support for `description` on `Subscription`

## 8.0.0 - 2022-05-09
* [#1283](https://github.com/stripe/stripe-php/pull/1283) Major version release of v8.0.0. The [migration guide](https://github.com/stripe/stripe-php/wiki/Migration-Guide-for-v8) contains more information.
  (⚠️ = breaking changes):
  * ⚠️ Replace the legacy `Order` API with the new `Order` API.
    * Resource modified: `Order`.
    * New methods: `cancel`, `list_line_items`, `reopen`, and `submit`
    * Removed methods: `pay` and `return_order`
    * Removed resources: `OrderItem` and `OrderReturn`
    * Removed references from other resources: `Charge.order`
  * ⚠️ Rename `\FinancialConnections\Account.refresh` method to `\FinancialConnections\Account.refresh_account`
  * Add support for `amount_discount`, `amount_tax`, and `product` on `LineItem`

## 7.128.0 - 2022-05-05
* [#1282](https://github.com/stripe/stripe-php/pull/1282) API Updates
  * Add support for `default_price` on `Product`
  * Add support for `instructions_email` on `Refund`

## 7.127.0 - 2022-05-05
* [#1281](https://github.com/stripe/stripe-php/pull/1281) API Updates
  * Add support for new resources `FinancialConnections.AccountOwner`, `FinancialConnections.AccountOwnership`, `FinancialConnections.Account`, and `FinancialConnections.Session`
* [#1278](https://github.com/stripe/stripe-php/pull/1278) Pin setup-php action version.
* [#1277](https://github.com/stripe/stripe-php/pull/1277) API Updates
  * Add support for `registered_address` on `Person`

## 7.126.0 - 2022-05-03
* [#1276](https://github.com/stripe/stripe-php/pull/1276) API Updates
  * Add support for new resource `CashBalance`
  * Change type of `BillingPortal.Configuration.application` from `$Application` to `deletable($Application)`
  * Add support for `cash_balance` on `Customer`
  * Add support for `application` on `Invoice`, `Quote`, `SubscriptionSchedule`, and `Subscription`
  * Add support for new value `eu_oss_vat` on enum `TaxId.type`
* [#1274](https://github.com/stripe/stripe-php/pull/1274) Fix PHPDoc on Discount for nullable properties
* [#1272](https://github.com/stripe/stripe-php/pull/1272) Allow users to pass a custom IPRESOLVE cURL option.

## 7.125.0 - 2022-04-21
* [#1270](https://github.com/stripe/stripe-php/pull/1270) API Updates
  * Add support for `expire` test helper method on resource `Refund`

## 7.124.0 - 2022-04-18
* [#1265](https://github.com/stripe/stripe-php/pull/1265) API Updates
  * Add support for new resources `FundingInstructions` and `Terminal.Configuration`
  * Add support for `create_funding_instructions` method on resource `Customer`
  * Add support for `amount_details` on `PaymentIntent`
  * Add support for `customer_balance` on `PaymentMethod`
  * Add support for new value `customer_balance` on enum `PaymentMethod.type`
  * Add support for `configuration_overrides` on `Terminal.Location`

## 7.123.0 - 2022-04-13
* [#1263](https://github.com/stripe/stripe-php/pull/1263) API Updates
  * Add support for `increment_authorization` method on resource `PaymentIntent`
* [#1262](https://github.com/stripe/stripe-php/pull/1262) Add support for updating the version of the repo
* [#1230](https://github.com/stripe/stripe-php/pull/1230) Add PHPDoc return types
* [#1242](https://github.com/stripe/stripe-php/pull/1242) Fix some PHPDoc in tests

## 7.122.0 - 2022-04-08
* [#1261](https://github.com/stripe/stripe-php/pull/1261) API Updates
  * Add support for `apply_customer_balance` method on resource `PaymentIntent`
* [#1259](https://github.com/stripe/stripe-php/pull/1259) API Updates

  * Add `payment_intent.partially_funded`, `terminal.reader.action_failed`, and `terminal.reader.action_succeeded` events.

## 7.121.0 - 2022-03-30
* [#1258](https://github.com/stripe/stripe-php/pull/1258) API Updates
  * Add support for `cancel_action`, `process_payment_intent`, `process_setup_intent`, and `set_reader_display` methods on resource `Terminal.Reader`
  * Add support for `action` on `Terminal.Reader`

## 7.120.0 - 2022-03-29
* [#1257](https://github.com/stripe/stripe-php/pull/1257) API Updates
  * Add support for Search API
    * Add support for `search` method on resources `Charge`, `Customer`, `Invoice`, `PaymentIntent`, `Price`, `Product`, and `Subscription`

## 7.119.0 - 2022-03-25
* [#1256](https://github.com/stripe/stripe-php/pull/1256) API Updates
  * Add support for PayNow and US Bank Accounts Debits payments
      * Add support for `paynow` and `us_bank_account` on `PaymentMethod`
      * Add support for new values `paynow` and `us_bank_account` on enum `PaymentMethod.type`
  * Add support for `failure_balance_transaction` on `Charge`

## 7.118.0 - 2022-03-23
* [#1255](https://github.com/stripe/stripe-php/pull/1255) API Updates
  * Add support for `cancel` method on resource `Refund`
  * Add support for new values `bg_uic`, `hu_tin`, and `si_tin` on enum `TaxId.type`
  * Add  `test_helpers.test_clock.advancing`, `test_helpers.test_clock.created`, `test_helpers.test_clock.deleted`, `test_helpers.test_clock.internal_failure`, and `test_helpers.test_clock.ready` events.

## 7.117.0 - 2022-03-18
* [#1254](https://github.com/stripe/stripe-php/pull/1254) API Updates
  * Add support for `status` on `Card`
* [#1251](https://github.com/stripe/stripe-php/pull/1251) Add support for SearchResult objects.
* [#1249](https://github.com/stripe/stripe-php/pull/1249) Add missing constant for payment_behavior

## 7.116.0 - 2022-03-02
* [#1248](https://github.com/stripe/stripe-php/pull/1248) API Updates
  * Add support for `proration_details` on `InvoiceLineItem`

## 7.115.0 - 2022-03-01
* [#1245](https://github.com/stripe/stripe-php/pull/1245) [#1247](https://github.com/stripe/stripe-php/pull/1247) API Updates
  * Add support for new resource `TestHelpers.TestClock`
  * Add support for `test_clock` on `Customer`, `Invoice`, `InvoiceItem`, `Quote`, `Subscription`, and `SubscriptionSchedule`
  * Add support for `next_action` on `Refund`
  * Add support for `konbini` on `PaymentMethod`
* [#1244](https://github.com/stripe/stripe-php/pull/1244) API Updates
  * Add support for new values `bbpos_wisepad3` and `stripe_m2` on enum `Terminal.Reader.device_type`

## 7.114.0 - 2022-02-15
* [#1243](https://github.com/stripe/stripe-php/pull/1243) Add test
* [#1240](https://github.com/stripe/stripe-php/pull/1240) API Updates
  * Add support for `verify_microdeposits` method on resources `PaymentIntent` and `SetupIntent`
* [#1241](https://github.com/stripe/stripe-php/pull/1241) Add generic parameter to \Stripe\Collection usages

## 7.113.0 - 2022-02-03
* [#1239](https://github.com/stripe/stripe-php/pull/1239) API Updates
  * Add `REASON_EXPIRED_UNCAPTURED_CHARGE` enum value on `Refund`.

## 7.112.0 - 2022-01-25
* [#1235](https://github.com/stripe/stripe-php/pull/1235) API Updates
  * Add support for `phone_number_collection` on `PaymentLink`
  * Add support for new value `is_vat` on enum `TaxId.type`

## 7.111.0 - 2022-01-20
* [#1233](https://github.com/stripe/stripe-php/pull/1233) API Updates
  * Add support for new resource `PaymentLink`
  * Add support for `payment_link` on `Checkout.Session`

## 7.110.0 - 2022-01-13
* [#1232](https://github.com/stripe/stripe-php/pull/1232) API Updates
  * Add support for `paid_out_of_band` on `Invoice`

## 7.109.0 - 2022-01-12
* [#1231](https://github.com/stripe/stripe-php/pull/1231) API Updates
  * Add support for `customer_creation` on `Checkout.Session`
* [#1227](https://github.com/stripe/stripe-php/pull/1227) Update docs URLs

## 7.108.0 - 2021-12-22
* [#1226](https://github.com/stripe/stripe-php/pull/1226) Upgrade php-cs-fixer to 3.4.0.
* [#1222](https://github.com/stripe/stripe-php/pull/1222) API Updates
  * Add support for `processing` on `PaymentIntent`
* [#1220](https://github.com/stripe/stripe-php/pull/1220) API Updates

## 7.107.0 - 2021-12-09
* [#1219](https://github.com/stripe/stripe-php/pull/1219) API Updates
  * Add support for `metadata` on `BillingPortal.Configuration`
  * Add support for `wallets` on `Issuing.Card`

## 7.106.0 - 2021-12-09
* [#1218](https://github.com/stripe/stripe-php/pull/1218) API Updates
  * Add support for new values `ge_vat` and `ua_vat` on enum `TaxId.type`
* [#1216](https://github.com/stripe/stripe-php/pull/1216) Fix namespaced classes in @return PHPDoc.
* [#1214](https://github.com/stripe/stripe-php/pull/1214) Announce PHP8 support in CHANGELOG.md

## 7.105.0 - 2021-12-06
* [#1213](https://github.com/stripe/stripe-php/pull/1213) PHP 8.1 missing ReturnTypeWillChange annotations.
* As of this version, PHP 8.1 is officially supported.

## 7.104.0 - 2021-12-01
* [#1211](https://github.com/stripe/stripe-php/pull/1211) PHPStan compatibility with PHP8.x
* [#1209](https://github.com/stripe/stripe-php/pull/1209) PHPUnit compatibility with PHP 8.x

## 7.103.0 - 2021-11-19
* [#1206](https://github.com/stripe/stripe-php/pull/1206) API Updates
  * Add support for new value `jct` on enum `TaxRate.tax_type`

## 7.102.0 - 2021-11-17
* [#1205](https://github.com/stripe/stripe-php/pull/1205) API Updates
  * Add support for `automatic_payment_methods` on `PaymentIntent`

## 7.101.0 - 2021-11-16
* [#1203](https://github.com/stripe/stripe-php/pull/1203) API Updates
  * Add support for new resource `ShippingRate`
  * Add support for `shipping_options` and `shipping_rate` on `Checkout.Session`
  * Add support for `expire` method on resource `Checkout.Session`
  * Add support for `status` on `Checkout.Session`

## 7.100.0 - 2021-10-11
* [#1190](https://github.com/stripe/stripe-php/pull/1190) API Updates
  * Add support for `klarna` on `PaymentMethod`.

## 7.99.0 - 2021-10-11
* [#1188](https://github.com/stripe/stripe-php/pull/1188) API Updates
  * Add support for `list_payment_methods` method on resource `Customer`

## 7.98.0 - 2021-10-07
* [#1187](https://github.com/stripe/stripe-php/pull/1187) API Updates
  * Add support for `phone_number_collection` on `Checkout.Session`
  * Add support for new value `customer_id` on enum `Radar.ValueList.item_type`
  * Add support for new value `bbpos_wisepos_e` on enum `Terminal.Reader.device_type`

## 7.97.0 - 2021-09-16
* [#1181](https://github.com/stripe/stripe-php/pull/1181) API Updates
  * Add support for `full_name_aliases` on `Person`

## 7.96.0 - 2021-09-15
* [#1178](https://github.com/stripe/stripe-php/pull/1178) API Updates
  * Add support for livemode on Reporting.ReportType
  * Add support for new value `rst` on enum `TaxRate.tax_type`

## 7.95.0 - 2021-09-01
* [#1177](https://github.com/stripe/stripe-php/pull/1177) API Updates
  * Add support for `future_requirements` on `Account`, `Capability`, and `Person`
  * Add support for `after_expiration`, `consent`, `consent_collection`, `expires_at`, and `recovered_from` on `Checkout.Session`

## 7.94.0 - 2021-08-19
* [#1173](https://github.com/stripe/stripe-php/pull/1173) API Updates
  * Add support for new value `fil` on enum `Checkout.Session.locale`
  * Add support for new value `au_arn` on enum `TaxId.type`

## 7.93.0 - 2021-08-11
* [#1172](https://github.com/stripe/stripe-php/pull/1172) API Updates
  * Add support for `locale` on `BillingPortal.Session`

* [#1171](https://github.com/stripe/stripe-php/pull/1171) Fix typo in docblock `CurlClient::executeStreamingRequestWithRetries`

## 7.92.0 - 2021-07-28
* [#1167](https://github.com/stripe/stripe-php/pull/1167) API Updates
  * Add support for `account_type` on `BankAccount`
  * Add support for new value `redacted` on enum `Review.closed_reason`

## 7.91.0 - 2021-07-22
* [#1164](https://github.com/stripe/stripe-php/pull/1164) API Updates
  * Add support for new values `hr`, `ko`, and `vi` on enum `Checkout.Session.locale`
  * Add support for `payment_settings` on `Subscription`

## 7.90.0 - 2021-07-20
* [#1163](https://github.com/stripe/stripe-php/pull/1163) API Updates
  * Add support for `wallet` on `Issuing.Transaction`
* [#1160](https://github.com/stripe/stripe-php/pull/1160) Remove unused API error types from docs.

## 7.89.0 - 2021-07-14
* [#1158](https://github.com/stripe/stripe-php/pull/1158) API Updates
  * Add support for `list_computed_upfront_line_items` method on resource `Quote`
* [#1157](https://github.com/stripe/stripe-php/pull/1157) Improve readme for old PHP versions

## 7.88.0 - 2021-07-09
* [#1152](https://github.com/stripe/stripe-php/pull/1152) API Updates
  * Add support for new resource `Quote`
  * Add support for `quote` on `Invoice`
  * Add support for new value `quote_accept` on enum `Invoice.billing_reason`
* [#1155](https://github.com/stripe/stripe-php/pull/1155) Add streaming methods to Service infra
  * Add support for `setStreamingHttpClient` and `streamingHttpClient` to `ApiRequestor`
  * Add support for `getStreamingClient` and `requestStream` to `AbstractService`
  * Add support for `requestStream` to `BaseStripeClient`
  * `\Stripe\RequestOptions::parse` now clones its input if it is already a `RequestOptions` object, to prevent accidental mutation.
* [#1151](https://github.com/stripe/stripe-php/pull/1151) Add `mode` constants into Checkout\Session

## 7.87.0 - 2021-06-30
* [#1149](https://github.com/stripe/stripe-php/pull/1149) API Updates
  * Add support for `wechat_pay` on `PaymentMethod`
* [#1143](https://github.com/stripe/stripe-php/pull/1143) Streaming requests
* [#1138](https://github.com/stripe/stripe-php/pull/1138) Deprecate travis

## 7.86.0 - 2021-06-25
* [#1145](https://github.com/stripe/stripe-php/pull/1145) API Updates
  * Add support for `boleto` on `PaymentMethod`.
  * Add support for `il_vat` as a member of the `TaxID.Type` enum.

## 7.85.0 - 2021-06-18
* [#1142](https://github.com/stripe/stripe-php/pull/1142) API Updates
  * Add support for new TaxId types: `ca_pst_mb`, `ca_pst_bc`, `ca_gst_hst`, and `ca_pst_sk`.

## 7.84.0 - 2021-06-16
* [#1141](https://github.com/stripe/stripe-php/pull/1141) Update PHPDocs
  * Add support for `url` on `Checkout\Session`

## 7.83.0 - 2021-06-07
* [#1140](https://github.com/stripe/stripe-php/pull/1140) API Updates
  * Added support for `tax_id_collection` on `Checkout\Session` and `Checkout\Session#create`
  * Update `Location` to be expandable on `Terminal\Reader`

## 7.82.0 - 2021-06-04
* [#1136](https://github.com/stripe/stripe-php/pull/1136) Update PHPDocs
  * Add support for `controller` on `Account`.

## 7.81.0 - 2021-06-04
* [#1135](https://github.com/stripe/stripe-php/pull/1135) API Updates
  * Add support for new resource `TaxCode`
  * Add support for `automatic_tax` `Invoice` and`Checkout.Session`.
  * Add support for `tax_behavior` on `Price`
  * Add support for `tax_code` on `Product`
  * Add support for `tax` on `Customer`
  * Add support for `tax_type` enum on `TaxRate`

## 7.80.0 - 2021-05-26
* [#1130](https://github.com/stripe/stripe-php/pull/1130) Update PHPDocs

## 7.79.0 - 2021-05-19
* [#1126](https://github.com/stripe/stripe-php/pull/1126) API Updates
  * Added support for new resource `Identity.VerificationReport`
  * Added support for new resource `Identity.VerificationSession`
  * `File#list.purpose` and `File.purpose` added new enum members: `identity_document_downloadable` and `selfie`.

## 7.78.0 - 2021-05-05
* [#1120](https://github.com/stripe/stripe-php/pull/1120) Update PHPDocs
  * Add support for `Radar.EarlyFraudWarning.payment_intent`

## 7.77.0 - 2021-04-12
* [#1110](https://github.com/stripe/stripe-php/pull/1110) Update PHPDocs
  * Add support for `acss_debit` on `PaymentMethod`
  * Add support for `payment_method_options` on `Checkout\Session`
* [#1107](https://github.com/stripe/stripe-php/pull/1107) Remove duplicate object phpdoc

## 7.76.0 - 2021-03-22
* [#1100](https://github.com/stripe/stripe-php/pull/1100) Update PHPDocs
  * Added support for `amount_shipping` on `Checkout.Session.total_details`
* [#1088](https://github.com/stripe/stripe-php/pull/1088) Make possibility to extend CurlClient

## 7.75.0 - 2021-02-22
* [#1094](https://github.com/stripe/stripe-php/pull/1094) Add support for Billing Portal Configuration API

## 7.74.0 - 2021-02-17
* [#1093](https://github.com/stripe/stripe-php/pull/1093) Update PHPDocs
  * Add support for on_behalf_of to Invoice

## 7.73.0 - 2021-02-16
* [#1091](https://github.com/stripe/stripe-php/pull/1091) Update PHPDocs
  * Add support for `afterpay_clearpay` on `PaymentMethod`.

## 7.72.0 - 2021-02-08
* [#1089](https://github.com/stripe/stripe-php/pull/1089) Update PHPDocs
  * Add support for `afterpay_clearpay_payments` on `Account.capabilities`
  * Add support for `payment_settings` on `Invoice`

## 7.71.0 - 2021-02-05
* [#1087](https://github.com/stripe/stripe-php/pull/1087) Update PHPDocs
* [#1086](https://github.com/stripe/stripe-php/pull/1086) Update CA cert bundle URL

## 7.70.0 - 2021-02-03
* [#1085](https://github.com/stripe/stripe-php/pull/1085) Update PHPDocs
  * Add support for `nationality` on `Person`
  * Add member `gb_vat` of `TaxID` enum

## 7.69.0 - 2021-01-21
* [#1079](https://github.com/stripe/stripe-php/pull/1079) Update PHPDocs

## 7.68.0 - 2021-01-14
* [#1063](https://github.com/stripe/stripe-php/pull/1063) Multiple API changes
* [#1061](https://github.com/stripe/stripe-php/pull/1061) Bump phpDocumentor to 3.0.0

## 7.67.0 - 2020-12-09
* [#1060](https://github.com/stripe/stripe-php/pull/1060) Improve PHPDocs for `Discount`
* [#1059](https://github.com/stripe/stripe-php/pull/1059) Upgrade PHPStan to 0.12.59
* [#1057](https://github.com/stripe/stripe-php/pull/1057) Bump PHP-CS-Fixer and update code

## 7.66.1 - 2020-12-01
* [#1054](https://github.com/stripe/stripe-php/pull/1054) Improve error message for invalid keys in StripeClient

## 7.66.0 - 2020-11-24
* [#1053](https://github.com/stripe/stripe-php/pull/1053) Update PHPDocs

## 7.65.0 - 2020-11-19
* [#1050](https://github.com/stripe/stripe-php/pull/1050) Added constants for `proration_behavior` on `Subscription`

## 7.64.0 - 2020-11-18
* [#1049](https://github.com/stripe/stripe-php/pull/1049) Update PHPDocs

## 7.63.0 - 2020-11-17
* [#1048](https://github.com/stripe/stripe-php/pull/1048) Update PHPDocs
* [#1046](https://github.com/stripe/stripe-php/pull/1046) Force IPv4 resolving

## 7.62.0 - 2020-11-09
* [#1041](https://github.com/stripe/stripe-php/pull/1041) Add missing constants on `Event`
* [#1038](https://github.com/stripe/stripe-php/pull/1038) Update PHPDocs

## 7.61.0 - 2020-10-20
* [#1030](https://github.com/stripe/stripe-php/pull/1030) Add support for `jp_rn` and `ru_kpp` as a `type` on `TaxId`

## 7.60.0 - 2020-10-15
* [#1027](https://github.com/stripe/stripe-php/pull/1027) Warn if opts are in params

## 7.58.0 - 2020-10-14
* [#1026](https://github.com/stripe/stripe-php/pull/1026) Add support for the Payout Reverse API

## 7.57.0 - 2020-09-29
* [#1020](https://github.com/stripe/stripe-php/pull/1020) Add support for the `SetupAttempt` resource and List API

## 7.56.0 - 2020-09-25
* [#1019](https://github.com/stripe/stripe-php/pull/1019) Update PHPDocs

## 7.55.0 - 2020-09-24
* [#1018](https://github.com/stripe/stripe-php/pull/1018) Multiple API changes
  * Updated PHPDocs
  * Added `TYPE_CONTRIBUTION` as a constant on `BalanceTransaction`

## 7.54.0 - 2020-09-23
* [#1017](https://github.com/stripe/stripe-php/pull/1017) Updated PHPDoc

## 7.53.1 - 2020-09-22
* [#1015](https://github.com/stripe/stripe-php/pull/1015) Bugfix: don't error on systems with php_uname in disablefunctions with whitespace

## 7.53.0 - 2020-09-21
* [#1016](https://github.com/stripe/stripe-php/pull/1016) Updated PHPDocs

## 7.52.0 - 2020-09-08
* [#1010](https://github.com/stripe/stripe-php/pull/1010) Update PHPDocs

## 7.51.0 - 2020-09-02
* [#1007](https://github.com/stripe/stripe-php/pull/1007) Multiple API changes
  * Add support for the Issuing Dispute Submit API
  * Add constants for `payment_status` on Checkout `Session`
* [#1003](https://github.com/stripe/stripe-php/pull/1003) Add trim to getSignatures to allow for leading whitespace.

## 7.50.0 - 2020-08-28
* [#1005](https://github.com/stripe/stripe-php/pull/1005) Updated PHPDocs

## 7.49.0 - 2020-08-19
* [#998](https://github.com/stripe/stripe-php/pull/998) PHPDocs updated

## 7.48.0 - 2020-08-17
* [#997](https://github.com/stripe/stripe-php/pull/997) PHPDocs updated
* [#996](https://github.com/stripe/stripe-php/pull/996) Fixing telemetry

## 7.47.0 - 2020-08-13
* [#994](https://github.com/stripe/stripe-php/pull/994) Nullable balance_transactions on issuing disputes
* [#991](https://github.com/stripe/stripe-php/pull/991) Fix invalid return types in OAuthService

## 7.46.1 - 2020-08-07
* [#990](https://github.com/stripe/stripe-php/pull/990) PHPdoc changes

## 7.46.0 - 2020-08-05
* [#989](https://github.com/stripe/stripe-php/pull/989) Add support for the `PromotionCode` resource and APIs

## 7.45.0 - 2020-07-28
* [#981](https://github.com/stripe/stripe-php/pull/981) PHPdoc updates

## 7.44.0 - 2020-07-20
* [#948](https://github.com/stripe/stripe-php/pull/948) Add `first()` and `last()` functions to `Collection`

## 7.43.0 - 2020-07-17
* [#975](https://github.com/stripe/stripe-php/pull/975) Add support for `political_exposure` on `Person`

## 7.42.0 - 2020-07-15
* [#974](https://github.com/stripe/stripe-php/pull/974) Add new constants for `purpose` on `File`

## 7.41.1 - 2020-07-15
* [#973](https://github.com/stripe/stripe-php/pull/973) Multiple PHPDoc fixes

## 7.41.0 - 2020-07-14
* [#971](https://github.com/stripe/stripe-php/pull/971) Adds enum values for `billing_address_collection` on Checkout `Session`

## 7.40.0 - 2020-07-06
* [#964](https://github.com/stripe/stripe-php/pull/964) Add OAuthService

## 7.39.0 - 2020-06-25
* [#960](https://github.com/stripe/stripe-php/pull/960) Add constants for `payment_behavior` on `Subscription`

## 7.38.0 - 2020-06-24
* [#959](https://github.com/stripe/stripe-php/pull/959) Add multiple constants missing for `Event`

## 7.37.2 - 2020-06-23
* [#957](https://github.com/stripe/stripe-php/pull/957) Updated PHPDocs

## 7.37.1 - 2020-06-11
* [#952](https://github.com/stripe/stripe-php/pull/952) Improve PHPDoc

## 7.37.0 - 2020-06-09
* [#950](https://github.com/stripe/stripe-php/pull/950) Add support for `id_npwp` and `my_frp` as `type` on `TaxId`

## 7.36.2 - 2020-06-03
* [#946](https://github.com/stripe/stripe-php/pull/946) Update PHPDoc

## 7.36.1 - 2020-05-28
* [#938](https://github.com/stripe/stripe-php/pull/938) Remove extra array_keys() call.
* [#942](https://github.com/stripe/stripe-php/pull/942) fix autopagination for service methods

## 7.36.0 - 2020-05-21
* [#937](https://github.com/stripe/stripe-php/pull/937) Add support for `ae_trn`, `cl_tin` and `sa_vat` as `type` on `TaxId`

## 7.35.0 - 2020-05-20
* [#936](https://github.com/stripe/stripe-php/pull/936) Add `anticipation_repayment` as a `type` on `BalanceTransaction`

## 7.34.0 - 2020-05-18
* [#934](https://github.com/stripe/stripe-php/pull/934) Add support for `issuing_dispute` as a `type` on `BalanceTransaction`

## 7.33.1 - 2020-05-15
* [#933](https://github.com/stripe/stripe-php/pull/933) Services bugfix: convert nested null params to empty strings

## 7.33.0 - 2020-05-14
* [#771](https://github.com/stripe/stripe-php/pull/771) Introduce client/services API. The [migration guide](https://github.com/stripe/stripe-php/wiki/Migration-to-StripeClient-and-services-in-7.33.0) contains before & after examples of the backwards-compatible changes.

## 7.32.1 - 2020-05-13
* [#932](https://github.com/stripe/stripe-php/pull/932) Fix multiple PHPDoc

## 7.32.0 - 2020-05-11
* [#931](https://github.com/stripe/stripe-php/pull/931) Add support for the `LineItem` resource and APIs

## 7.31.0 - 2020-05-01
* [#927](https://github.com/stripe/stripe-php/pull/927) Add support for new tax IDs

## 7.30.0 - 2020-04-29
* [#924](https://github.com/stripe/stripe-php/pull/924) Add support for the `Price` resource and APIs

## 7.29.0 - 2020-04-22
* [#920](https://github.com/stripe/stripe-php/pull/920) Add support for the `Session` resource and APIs on the `BillingPortal` namespace

## 7.28.1 - 2020-04-10
* [#915](https://github.com/stripe/stripe-php/pull/915) Improve PHPdocs for many classes

## 7.28.0 - 2020-04-03
* [#912](https://github.com/stripe/stripe-php/pull/912) Preserve backwards compatibility for typoed `TYPE_ADJUSTEMENT` enum.
* [#911](https://github.com/stripe/stripe-php/pull/911) Codegenerated PHPDoc for nested resources
* [#902](https://github.com/stripe/stripe-php/pull/902) Update docstrings for nested resources

## 7.27.3 - 2020-03-18
* [#899](https://github.com/stripe/stripe-php/pull/899) Convert keys to strings in `StripeObject::toArray()`

## 7.27.2 - 2020-03-13
* [#894](https://github.com/stripe/stripe-php/pull/894) Multiple PHPDocs changes

## 7.27.1 - 2020-03-03
* [#890](https://github.com/stripe/stripe-php/pull/890) Update PHPdoc

## 7.27.0 - 2020-02-28
* [#889](https://github.com/stripe/stripe-php/pull/889) Add new constants for `type` on `TaxId`

## 7.26.0 - 2020-02-26
* [#886](https://github.com/stripe/stripe-php/pull/886) Add support for listing Checkout `Session`
* [#883](https://github.com/stripe/stripe-php/pull/883) Add PHPDoc class descriptions

## 7.25.0 - 2020-02-14
* [#879](https://github.com/stripe/stripe-php/pull/879) Make `\Stripe\Collection` implement `\Countable`
* [#875](https://github.com/stripe/stripe-php/pull/875) Last set of PHP-CS-Fixer updates
* [#874](https://github.com/stripe/stripe-php/pull/874) Enable php_unit_internal_class rule
* [#873](https://github.com/stripe/stripe-php/pull/873) Add support for phpDocumentor in Makefile
* [#872](https://github.com/stripe/stripe-php/pull/872) Another batch of PHP-CS-Fixer rule updates
* [#871](https://github.com/stripe/stripe-php/pull/871) Fix a few PHPDoc comments
* [#870](https://github.com/stripe/stripe-php/pull/870) More PHP-CS-Fixer tweaks

## 7.24.0 - 2020-02-10
* [#862](https://github.com/stripe/stripe-php/pull/862) Better PHPDoc
* [#865](https://github.com/stripe/stripe-php/pull/865) Get closer to `@PhpCsFixer` standard ruleset

## 7.23.0 - 2020-02-05
* [#860](https://github.com/stripe/stripe-php/pull/860) Add PHPDoc types for expandable fields
* [#858](https://github.com/stripe/stripe-php/pull/858) Use `native_function_invocation` PHPStan rule
* [#857](https://github.com/stripe/stripe-php/pull/857) Update PHPDoc on nested resources
* [#855](https://github.com/stripe/stripe-php/pull/855) PHPDoc: `StripeObject` -> `ErrorObject` where appropriate
* [#837](https://github.com/stripe/stripe-php/pull/837) Autogen diff
* [#854](https://github.com/stripe/stripe-php/pull/854) Upgrade PHPStan and fix settings
* [#850](https://github.com/stripe/stripe-php/pull/850) Yet more PHPDoc updates

## 7.22.0 - 2020-01-31
* [#849](https://github.com/stripe/stripe-php/pull/849) Add new constants for `type` on `TaxId`
* [#843](https://github.com/stripe/stripe-php/pull/843) Even more PHPDoc fixes
* [#841](https://github.com/stripe/stripe-php/pull/841) More PHPDoc fixes

## 7.21.1 - 2020-01-29
* [#840](https://github.com/stripe/stripe-php/pull/840) Update phpdocs across multiple resources.

## 7.21.0 - 2020-01-28
* [#839](https://github.com/stripe/stripe-php/pull/839) Add support for `TYPE_ES_CIF` on `TaxId`

## 7.20.0 - 2020-01-23
* [#836](https://github.com/stripe/stripe-php/pull/836) Add new type values for `TaxId`

## 7.19.1 - 2020-01-14
* [#831](https://github.com/stripe/stripe-php/pull/831) Fix incorrect `UnexpectedValueException` instantiation

## 7.19.0 - 2020-01-14
* [#830](https://github.com/stripe/stripe-php/pull/830) Add support for `CreditNoteLineItem`

## 7.18.0 - 2020-01-13
* [#829](https://github.com/stripe/stripe-php/pull/829) Don't call php_uname function if disabled by php.ini

## 7.17.0 - 2020-01-08
* [#821](https://github.com/stripe/stripe-php/pull/821) Improve PHPDoc types for `ApiErrorException.get/setJsonBody()` methods

## 7.16.0 - 2020-01-06
* [#826](https://github.com/stripe/stripe-php/pull/826) Rename remaining `$options` to `$opts`
* [#825](https://github.com/stripe/stripe-php/pull/825) Update PHPDoc

## 7.15.0 - 2020-01-06
* [#824](https://github.com/stripe/stripe-php/pull/824) Add constant `TYPE_SG_UEN` to `TaxId`

## 7.14.2 - 2019-12-04
* [#816](https://github.com/stripe/stripe-php/pull/816) Disable autoloader when checking for `Throwable`

## 7.14.1 - 2019-11-26
* [#812](https://github.com/stripe/stripe-php/pull/812) Fix invalid PHPdoc on `Subscription`

## 7.14.0 - 2019-11-26
* [#811](https://github.com/stripe/stripe-php/pull/811) Add support for `CreditNote` preview.

## 7.13.0 - 2019-11-19
* [#808](https://github.com/stripe/stripe-php/pull/808) Add support for listing lines on an Invoice directly via `Invoice::allLines()`

## 7.12.0 - 2019-11-08

-   [#805](https://github.com/stripe/stripe-php/pull/805) Add Source::allSourceTransactions and SubscriptionItem::allUsageRecordSummaries
-   [#798](https://github.com/stripe/stripe-php/pull/798) The argument of `array_key_exists` cannot be `null`
-   [#803](https://github.com/stripe/stripe-php/pull/803) Removed unwanted got

## 7.11.0 - 2019-11-06

-   [#797](https://github.com/stripe/stripe-php/pull/797) Add support for reverse pagination

## 7.10.0 - 2019-11-05

-   [#795](https://github.com/stripe/stripe-php/pull/795) Add support for `Mandate`

## 7.9.0 - 2019-11-05

-   [#794](https://github.com/stripe/stripe-php/pull/794) Add PHPDoc to `ApiResponse`
-   [#792](https://github.com/stripe/stripe-php/pull/792) Use single quotes for `OBJECT_NAME` constants

## 7.8.0 - 2019-11-05

-   [#790](https://github.com/stripe/stripe-php/pull/790) Mark nullable fields in PHPDoc
-   [#788](https://github.com/stripe/stripe-php/pull/788) Early codegen fixes
-   [#787](https://github.com/stripe/stripe-php/pull/787) Use PHPStan in Travis CI

## 7.7.1 - 2019-10-25

-   [#781](https://github.com/stripe/stripe-php/pull/781) Fix telemetry header
-   [#780](https://github.com/stripe/stripe-php/pull/780) Contributor Convenant

## 7.7.0 - 2019-10-23

-   [#776](https://github.com/stripe/stripe-php/pull/776) Add `CAPABILITY_TRANSFERS` to `Account`
-   [#778](https://github.com/stripe/stripe-php/pull/778) Add support for `TYPE_MX_RFC` type on `TaxId`

## 7.6.0 - 2019-10-22

-   [#770](https://github.com/stripe/stripe-php/pull/770) Add missing constants for Customer's `TaxId`

## 7.5.0 - 2019-10-18

-   [#768](https://github.com/stripe/stripe-php/pull/768) Redact API key in `RequestOptions` debug info

## 7.4.0 - 2019-10-15

-   [#764](https://github.com/stripe/stripe-php/pull/764) Add support for HTTP request monitoring callback

## 7.3.1 - 2019-10-07

-   [#755](https://github.com/stripe/stripe-php/pull/755) Respect Stripe-Should-Retry and Retry-After headers

## 7.3.0 - 2019-10-02

-   [#752](https://github.com/stripe/stripe-php/pull/752) Add `payment_intent.canceled` and `setup_intent.canceled` events
-   [#749](https://github.com/stripe/stripe-php/pull/749) Call `toArray()` on objects only

## 7.2.2 - 2019-09-24

-   [#746](https://github.com/stripe/stripe-php/pull/746) Add missing decline codes

## 7.2.1 - 2019-09-23

-   [#744](https://github.com/stripe/stripe-php/pull/744) Added new PHPDoc

## 7.2.0 - 2019-09-17

-   [#738](https://github.com/stripe/stripe-php/pull/738) Added missing constants for `SetupIntent` events

## 7.1.1 - 2019-09-16

-   [#737](https://github.com/stripe/stripe-php/pull/737) Added new PHPDoc

## 7.1.0 - 2019-09-13

-   [#736](https://github.com/stripe/stripe-php/pull/736) Make `CaseInsensitiveArray` countable and traversable

## 7.0.2 - 2019-09-06

-   [#729](https://github.com/stripe/stripe-php/pull/729) Fix usage of `SignatureVerificationException` in PHPDoc blocks

## 7.0.1 - 2019-09-05

-   [#728](https://github.com/stripe/stripe-php/pull/728) Clean up Collection

## 7.0.0 - 2019-09-03

Major version release. The [migration guide](https://github.com/stripe/stripe-php/wiki/Migration-guide-for-v7) contains a detailed list of backwards-incompatible changes with upgrade instructions.

Pull requests included in this release (cf. [#552](https://github.com/stripe/stripe-php/pull/552)) (⚠️ = breaking changes):

-   ⚠️ Drop support for PHP 5.4 ([#551](https://github.com/stripe/stripe-php/pull/551))
-   ⚠️ Drop support for PHP 5.5 ([#554](https://github.com/stripe/stripe-php/pull/554))
-   Bump dependencies ([#553](https://github.com/stripe/stripe-php/pull/553))
-   Remove `CURLFile` check ([#555](https://github.com/stripe/stripe-php/pull/555))
-   Update constant definitions for PHP >= 5.6 ([#556](https://github.com/stripe/stripe-php/pull/556))
-   ⚠️ Remove `FileUpload` alias ([#557](https://github.com/stripe/stripe-php/pull/557))
-   Remove `curl_reset` check ([#570](https://github.com/stripe/stripe-php/pull/570))
-   Use `\Stripe\<class>::class` constant instead of strings ([#643](https://github.com/stripe/stripe-php/pull/643))
-   Use `array_column` to flatten params ([#686](https://github.com/stripe/stripe-php/pull/686))
-   ⚠️ Remove deprecated methods ([#692](https://github.com/stripe/stripe-php/pull/692))
-   ⚠️ Remove `IssuerFraudRecord` ([#696](https://github.com/stripe/stripe-php/pull/696))
-   Update constructors of Stripe exception classes ([#559](https://github.com/stripe/stripe-php/pull/559))
-   Fix remaining TODOs ([#700](https://github.com/stripe/stripe-php/pull/700))
-   Use yield for autopagination ([#703](https://github.com/stripe/stripe-php/pull/703))
-   ⚠️ Rename fake magic methods and rewrite array conversion ([#704](https://github.com/stripe/stripe-php/pull/704))
-   Add `ErrorObject` to Stripe exceptions ([#705](https://github.com/stripe/stripe-php/pull/705))
-   Start using PHP CS Fixer ([#706](https://github.com/stripe/stripe-php/pull/706))
-   Update error messages for nested resource operations ([#708](https://github.com/stripe/stripe-php/pull/708))
-   Upgrade retry logic ([#707](https://github.com/stripe/stripe-php/pull/707))
-   ⚠️ `Collection` improvements / fixes ([#715](https://github.com/stripe/stripe-php/pull/715))
-   ⚠️ Modernize exceptions ([#709](https://github.com/stripe/stripe-php/pull/709))
-   Add constants for error codes ([#716](https://github.com/stripe/stripe-php/pull/716))
-   Update certificate bundle ([#717](https://github.com/stripe/stripe-php/pull/717))
-   Retry requests on a 429 that's a lock timeout ([#718](https://github.com/stripe/stripe-php/pull/718))
-   Fix `toArray()` calls ([#719](https://github.com/stripe/stripe-php/pull/719))
-   Couple of fixes for PHP 7.4 ([#725](https://github.com/stripe/stripe-php/pull/725))

## 6.43.1 - 2019-08-29

-   [#722](https://github.com/stripe/stripe-php/pull/722) Make `LoggerInterface::error` compatible with its PSR-3 counterpart
-   [#714](https://github.com/stripe/stripe-php/pull/714) Add `pending_setup_intent` property in `Subscription`
-   [#713](https://github.com/stripe/stripe-php/pull/713) Add typehint to `ApiResponse`
-   [#712](https://github.com/stripe/stripe-php/pull/712) Fix comment
-   [#701](https://github.com/stripe/stripe-php/pull/701) Start testing PHP 7.3

## 6.43.0 - 2019-08-09

-   [#694](https://github.com/stripe/stripe-php/pull/694) Add `SubscriptionItem::createUsageRecord` method

## 6.42.0 - 2019-08-09

-   [#688](https://github.com/stripe/stripe-php/pull/688) Remove `SubscriptionScheduleRevision`
    -   Note that this is technically a breaking change, however we've chosen to release it as a minor version in light of the fact that this resource and its API methods were virtually unused.

## 6.41.0 - 2019-07-31

-   [#683](https://github.com/stripe/stripe-php/pull/683) Move the List Balance History API to `/v1/balance_transactions`

## 6.40.0 - 2019-06-27

-   [#675](https://github.com/stripe/stripe-php/pull/675) Add support for `SetupIntent` resource and APIs

## 6.39.2 - 2019-06-26

-   [#676](https://github.com/stripe/stripe-php/pull/676) Fix exception message in `CustomerBalanceTransaction::update()`

## 6.39.1 - 2019-06-25

-   [#674](https://github.com/stripe/stripe-php/pull/674) Add new constants for `collection_method` on `Invoice`

## 6.39.0 - 2019-06-24

-   [#673](https://github.com/stripe/stripe-php/pull/673) Enable request latency telemetry by default

## 6.38.0 - 2019-06-17

-   [#649](https://github.com/stripe/stripe-php/pull/649) Add support for `CustomerBalanceTransaction` resource and APIs

## 6.37.2 - 2019-06-17

-   [#671](https://github.com/stripe/stripe-php/pull/671) Add new PHPDoc
-   [#672](https://github.com/stripe/stripe-php/pull/672) Add constants for `submit_type` on Checkout `Session`

## 6.37.1 - 2019-06-14

-   [#670](https://github.com/stripe/stripe-php/pull/670) Add new PHPDoc

## 6.37.0 - 2019-05-23

-   [#663](https://github.com/stripe/stripe-php/pull/663) Add support for `radar.early_fraud_warning` resource

## 6.36.0 - 2019-05-22

-   [#661](https://github.com/stripe/stripe-php/pull/661) Add constants for new TaxId types
-   [#662](https://github.com/stripe/stripe-php/pull/662) Add constants for BalanceTransaction types

## 6.35.2 - 2019-05-20

-   [#655](https://github.com/stripe/stripe-php/pull/655) Add constants for payment intent statuses
-   [#659](https://github.com/stripe/stripe-php/pull/659) Fix PHPDoc for various nested Account actions
-   [#660](https://github.com/stripe/stripe-php/pull/660) Fix various PHPDoc

## 6.35.1 - 2019-05-20

-   [#658](https://github.com/stripe/stripe-php/pull/658) Use absolute value when checking timestamp tolerance

## 6.35.0 - 2019-05-14

-   [#651](https://github.com/stripe/stripe-php/pull/651) Add support for the Capability resource and APIs

## 6.34.6 - 2019-05-13

-   [#654](https://github.com/stripe/stripe-php/pull/654) Fix typo in definition of `Event::PAYMENT_METHOD_ATTACHED` constant

## 6.34.5 - 2019-05-06

-   [#647](https://github.com/stripe/stripe-php/pull/647) Set the return type to static for more operations

## 6.34.4 - 2019-05-06

-   [#650](https://github.com/stripe/stripe-php/pull/650) Add missing constants for Event types

## 6.34.3 - 2019-05-01

-   [#644](https://github.com/stripe/stripe-php/pull/644) Update return type to `static` to improve static analysis
-   [#645](https://github.com/stripe/stripe-php/pull/645) Fix constant for `payment_intent.payment_failed`

## 6.34.2 - 2019-04-26

-   [#642](https://github.com/stripe/stripe-php/pull/642) Fix an issue where existing idempotency keys would be overwritten when using automatic retries

## 6.34.1 - 2019-04-25

-   [#640](https://github.com/stripe/stripe-php/pull/640) Add missing phpdocs

## 6.34.0 - 2019-04-24

-   [#626](https://github.com/stripe/stripe-php/pull/626) Add support for the `TaxRate` resource and APIs
-   [#639](https://github.com/stripe/stripe-php/pull/639) Fix multiple phpdoc issues

## 6.33.0 - 2019-04-22

-   [#630](https://github.com/stripe/stripe-php/pull/630) Add support for the `TaxId` resource and APIs

## 6.32.1 - 2019-04-19

-   [#636](https://github.com/stripe/stripe-php/pull/636) Correct type of `$personId` in PHPDoc

## 6.32.0 - 2019-04-18

-   [#621](https://github.com/stripe/stripe-php/pull/621) Add support for `CreditNote`

## 6.31.5 - 2019-04-12

-   [#628](https://github.com/stripe/stripe-php/pull/628) Add constants for `person.*` event types
-   [#628](https://github.com/stripe/stripe-php/pull/628) Add missing constants for `Account` and `Person`

## 6.31.4 - 2019-04-05

-   [#624](https://github.com/stripe/stripe-php/pull/624) Fix encoding of nested parameters in multipart requests

## 6.31.3 - 2019-04-02

-   [#623](https://github.com/stripe/stripe-php/pull/623) Only use HTTP/2 with curl >= 7.60.0

## 6.31.2 - 2019-03-25

-   [#619](https://github.com/stripe/stripe-php/pull/619) Fix PHPDoc return types for list methods for nested resources

## 6.31.1 - 2019-03-22

-   [#612](https://github.com/stripe/stripe-php/pull/612) Add a lot of constants
-   [#614](https://github.com/stripe/stripe-php/pull/614) Add missing subscription status constants

## 6.31.0 - 2019-03-18

-   [#600](https://github.com/stripe/stripe-php/pull/600) Add support for the `PaymentMethod` resource and APIs
-   [#606](https://github.com/stripe/stripe-php/pull/606) Add support for retrieving a Checkout `Session`
-   [#611](https://github.com/stripe/stripe-php/pull/611) Add support for deleting a Terminal `Location` and `Reader`

## 6.30.5 - 2019-03-11

-   [#607](https://github.com/stripe/stripe-php/pull/607) Correctly handle case where a metadata key is called `metadata`

## 6.30.4 - 2019-02-27

-   [#602](https://github.com/stripe/stripe-php/pull/602) Add `subscription_schedule` to `Subscription` for PHPDoc.

## 6.30.3 - 2019-02-26

-   [#603](https://github.com/stripe/stripe-php/pull/603) Improve PHPDoc on the `Source` object to cover all types of Sources currently supported.

## 6.30.2 - 2019-02-25

-   [#601](https://github.com/stripe/stripe-php/pull/601) Fix PHPDoc across multiple resources and add support for new events.

## 6.30.1 - 2019-02-16

-   [#599](https://github.com/stripe/stripe-php/pull/599) Fix PHPDoc for `SubscriptionSchedule` and `SubscriptionScheduleRevision`

## 6.30.0 - 2019-02-12

-   [#590](https://github.com/stripe/stripe-php/pull/590) Add support for `SubscriptionSchedule` and `SubscriptionScheduleRevision`

## 6.29.3 - 2019-01-31

-   [#592](https://github.com/stripe/stripe-php/pull/592) Some more PHPDoc fixes

## 6.29.2 - 2019-01-31

-   [#591](https://github.com/stripe/stripe-php/pull/591) Fix PHPDoc for nested resources

## 6.29.1 - 2019-01-25

-   [#566](https://github.com/stripe/stripe-php/pull/566) Fix dangling message contents
-   [#586](https://github.com/stripe/stripe-php/pull/586) Don't overwrite `CURLOPT_HTTP_VERSION` option

## 6.29.0 - 2019-01-23

-   [#579](https://github.com/stripe/stripe-php/pull/579) Rename `CheckoutSession` to `Session` and move it under the `Checkout` namespace. This is a breaking change, but we've reached out to affected merchants and all new merchants would use the new approach.

## 6.28.1 - 2019-01-21

-   [#580](https://github.com/stripe/stripe-php/pull/580) Properly serialize `individual` on `Account` objects

## 6.28.0 - 2019-01-03

-   [#576](https://github.com/stripe/stripe-php/pull/576) Add support for iterating directly over `Collection` instances

## 6.27.0 - 2018-12-21

-   [#571](https://github.com/stripe/stripe-php/pull/571) Add support for the `CheckoutSession` resource

## 6.26.0 - 2018-12-11

-   [#568](https://github.com/stripe/stripe-php/pull/568) Enable persistent connections

## 6.25.0 - 2018-12-10

-   [#567](https://github.com/stripe/stripe-php/pull/567) Add support for account links

## 6.24.0 - 2018-11-28

-   [#562](https://github.com/stripe/stripe-php/pull/562) Add support for the Review resource
-   [#564](https://github.com/stripe/stripe-php/pull/564) Add event name constants for subscription schedule aborted/expiring

## 6.23.0 - 2018-11-27

-   [#542](https://github.com/stripe/stripe-php/pull/542) Add support for `ValueList` and `ValueListItem` for Radar

## 6.22.1 - 2018-11-20

-   [#561](https://github.com/stripe/stripe-php/pull/561) Add cast and some docs to telemetry introduced in 6.22.0/549

## 6.22.0 - 2018-11-15

-   [#549](https://github.com/stripe/stripe-php/pull/549) Add support for client telemetry

## 6.21.1 - 2018-11-12

-   [#548](https://github.com/stripe/stripe-php/pull/548) Don't mutate `Exception` class properties from `OAuthBase` error

## 6.21.0 - 2018-11-08

-   [#537](https://github.com/stripe/stripe-php/pull/537) Add new API endpoints for the `Invoice` resource.

## 6.20.1 - 2018-11-07

-   [#546](https://github.com/stripe/stripe-php/pull/546) Drop files from the Composer package that aren't needed in the release

## 6.20.0 - 2018-10-30

-   [#536](https://github.com/stripe/stripe-php/pull/536) Add support for the `Person` resource
-   [#541](https://github.com/stripe/stripe-php/pull/541) Add support for the `WebhookEndpoint` resource

## 6.19.5 - 2018-10-17

-   [#539](https://github.com/stripe/stripe-php/pull/539) Fix methods on `\Stripe\PaymentIntent` to properly pass arguments to the API.

## 6.19.4 - 2018-10-11

-   [#534](https://github.com/stripe/stripe-php/pull/534) Fix PSR-4 autoloading for `\Stripe\FileUpload` class alias

## 6.19.3 - 2018-10-09

-   [#530](https://github.com/stripe/stripe-php/pull/530) Add constants for `flow` (`FLOW_*`), `status` (`STATUS_*`) and `usage` (`USAGE_*`) on `\Stripe\Source`

## 6.19.2 - 2018-10-08

-   [#531](https://github.com/stripe/stripe-php/pull/531) Store HTTP response headers in case-insensitive array

## 6.19.1 - 2018-09-25

-   [#526](https://github.com/stripe/stripe-php/pull/526) Ignore null values in request parameters

## 6.19.0 - 2018-09-24

-   [#523](https://github.com/stripe/stripe-php/pull/523) Add support for Stripe Terminal

## 6.18.0 - 2018-09-24

-   [#520](https://github.com/stripe/stripe-php/pull/520) Rename `\Stripe\FileUpload` to `\Stripe\File`

## 6.17.2 - 2018-09-18

-   [#522](https://github.com/stripe/stripe-php/pull/522) Fix warning when adding a new additional owner to an existing array

## 6.17.1 - 2018-09-14

-   [#517](https://github.com/stripe/stripe-php/pull/517) Integer-index encode all sequential arrays

## 6.17.0 - 2018-09-05

-   [#514](https://github.com/stripe/stripe-php/pull/514) Add support for reporting resources

## 6.16.0 - 2018-08-23

-   [#509](https://github.com/stripe/stripe-php/pull/509) Add support for usage record summaries

## 6.15.0 - 2018-08-03

-   [#504](https://github.com/stripe/stripe-php/pull/504) Add cancel support for topups

## 6.14.0 - 2018-08-02

-   [#505](https://github.com/stripe/stripe-php/pull/505) Add support for file links

## 6.13.0 - 2018-07-31

-   [#502](https://github.com/stripe/stripe-php/pull/502) Add `isDeleted()` method to `\Stripe\StripeObject`

## 6.12.0 - 2018-07-28

-   [#501](https://github.com/stripe/stripe-php/pull/501) Add support for scheduled query runs (`\Stripe\Sigma\ScheduledQueryRun`) for Sigma

## 6.11.0 - 2018-07-26

-   [#500](https://github.com/stripe/stripe-php/pull/500) Add support for Stripe Issuing

## 6.10.4 - 2018-07-19

-   [#498](https://github.com/stripe/stripe-php/pull/498) Internal improvements to the `\Stripe\ApiResource.classUrl()` method

## 6.10.3 - 2018-07-16

-   [#497](https://github.com/stripe/stripe-php/pull/497) Use HTTP/2 only for HTTPS requests

## 6.10.2 - 2018-07-11

-   [#494](https://github.com/stripe/stripe-php/pull/494) Enable HTTP/2 support

## 6.10.1 - 2018-07-10

-   [#493](https://github.com/stripe/stripe-php/pull/493) Add PHPDoc for `auto_advance` on `\Stripe\Invoice`

## 6.10.0 - 2018-06-28

-   [#488](https://github.com/stripe/stripe-php/pull/488) Add support for `$appPartnerId` to `Stripe::setAppInfo()`

## 6.9.0 - 2018-06-28

-   [#487](https://github.com/stripe/stripe-php/pull/487) Add support for payment intents

## 6.8.2 - 2018-06-24

-   [#486](https://github.com/stripe/stripe-php/pull/486) Make `Account.deauthorize()` return the `StripeObject` from the API

## 6.8.1 - 2018-06-13

-   [#472](https://github.com/stripe/stripe-php/pull/472) Added phpDoc for `ApiRequestor` and others, especially regarding thrown errors

## 6.8.0 - 2018-06-13

-   [#481](https://github.com/stripe/stripe-php/pull/481) Add new `\Stripe\Discount` and `\Stripe\OrderItem` classes, add more PHPDoc describing object attributes

## 6.7.4 - 2018-05-29

-   [#480](https://github.com/stripe/stripe-php/pull/480) PHPDoc changes for API version 2018-05-21 and the addition of the new `CHARGE_EXPIRED` event type

## 6.7.3 - 2018-05-28

-   [#479](https://github.com/stripe/stripe-php/pull/479) Fix unnecessary traits on `\Stripe\InvoiceLineItem`

## 6.7.2 - 2018-05-28

-   [#471](https://github.com/stripe/stripe-php/pull/471) Add `OBJECT_NAME` constant to all API resource classes, add `\Stripe\InvoiceLineItem` class

## 6.7.1 - 2018-05-13

-   [#468](https://github.com/stripe/stripe-php/pull/468) Update fields in PHP docs for accuracy

## 6.7.0 - 2018-05-09

-   [#466](https://github.com/stripe/stripe-php/pull/466) Add support for issuer fraud records

## 6.6.0 - 2018-04-11

-   [#460](https://github.com/stripe/stripe-php/pull/460) Add support for flexible billing primitives

## 6.5.0 - 2018-04-05

-   [#461](https://github.com/stripe/stripe-php/pull/461) Don't zero keys on non-`metadata` subobjects

## 6.4.2 - 2018-03-17

-   [#458](https://github.com/stripe/stripe-php/pull/458) Add PHPDoc for `account` on `\Stripe\Event`

## 6.4.1 - 2018-03-02

-   [#455](https://github.com/stripe/stripe-php/pull/455) Fix namespaces in PHPDoc
-   [#456](https://github.com/stripe/stripe-php/pull/456) Fix namespaces for some exceptions

## 6.4.0 - 2018-02-28

-   [#453](https://github.com/stripe/stripe-php/pull/453) Add constants for `reason` (`REASON_*`) and `status` (`STATUS_*`) on `\Stripe\Dispute`

## 6.3.2 - 2018-02-27

-   [#452](https://github.com/stripe/stripe-php/pull/452) Add PHPDoc for `amount_paid` and `amount_remaining` on `\Stripe\Invoice`

## 6.3.1 - 2018-02-26

-   [#443](https://github.com/stripe/stripe-php/pull/443) Add event types as constants to `\Stripe\Event` class

## 6.3.0 - 2018-02-23

-   [#450](https://github.com/stripe/stripe-php/pull/450) Add support for `code` attribute on all Stripe exceptions

## 6.2.0 - 2018-02-21

-   [#440](https://github.com/stripe/stripe-php/pull/440) Add support for topups
-   [#442](https://github.com/stripe/stripe-php/pull/442) Fix PHPDoc for `\Stripe\Error\SignatureVerification`

## 6.1.0 - 2018-02-12

-   [#435](https://github.com/stripe/stripe-php/pull/435) Fix header persistence on `Collection` objects
-   [#436](https://github.com/stripe/stripe-php/pull/436) Introduce new `Idempotency` error class

## 6.0.0 - 2018-02-07

Major version release. List of backwards incompatible changes to watch out for:

-   The minimum PHP version is now 5.4.0. If you're using PHP 5.3 or older, consider upgrading to a more recent version.

*   `\Stripe\AttachedObject` no longer exists. Attributes that used to be instances of `\Stripe\AttachedObject` (such as `metadata`) are now instances of `\Stripe\StripeObject`.

-   Attributes that used to be PHP arrays (such as `legal_entity->additional_owners` on `\Stripe\Account` instances) are now instances of `\Stripe\StripeObject`, except when they are empty. `\Stripe\StripeObject` has array semantics so this should not be an issue unless you are actively checking types.

*   `\Stripe\Collection` now derives from `\Stripe\StripeObject` rather than from `\Stripe\ApiResource`.

Pull requests included in this release:

-   [#410](https://github.com/stripe/stripe-php/pull/410) Drop support for PHP 5.3
-   [#411](https://github.com/stripe/stripe-php/pull/411) Use traits for common API operations
-   [#414](https://github.com/stripe/stripe-php/pull/414) Use short array syntax
-   [#404](https://github.com/stripe/stripe-php/pull/404) Fix serialization logic
-   [#417](https://github.com/stripe/stripe-php/pull/417) Remove `ExternalAccount` class
-   [#418](https://github.com/stripe/stripe-php/pull/418) Increase test coverage
-   [#421](https://github.com/stripe/stripe-php/pull/421) Update CA bundle and add script for future updates
-   [#422](https://github.com/stripe/stripe-php/pull/422) Use vendored CA bundle for all requests
-   [#428](https://github.com/stripe/stripe-php/pull/428) Support for automatic request retries

## 5.9.2 - 2018-02-07

-   [#431](https://github.com/stripe/stripe-php/pull/431) Update PHPDoc @property tags for latest API version

## 5.9.1 - 2018-02-06

-   [#427](https://github.com/stripe/stripe-php/pull/427) Add and update PHPDoc @property tags on all API resources

## 5.9.0 - 2018-01-17

-   [#421](https://github.com/stripe/stripe-php/pull/421) Updated bundled CA certificates
-   [#423](https://github.com/stripe/stripe-php/pull/423) Escape unsanitized input in OAuth example

## 5.8.0 - 2017-12-20

-   [#403](https://github.com/stripe/stripe-php/pull/403) Add `__debugInfo()` magic method to `StripeObject`

## 5.7.0 - 2017-11-28

-   [#390](https://github.com/stripe/stripe-php/pull/390) Remove some unsupported API methods
-   [#391](https://github.com/stripe/stripe-php/pull/391) Alphabetize the list of API resources in `Util::convertToStripeObject()` and add missing resources
-   [#393](https://github.com/stripe/stripe-php/pull/393) Fix expiry date update for card sources

## 5.6.0 - 2017-10-31

-   [#386](https://github.com/stripe/stripe-php/pull/386) Support for exchange rates APIs

## 5.5.1 - 2017-10-30

-   [#387](https://github.com/stripe/stripe-php/pull/387) Allow `personal_address_kana` and `personal_address_kanji` to be updated on an account

## 5.5.0 - 2017-10-27

-   [#385](https://github.com/stripe/stripe-php/pull/385) Support for listing source transactions

## 5.4.0 - 2017-10-24

-   [#383](https://github.com/stripe/stripe-php/pull/383) Add static methods to manipulate resources from parent
    -   `Account` gains methods for external accounts and login links (e.g. `createExternalAccount`, `createLoginLink`)
    -   `ApplicationFee` gains methods for refunds
    -   `Customer` gains methods for sources
    -   `Transfer` gains methods for reversals

## 5.3.0 - 2017-10-11

-   [#378](https://github.com/stripe/stripe-php/pull/378) Rename source `delete` to `detach` (and deprecate the former)

## 5.2.3 - 2017-09-27

-   Add PHPDoc for `Card`

## 5.2.2 - 2017-09-20

-   Fix deserialization mapping of `FileUpload` objects

## 5.2.1 - 2017-09-14

-   Serialized `shipping` nested attribute

## 5.2.0 - 2017-08-29

-   Add support for `InvalidClient` OAuth error

## 5.1.3 - 2017-08-14

-   Allow `address_kana` and `address_kanji` to be updated for custom accounts

## 5.1.2 - 2017-08-01

-   Fix documented return type of `autoPagingIterator()` (was missing namespace)

## 5.1.1 - 2017-07-03

-   Fix order returns to use the right URL `/v1/order_returns`

## 5.1.0 - 2017-06-30

-   Add support for OAuth

## 5.0.0 - 2017-06-27

-   `pay` on invoice now takes params as well as opts

## 4.13.0 - 2017-06-19

-   Add support for ephemeral keys

## 4.12.0 - 2017-06-05

-   Clients can implement `getUserAgentInfo()` to add additional user agent information

## 4.11.0 - 2017-06-05

-   Implement `Countable` for `AttachedObject` (`metadata` and `additional_owners`)

## 4.10.0 - 2017-05-25

-   Add support for login links

## 4.9.1 - 2017-05-10

-   Fix docs to include arrays on `$id` parameter for retrieve methods

## 4.9.0 - 2017-04-28

-   Support for checking webhook signatures

## 4.8.1 - 2017-04-24

-   Allow nested field `payout_schedule` to be updated

## 4.8.0 - 2017-04-20

-   Add `\Stripe\Stripe::setLogger()` to support an external PSR-3 compatible logger

## 4.7.0 - 2017-04-10

-   Add support for payouts and recipient transfers

## 4.6.0 - 2017-04-06

-   Please see 4.7.0 instead (no-op release)

## 4.5.1 - 2017-03-22

-   Remove hard dependency on cURL

## 4.5.0 - 2017-03-20

-   Support for detaching sources from customers

## 4.4.2 - 2017-02-27

-   Correct handling of `owner` parameter when updating sources

## 4.4.1 - 2017-02-24

-   Correct the error check on a bad JSON decoding

## 4.4.0 - 2017-01-18

-   Add support for updating sources

## 4.3.0 - 2016-11-30

-   Add support for verifying sources

## 4.2.0 - 2016-11-21

-   Add retrieve method for 3-D Secure resources

## 4.1.1 - 2016-10-21

-   Add docblock with model properties for `Plan`

## 4.1.0 - 2016-10-18

-   Support for 403 status codes (permission denied)

## 4.0.1 - 2016-10-17

-   Fix transfer reversal materialization
-   Fixes for some property definitions in docblocks

## 4.0.0 - 2016-09-28

-   Support for subscription items
-   Drop attempt to force TLS 1.2: please note that this could be breaking if you're using old OS distributions or packages and upgraded recently (so please make sure to test your integration!)

## 3.23.0 - 2016-09-15

-   Add support for Apple Pay domains

## 3.22.0 - 2016-09-13

-   Add `Stripe::setAppInfo` to allow plugins to register user agent information

## 3.21.0 - 2016-08-25

-   Add `Source` model for generic payment sources

## 3.20.0 - 2016-08-08

-   Add `getDeclineCode` to card errors

## 3.19.0 - 2016-07-29

-   Opt requests directly into TLS 1.2 where OpenSSL >= 1.0.1 (see #277 for context)

## 3.18.0 - 2016-07-28

-   Add new `STATUS_` constants for subscriptions

## 3.17.1 - 2016-07-28

-   Fix auto-paging iterator so that it plays nicely with `iterator_to_array`

## 3.17.0 - 2016-07-14

-   Add field annotations to model classes for better editor hinting

## 3.16.0 - 2016-07-12

-   Add `ThreeDSecure` model for 3-D secure payments

## 3.15.0 - 2016-06-29

-   Add static `update` method to all resources that can be changed.

## 3.14.3 - 2016-06-20

-   Make sure that cURL never sends `Expects: 100-continue`, even on large request bodies

## 3.14.2 - 2016-06-03

-   Add `inventory` under `SKU` to list of keys that have nested data and can be updated

## 3.14.1 - 2016-05-27

-   Fix some inconsistencies in PHPDoc

## 3.14.0 - 2016-05-25

-   Add support for returning Relay orders

## 3.13.0 - 2016-05-04

-   Add `list`, `create`, `update`, `retrieve`, and `delete` methods to the Subscription class

## 3.12.1 - 2016-04-07

-   Additional check on value arrays for some extra safety

## 3.12.0 - 2016-03-31

-   Fix bug `refreshFrom` on `StripeObject` would not take an `$opts` array
-   Fix bug where `$opts` not passed to parent `save` method in `Account`
-   Fix bug where non-existent variable was referenced in `reverse` in `Transfer`
-   Update CA cert bundle for compatibility with OpenSSL versions below 1.0.1

## 3.11.0 - 2016-03-22

-   Allow `CurlClient` to be initialized with default `CURLOPT_*` options

## 3.10.1 - 2016-03-22

-   Fix bug where request params and options were ignored in `ApplicationFee`'s `refund.`

## 3.10.0 - 2016-03-15

-   Add `reject` on `Account` to support the new API feature

## 3.9.2 - 2016-03-04

-   Fix error when an object's metadata is set more than once

## 3.9.1 - 2016-02-24

-   Fix encoding behavior of nested arrays for requests (see #227)

## 3.9.0 - 2016-02-09

-   Add automatic pagination mechanism with `autoPagingIterator()`
-   Allow global account ID to be set with `Stripe::setAccountId()`

## 3.8.0 - 2016-02-08

-   Add `CountrySpec` model for looking up country payment information

## 3.7.1 - 2016-02-01

-   Update bundled CA certs

## 3.7.0 - 2016-01-27

-   Support deleting Relay products and SKUs

## 3.6.0 - 2016-01-05

-   Allow configuration of HTTP client timeouts

## 3.5.0 - 2015-12-01

-   Add a verification routine for external accounts

## 3.4.0 - 2015-09-14

-   Products, SKUs, and Orders -- https://stripe.com/relay

## 3.3.0 - 2015-09-11

-   Add support for 429 Rate Limit response

## 3.2.0 - 2015-08-17

-   Add refund listing and retrieval without an associated charge

## 3.1.0 - 2015-08-03

-   Add dispute listing and retrieval
-   Add support for manage account deletion

## 3.0.0 - 2015-07-28

-   Rename `\Stripe\Object` to `\Stripe\StripeObject` (PHP 7 compatibility)
-   Rename `getCode` and `getParam` in exceptions to `getStripeCode` and `getStripeParam`
-   Add support for calling `json_encode` on Stripe objects in PHP 5.4+
-   Start supporting/testing PHP 7

## 2.3.0 - 2015-07-06

-   Add request ID to all Stripe exceptions

## 2.2.0 - 2015-06-01

-   Add support for Alipay accounts as sources
-   Add support for bank accounts as sources (private beta)
-   Add support for bank accounts and cards as external_accounts on Account objects

## 2.1.4 - 2015-05-13

-   Fix CA certificate file path (thanks @lphilps & @matthewarkin)

## 2.1.3 - 2015-05-12

-   Fix to account updating to permit `tos_acceptance` and `personal_address` to be set properly
-   Fix to Transfer reversal creation (thanks @neatness!)
-   Network requests are now done through a swappable class for easier mocking

## 2.1.2 - 2015-04-10

-   Remove SSL cert revokation checking (all pre-Heartbleed certs have expired)
-   Bug fixes to account updating

## 2.1.1 - 2015-02-27

-   Support transfer reversals

## 2.1.0 - 2015-02-19

-   Support new API version (2015-02-18)
-   Added Bitcoin Receiever update and delete actions
-   Edited tests to prefer "source" over "card" as per new API version

## 2.0.1 - 2015-02-16

-   Fix to fetching endpoints that use a non-default baseUrl (`FileUpload`)

## 2.0.0 - 2015-02-14

-   Bumped minimum version to 5.3.3
-   Switched to Stripe namespace instead of Stripe\_ class name prefiexes (thanks @chadicus!)
-   Switched tests to PHPUnit (thanks @chadicus!)
-   Switched style guide to PSR2 (thanks @chadicus!)
-   Added \$opts hash to the end of most methods: this permits passing 'idempotency_key', 'stripe_account', or 'stripe_version'. The last 2 will persist across multiple object loads.
-   Added support for retrieving Account by ID

## 1.18.0 - 2015-01-21

-   Support making bitcoin charges through BitcoinReceiver source object

## 1.17.5 - 2014-12-23

-   Adding support for creating file uploads.

## 1.17.4 - 2014-12-15

-   Saving objects fetched with a custom key now works (thanks @JustinHook & @jpasilan)
-   Added methods for reporting charges as safe or fraudulent and for specifying the reason for refunds

## 1.17.3 - 2014-11-06

-   Better handling of HHVM support for SSL certificate blacklist checking.

## 1.17.2 - 2014-09-23

-   Coupons now are backed by a `Stripe_Coupon` instead of `Stripe_Object`, and support updating metadata
-   Running operations (`create`, `retrieve`, `all`) on upcoming invoice items now works

## 1.17.1 - 2014-07-31

-   Requests now send Content-Type header

## 1.17.0 - 2014-07-29

-   Application Fee refunds now a list instead of array
-   HHVM now works
-   Small bug fixes (thanks @bencromwell & @fastest963)
-   `__toString` now returns the name of the object in addition to its JSON representation

## 1.16.0 - 2014-06-17

-   Add metadata for refunds and disputes

## 1.15.0 - 2014-05-28

-   Support canceling transfers

## 1.14.1 - 2014-05-21

-   Support cards for recipients.

## 1.13.1 - 2014-05-15

-   Fix bug in account resource where `id` wasn't in the result

## 1.13.0 - 2014-04-10

-   Add support for certificate blacklisting
-   Update ca bundle
-   Drop support for HHVM (Temporarily)

## 1.12.0 - 2014-04-01

-   Add Stripe_RateLimitError for catching rate limit errors.
-   Update to Zend coding style (thanks, @jpiasetz)

## 1.11.0 - 2014-01-29

-   Add support for multiple subscriptions per customer

## 1.10.1 - 2013-12-02

-   Add new ApplicationFee

## 1.9.1 - 2013-11-08

-   Fix a bug where a null nestable object causes warnings to fire.

## 1.9.0 - 2013-10-16

-   Add support for metadata API.

## 1.8.4 - 2013-09-18

-   Add support for closing disputes.

## 1.8.3 - 2013-08-13

-   Add new Balance and BalanceTransaction

## 1.8.2 - 2013-08-12

-   Add support for unsetting attributes by updating to NULL. Setting properties to a blank string is now an error.

## 1.8.1 - 2013-07-12

-   Add support for multiple cards API (Stripe API version 2013-07-12: https://stripe.com/docs/upgrades#2013-07-05)

## 1.8.0 - 2013-04-11

-   Allow Transfers to be creatable
-   Add new Recipient resource

## 1.7.15 - 2013-02-21

-   Add 'id' to the list of permanent object attributes

## 1.7.14 - 2013-02-20

-   Don't re-encode strings that are already encoded in UTF-8. If you were previously using plan or coupon objects with UTF-8 IDs, they may have been treated as ISO-8859-1 (Latin-1) and encoded to UTF-8 a 2nd time. You may now need to pass the IDs to utf8_encode before passing them to Stripe_Plan::retrieve or Stripe_Coupon::retrieve.
-   Ensure that all input is encoded in UTF-8 before submitting it to Stripe's servers. (github issue #27)

## 1.7.13 - 2013-02-01

-   Add support for passing options when retrieving Stripe objects e.g., Stripe_Charge::retrieve(array("id"=>"foo", "expand" => array("customer"))); Stripe_Charge::retrieve("foo") will continue to work

## 1.7.12 - 2013-01-15

-   Add support for setting a Stripe API version override

## 1.7.11 - 2012-12-30

-   Version bump to cleanup constants and such (fix issue #26)

## 1.7.10 - 2012-11-08

-   Add support for updating charge disputes.
-   Fix bug preventing retrieval of null attributes

## 1.7.9 - 2012-11-08

-   Fix usage under autoloaders such as the one generated by composer (fix issue #22)

## 1.7.8 - 2012-10-30

-   Add support for creating invoices.
-   Add support for new invoice lines return format
-   Add support for new list objects

## 1.7.7 - 2012-09-14

-   Get all of the various version numbers in the repo in sync (no other changes)

## 1.7.6 - 2012-08-31

-   Add update and pay methods to Invoice resource

## 1.7.5 - 2012-08-23

-   Change internal function names so that Stripe_SingletonApiRequest is E_STRICT-clean (github issue #16)

## 1.7.4 - 2012-08-21

-   Bugfix so that Stripe objects (e.g. Customer, Charge objects) used in API calls are transparently converted to their object IDs

## 1.7.3 - 2012-08-15

-   Add new Account resource

## 1.7.2 - 2012-06-26

-   Make clearer that you should be including lib/Stripe.php, not test/Stripe.php (github issue #14)

## 1.7.1 - 2012-05-24

-   Add missing argument to Stripe_InvalidRequestError constructor in Stripe_ApiResource::instanceUrl. Fixes a warning when Stripe_ApiResource::instanceUrl is called on a resource with no ID (fix issue #12)

## 1.7.0 - 2012-05-17

-   Support Composer and Packagist (github issue #9)
-   Add new deleteDiscount method to Stripe_Customer
-   Add new Transfer resource
-   Switch from using HTTP Basic auth to Bearer auth. (Note: Stripe will support Basic auth for the indefinite future, but recommends Bearer auth when possible going forward)
-   Numerous test suite improvements
<|MERGE_RESOLUTION|>--- conflicted
+++ resolved
@@ -1,6 +1,5 @@
 # Changelog
 
-<<<<<<< HEAD
 ## 10.20.0-beta.2 - 2023-07-28
 * [#1537](https://github.com/stripe/stripe-php/pull/1537) Update generated code for beta
   * Release specs are identical.
@@ -13,7 +12,7 @@
 
 ## 10.20.0-beta.1 - 2023-07-27
   * Updated stable APIs to the latest version
-=======
+
 ## 10.19.0 - 2023-07-27
 * [#1534](https://github.com/stripe/stripe-php/pull/1534) Update generated code
   * Improve PHPDoc type for `ApplicationFee.refunds`
@@ -22,7 +21,6 @@
 * [#1533](https://github.com/stripe/stripe-php/pull/1533) Update generated code
   * Add support for new value `service_tax` on enum `TaxRate.tax_type`
 * [#1487](https://github.com/stripe/stripe-php/pull/1487) PHPDoc: use union of literals for $method parameter throughout
->>>>>>> 9ea3ba13
 
 ## 10.18.0 - 2023-07-20
 * [#1533](https://github.com/stripe/stripe-php/pull/1533) Update generated code
