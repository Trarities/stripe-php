--- conflicted
+++ resolved
@@ -1,20 +1,18 @@
 # Changelog
 
-<<<<<<< HEAD
 ## 14.6.0-beta.1 - 2024-05-02
 * [#1689](https://github.com/stripe/stripe-php/pull/1689) Update generated code for beta
   * Add support for `rechnung` on `PaymentMethod`
   * Add support for new value `rechnung` on enum `PaymentMethod.type`
 
-## 14.5.0-beta.1 - 2024-04-25
-* [#1683](https://github.com/stripe/stripe-php/pull/1683) Update generated code for beta
-  * Add support for `cancel_subscription_schedule` on `QuoteLine`
-=======
 ## 14.5.0 - 2024-05-02
 * [#1688](https://github.com/stripe/stripe-php/pull/1688) Update generated code
   * Add support for new value `shipping_address_invalid` on enum `StripeError.code`
   * Add support for `ship_from_details` on `Tax.Calculation` and `Tax.Transaction`
->>>>>>> 5e0a29eb
+
+## 14.5.0-beta.1 - 2024-04-25
+* [#1683](https://github.com/stripe/stripe-php/pull/1683) Update generated code for beta
+  * Add support for `cancel_subscription_schedule` on `QuoteLine`
 
 ## 14.4.0 - 2024-04-25
 * [#1684](https://github.com/stripe/stripe-php/pull/1684) Update generated code
